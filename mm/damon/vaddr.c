// SPDX-License-Identifier: GPL-2.0
/*
 * DAMON Primitives for Virtual Address Spaces
 *
 * Author: SeongJae Park <sjpark@amazon.de>
 */

#define pr_fmt(fmt) "damon-va: " fmt

#include <asm-generic/mman-common.h>
#include <linux/highmem.h>
#include <linux/hugetlb.h>
#include <linux/mmu_notifier.h>
#include <linux/page_idle.h>
#include <linux/pagewalk.h>
<<<<<<< HEAD
=======
#include <linux/sched/mm.h>
>>>>>>> 33a5c279

#include "prmtv-common.h"

#ifdef CONFIG_DAMON_VADDR_KUNIT_TEST
#undef DAMON_MIN_REGION
#define DAMON_MIN_REGION 1
#endif

/*
 * 't->id' should be the pointer to the relevant 'struct pid' having reference
 * count.  Caller must put the returned task, unless it is NULL.
 */
#define damon_get_task_struct(t) \
	(get_pid_task((struct pid *)t->id, PIDTYPE_PID))

/*
 * Get the mm_struct of the given target
 *
 * Caller _must_ put the mm_struct after use, unless it is NULL.
 *
 * Returns the mm_struct of the target on success, NULL on failure
 */
static struct mm_struct *damon_get_mm(struct damon_target *t)
{
	struct task_struct *task;
	struct mm_struct *mm;

	task = damon_get_task_struct(t);
	if (!task)
		return NULL;

	mm = get_task_mm(task);
	put_task_struct(task);
	return mm;
}

/*
 * Functions for the initial monitoring target regions construction
 */

/*
 * Size-evenly split a region into 'nr_pieces' small regions
 *
 * Returns 0 on success, or negative error code otherwise.
 */
static int damon_va_evenly_split_region(struct damon_target *t,
		struct damon_region *r, unsigned int nr_pieces)
{
	unsigned long sz_orig, sz_piece, orig_end;
	struct damon_region *n = NULL, *next;
	unsigned long start;

	if (!r || !nr_pieces)
		return -EINVAL;

	orig_end = r->ar.end;
	sz_orig = r->ar.end - r->ar.start;
	sz_piece = ALIGN_DOWN(sz_orig / nr_pieces, DAMON_MIN_REGION);

	if (!sz_piece)
		return -EINVAL;

	r->ar.end = r->ar.start + sz_piece;
	next = damon_next_region(r);
	for (start = r->ar.end; start + sz_piece <= orig_end;
			start += sz_piece) {
		n = damon_new_region(start, start + sz_piece);
		if (!n)
			return -ENOMEM;
		damon_insert_region(n, r, next, t);
		r = n;
	}
	/* complement last region for possible rounding error */
	if (n)
		n->ar.end = orig_end;

	return 0;
}

static unsigned long sz_range(struct damon_addr_range *r)
{
	return r->end - r->start;
}

static void swap_ranges(struct damon_addr_range *r1,
			struct damon_addr_range *r2)
{
	struct damon_addr_range tmp;

	tmp = *r1;
	*r1 = *r2;
	*r2 = tmp;
}

/*
 * Find three regions separated by two biggest unmapped regions
 *
 * vma		the head vma of the target address space
 * regions	an array of three address ranges that results will be saved
 *
 * This function receives an address space and finds three regions in it which
 * separated by the two biggest unmapped regions in the space.  Please refer to
 * below comments of '__damon_va_init_regions()' function to know why this is
 * necessary.
 *
 * Returns 0 if success, or negative error code otherwise.
 */
static int __damon_va_three_regions(struct vm_area_struct *vma,
				       struct damon_addr_range regions[3])
{
	struct damon_addr_range gap = {0}, first_gap = {0}, second_gap = {0};
	struct vm_area_struct *last_vma = NULL;
	unsigned long start = 0;
	struct rb_root rbroot;

	/* Find two biggest gaps so that first_gap > second_gap > others */
	for (; vma; vma = vma->vm_next) {
		if (!last_vma) {
			start = vma->vm_start;
			goto next;
		}

		if (vma->rb_subtree_gap <= sz_range(&second_gap)) {
			rbroot.rb_node = &vma->vm_rb;
			vma = rb_entry(rb_last(&rbroot),
					struct vm_area_struct, vm_rb);
			goto next;
		}

		gap.start = last_vma->vm_end;
		gap.end = vma->vm_start;
		if (sz_range(&gap) > sz_range(&second_gap)) {
			swap_ranges(&gap, &second_gap);
			if (sz_range(&second_gap) > sz_range(&first_gap))
				swap_ranges(&second_gap, &first_gap);
		}
next:
		last_vma = vma;
	}

	if (!sz_range(&second_gap) || !sz_range(&first_gap))
		return -EINVAL;

	/* Sort the two biggest gaps by address */
	if (first_gap.start > second_gap.start)
		swap_ranges(&first_gap, &second_gap);

	/* Store the result */
	regions[0].start = ALIGN(start, DAMON_MIN_REGION);
	regions[0].end = ALIGN(first_gap.start, DAMON_MIN_REGION);
	regions[1].start = ALIGN(first_gap.end, DAMON_MIN_REGION);
	regions[1].end = ALIGN(second_gap.start, DAMON_MIN_REGION);
	regions[2].start = ALIGN(second_gap.end, DAMON_MIN_REGION);
	regions[2].end = ALIGN(last_vma->vm_end, DAMON_MIN_REGION);

	return 0;
}

/*
 * Get the three regions in the given target (task)
 *
 * Returns 0 on success, negative error code otherwise.
 */
static int damon_va_three_regions(struct damon_target *t,
				struct damon_addr_range regions[3])
{
	struct mm_struct *mm;
	int rc;

	mm = damon_get_mm(t);
	if (!mm)
		return -EINVAL;

	mmap_read_lock(mm);
	rc = __damon_va_three_regions(mm->mmap, regions);
	mmap_read_unlock(mm);

	mmput(mm);
	return rc;
}

/*
 * Initialize the monitoring target regions for the given target (task)
 *
 * t	the given target
 *
 * Because only a number of small portions of the entire address space
 * is actually mapped to the memory and accessed, monitoring the unmapped
 * regions is wasteful.  That said, because we can deal with small noises,
 * tracking every mapping is not strictly required but could even incur a high
 * overhead if the mapping frequently changes or the number of mappings is
 * high.  The adaptive regions adjustment mechanism will further help to deal
 * with the noise by simply identifying the unmapped areas as a region that
 * has no access.  Moreover, applying the real mappings that would have many
 * unmapped areas inside will make the adaptive mechanism quite complex.  That
 * said, too huge unmapped areas inside the monitoring target should be removed
 * to not take the time for the adaptive mechanism.
 *
 * For the reason, we convert the complex mappings to three distinct regions
 * that cover every mapped area of the address space.  Also the two gaps
 * between the three regions are the two biggest unmapped areas in the given
 * address space.  In detail, this function first identifies the start and the
 * end of the mappings and the two biggest unmapped areas of the address space.
 * Then, it constructs the three regions as below:
 *
 *     [mappings[0]->start, big_two_unmapped_areas[0]->start)
 *     [big_two_unmapped_areas[0]->end, big_two_unmapped_areas[1]->start)
 *     [big_two_unmapped_areas[1]->end, mappings[nr_mappings - 1]->end)
 *
 * As usual memory map of processes is as below, the gap between the heap and
 * the uppermost mmap()-ed region, and the gap between the lowermost mmap()-ed
 * region and the stack will be two biggest unmapped regions.  Because these
 * gaps are exceptionally huge areas in usual address space, excluding these
 * two biggest unmapped regions will be sufficient to make a trade-off.
 *
 *   <heap>
 *   <BIG UNMAPPED REGION 1>
 *   <uppermost mmap()-ed region>
 *   (other mmap()-ed regions and small unmapped regions)
 *   <lowermost mmap()-ed region>
 *   <BIG UNMAPPED REGION 2>
 *   <stack>
 */
static void __damon_va_init_regions(struct damon_ctx *ctx,
				     struct damon_target *t)
{
	struct damon_region *r;
	struct damon_addr_range regions[3];
	unsigned long sz = 0, nr_pieces;
	int i;

	if (damon_va_three_regions(t, regions)) {
		pr_err("Failed to get three regions of target %lu\n", t->id);
		return;
	}

	for (i = 0; i < 3; i++)
		sz += regions[i].end - regions[i].start;
	if (ctx->min_nr_regions)
		sz /= ctx->min_nr_regions;
	if (sz < DAMON_MIN_REGION)
		sz = DAMON_MIN_REGION;

	/* Set the initial three regions of the target */
	for (i = 0; i < 3; i++) {
		r = damon_new_region(regions[i].start, regions[i].end);
		if (!r) {
			pr_err("%d'th init region creation failed\n", i);
			return;
		}
		damon_add_region(r, t);

		nr_pieces = (regions[i].end - regions[i].start) / sz;
		damon_va_evenly_split_region(t, r, nr_pieces);
	}
}

/* Initialize '->regions_list' of every target (task) */
void damon_va_init(struct damon_ctx *ctx)
{
	struct damon_target *t;

	damon_for_each_target(t, ctx) {
		/* the user may set the target regions as they want */
		if (!damon_nr_regions(t))
			__damon_va_init_regions(ctx, t);
	}
}

/*
 * Functions for the dynamic monitoring target regions update
 */

/*
 * Check whether a region is intersecting an address range
 *
 * Returns true if it is.
 */
static bool damon_intersect(struct damon_region *r, struct damon_addr_range *re)
{
	return !(r->ar.end <= re->start || re->end <= r->ar.start);
}

/*
 * Update damon regions for the three big regions of the given target
 *
 * t		the given target
 * bregions	the three big regions of the target
 */
static void damon_va_apply_three_regions(struct damon_target *t,
		struct damon_addr_range bregions[3])
{
	struct damon_region *r, *next;
	unsigned int i;

	/* Remove regions which are not in the three big regions now */
	damon_for_each_region_safe(r, next, t) {
		for (i = 0; i < 3; i++) {
			if (damon_intersect(r, &bregions[i]))
				break;
		}
		if (i == 3)
			damon_destroy_region(r, t);
	}

	/* Adjust intersecting regions to fit with the three big regions */
	for (i = 0; i < 3; i++) {
		struct damon_region *first = NULL, *last;
		struct damon_region *newr;
		struct damon_addr_range *br;

		br = &bregions[i];
		/* Get the first and last regions which intersects with br */
		damon_for_each_region(r, t) {
			if (damon_intersect(r, br)) {
				if (!first)
					first = r;
				last = r;
			}
			if (r->ar.start >= br->end)
				break;
		}
		if (!first) {
			/* no damon_region intersects with this big region */
			newr = damon_new_region(
					ALIGN_DOWN(br->start,
						DAMON_MIN_REGION),
					ALIGN(br->end, DAMON_MIN_REGION));
			if (!newr)
				continue;
			damon_insert_region(newr, damon_prev_region(r), r, t);
		} else {
			first->ar.start = ALIGN_DOWN(br->start,
					DAMON_MIN_REGION);
			last->ar.end = ALIGN(br->end, DAMON_MIN_REGION);
		}
	}
}

/*
 * Update regions for current memory mappings
 */
void damon_va_update(struct damon_ctx *ctx)
{
	struct damon_addr_range three_regions[3];
	struct damon_target *t;

	damon_for_each_target(t, ctx) {
		if (damon_va_three_regions(t, three_regions))
			continue;
		damon_va_apply_three_regions(t, three_regions);
	}
}

static int damon_mkold_pmd_entry(pmd_t *pmd, unsigned long addr,
		unsigned long next, struct mm_walk *walk)
{
	pte_t *pte;
	spinlock_t *ptl;

	if (pmd_huge(*pmd)) {
		ptl = pmd_lock(walk->mm, pmd);
		if (pmd_huge(*pmd)) {
			damon_pmdp_mkold(pmd, walk->mm, addr);
			spin_unlock(ptl);
			return 0;
		}
		spin_unlock(ptl);
	}

	if (pmd_none(*pmd) || unlikely(pmd_bad(*pmd)))
		return 0;
	pte = pte_offset_map_lock(walk->mm, pmd, addr, &ptl);
	if (!pte_present(*pte))
		goto out;
	damon_ptep_mkold(pte, walk->mm, addr);
out:
	pte_unmap_unlock(pte, ptl);
	return 0;
}

static const struct mm_walk_ops damon_mkold_ops = {
	.pmd_entry = damon_mkold_pmd_entry,
};

static void damon_va_mkold(struct mm_struct *mm, unsigned long addr)
{
	mmap_read_lock(mm);
	walk_page_range(mm, addr, addr + 1, &damon_mkold_ops, NULL);
	mmap_read_unlock(mm);
}

/*
 * Functions for the access checking of the regions
 */

static void damon_va_prepare_access_check(struct damon_ctx *ctx,
			struct mm_struct *mm, struct damon_region *r)
{
	r->sampling_addr = damon_rand(r->ar.start, r->ar.end);

	damon_va_mkold(mm, r->sampling_addr);
}

void damon_va_prepare_access_checks(struct damon_ctx *ctx)
{
	struct damon_target *t;
	struct mm_struct *mm;
	struct damon_region *r;

	damon_for_each_target(t, ctx) {
		mm = damon_get_mm(t);
		if (!mm)
			continue;
		damon_for_each_region(r, t)
			damon_va_prepare_access_check(ctx, mm, r);
		mmput(mm);
	}
}

struct damon_young_walk_private {
	unsigned long *page_sz;
	bool young;
};

static int damon_young_pmd_entry(pmd_t *pmd, unsigned long addr,
		unsigned long next, struct mm_walk *walk)
{
	pte_t *pte;
	spinlock_t *ptl;
	struct page *page;
	struct damon_young_walk_private *priv = walk->private;

#ifdef CONFIG_TRANSPARENT_HUGEPAGE
	if (pmd_huge(*pmd)) {
		ptl = pmd_lock(walk->mm, pmd);
		if (!pmd_huge(*pmd)) {
			spin_unlock(ptl);
			goto regular_page;
		}
		page = damon_get_page(pmd_pfn(*pmd));
		if (!page)
			goto huge_out;
		if (pmd_young(*pmd) || !page_is_idle(page) ||
					mmu_notifier_test_young(walk->mm,
						addr)) {
			*priv->page_sz = ((1UL) << HPAGE_PMD_SHIFT);
			priv->young = true;
		}
		put_page(page);
huge_out:
		spin_unlock(ptl);
		return 0;
	}

regular_page:
#endif	/* CONFIG_TRANSPARENT_HUGEPAGE */

	if (pmd_none(*pmd) || unlikely(pmd_bad(*pmd)))
		return -EINVAL;
	pte = pte_offset_map_lock(walk->mm, pmd, addr, &ptl);
	if (!pte_present(*pte))
		goto out;
	page = damon_get_page(pte_pfn(*pte));
	if (!page)
		goto out;
	if (pte_young(*pte) || !page_is_idle(page) ||
			mmu_notifier_test_young(walk->mm, addr)) {
		*priv->page_sz = PAGE_SIZE;
		priv->young = true;
	}
	put_page(page);
out:
	pte_unmap_unlock(pte, ptl);
	return 0;
}

static const struct mm_walk_ops damon_young_ops = {
	.pmd_entry = damon_young_pmd_entry,
};

static bool damon_va_young(struct mm_struct *mm, unsigned long addr,
		unsigned long *page_sz)
{
	struct damon_young_walk_private arg = {
		.page_sz = page_sz,
		.young = false,
	};

	mmap_read_lock(mm);
	walk_page_range(mm, addr, addr + 1, &damon_young_ops, &arg);
	mmap_read_unlock(mm);
	return arg.young;
}

/*
 * Check whether the region was accessed after the last preparation
 *
 * mm	'mm_struct' for the given virtual address space
 * r	the region to be checked
 */
static void damon_va_check_access(struct damon_ctx *ctx,
			       struct mm_struct *mm, struct damon_region *r)
{
	static struct mm_struct *last_mm;
	static unsigned long last_addr;
	static unsigned long last_page_sz = PAGE_SIZE;
	static bool last_accessed;

	/* If the region is in the last checked page, reuse the result */
	if (mm == last_mm && (ALIGN_DOWN(last_addr, last_page_sz) ==
				ALIGN_DOWN(r->sampling_addr, last_page_sz))) {
		if (last_accessed)
			r->nr_accesses++;
		return;
	}

	last_accessed = damon_va_young(mm, r->sampling_addr, &last_page_sz);
	if (last_accessed)
		r->nr_accesses++;

	last_mm = mm;
	last_addr = r->sampling_addr;
}

unsigned int damon_va_check_accesses(struct damon_ctx *ctx)
{
	struct damon_target *t;
	struct mm_struct *mm;
	struct damon_region *r;
	unsigned int max_nr_accesses = 0;

	damon_for_each_target(t, ctx) {
		mm = damon_get_mm(t);
		if (!mm)
			continue;
		damon_for_each_region(r, t) {
			damon_va_check_access(ctx, mm, r);
			max_nr_accesses = max(r->nr_accesses, max_nr_accesses);
		}
		mmput(mm);
	}

	return max_nr_accesses;
}

/*
 * Functions for the target validity check and cleanup
 */

bool damon_va_target_valid(void *target)
{
	struct damon_target *t = target;
	struct task_struct *task;

	task = damon_get_task_struct(t);
	if (task) {
		put_task_struct(task);
		return true;
	}

	return false;
}

#ifndef CONFIG_ADVISE_SYSCALLS
static int damos_madvise(struct damon_target *target, struct damon_region *r,
			int behavior)
{
	return -EINVAL;
}
#else
static int damos_madvise(struct damon_target *target, struct damon_region *r,
			int behavior)
{
	struct mm_struct *mm;
	int ret = -ENOMEM;

	mm = damon_get_mm(target);
	if (!mm)
		goto out;

	ret = do_madvise(mm, PAGE_ALIGN(r->ar.start),
			PAGE_ALIGN(r->ar.end - r->ar.start), behavior);
	mmput(mm);
out:
	return ret;
}
#endif	/* CONFIG_ADVISE_SYSCALLS */

int damon_va_apply_scheme(struct damon_ctx *ctx, struct damon_target *t,
		struct damon_region *r, struct damos *scheme)
{
	int madv_action;

	switch (scheme->action) {
	case DAMOS_WILLNEED:
		madv_action = MADV_WILLNEED;
		break;
	case DAMOS_COLD:
		madv_action = MADV_COLD;
		break;
	case DAMOS_PAGEOUT:
		madv_action = MADV_PAGEOUT;
		break;
	case DAMOS_HUGEPAGE:
		madv_action = MADV_HUGEPAGE;
		break;
	case DAMOS_NOHUGEPAGE:
		madv_action = MADV_NOHUGEPAGE;
		break;
	case DAMOS_STAT:
		return 0;
	default:
<<<<<<< HEAD
		pr_warn("Wrong action %d\n", scheme->action);
=======
>>>>>>> 33a5c279
		return -EINVAL;
	}

	return damos_madvise(t, r, madv_action);
}

int damon_va_scheme_score(struct damon_ctx *context, struct damon_target *t,
		struct damon_region *r, struct damos *scheme)
{

	switch (scheme->action) {
	case DAMOS_PAGEOUT:
		return damon_pageout_score(context, r, scheme);
	default:
		break;
	}

	return DAMOS_MAX_SCORE;
}

void damon_va_set_primitives(struct damon_ctx *ctx)
{
	ctx->primitive.init = damon_va_init;
	ctx->primitive.update = damon_va_update;
	ctx->primitive.prepare_access_checks = damon_va_prepare_access_checks;
	ctx->primitive.check_accesses = damon_va_check_accesses;
	ctx->primitive.reset_aggregated = NULL;
	ctx->primitive.target_valid = damon_va_target_valid;
	ctx->primitive.cleanup = NULL;
	ctx->primitive.apply_scheme = damon_va_apply_scheme;
	ctx->primitive.get_scheme_score = damon_va_scheme_score;
}

#include "vaddr-test.h"<|MERGE_RESOLUTION|>--- conflicted
+++ resolved
@@ -13,10 +13,7 @@
 #include <linux/mmu_notifier.h>
 #include <linux/page_idle.h>
 #include <linux/pagewalk.h>
-<<<<<<< HEAD
-=======
 #include <linux/sched/mm.h>
->>>>>>> 33a5c279
 
 #include "prmtv-common.h"
 
@@ -630,10 +627,6 @@
 	case DAMOS_STAT:
 		return 0;
 	default:
-<<<<<<< HEAD
-		pr_warn("Wrong action %d\n", scheme->action);
-=======
->>>>>>> 33a5c279
 		return -EINVAL;
 	}
 
