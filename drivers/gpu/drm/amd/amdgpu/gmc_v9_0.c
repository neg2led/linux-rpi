--- conflicted
+++ resolved
@@ -1147,10 +1147,6 @@
 		switch (adev->ip_versions[DCE_HWIP][0]) {
 		case IP_VERSION(1, 0, 0):
 		case IP_VERSION(1, 0, 1):
-<<<<<<< HEAD
-		case IP_VERSION(2, 1, 0):
-=======
->>>>>>> 754e0b0e
 			viewport = RREG32_SOC15(DCE, 0, mmHUBP0_DCSURF_PRI_VIEWPORT_DIMENSION);
 			size = (REG_GET_FIELD(viewport,
 					      HUBP0_DCSURF_PRI_VIEWPORT_DIMENSION, PRI_VIEWPORT_HEIGHT) *
@@ -1158,8 +1154,6 @@
 					      HUBP0_DCSURF_PRI_VIEWPORT_DIMENSION, PRI_VIEWPORT_WIDTH) *
 				4);
 			break;
-<<<<<<< HEAD
-=======
 		case IP_VERSION(2, 1, 0):
 			viewport = RREG32_SOC15(DCE, 0, mmHUBP0_DCSURF_PRI_VIEWPORT_DIMENSION_DCN2);
 			size = (REG_GET_FIELD(viewport,
@@ -1168,7 +1162,6 @@
 					      HUBP0_DCSURF_PRI_VIEWPORT_DIMENSION, PRI_VIEWPORT_WIDTH) *
 				4);
 			break;
->>>>>>> 754e0b0e
 		default:
 			viewport = RREG32_SOC15(DCE, 0, mmSCL0_VIEWPORT_SIZE);
 			size = (REG_GET_FIELD(viewport, SCL0_VIEWPORT_SIZE, VIEWPORT_HEIGHT) *
