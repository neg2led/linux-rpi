/*
 * Copyright 2016 Advanced Micro Devices, Inc.
 *
 * Permission is hereby granted, free of charge, to any person obtaining a
 * copy of this software and associated documentation files (the "Software"),
 * to deal in the Software without restriction, including without limitation
 * the rights to use, copy, modify, merge, publish, distribute, sublicense,
 * and/or sell copies of the Software, and to permit persons to whom the
 * Software is furnished to do so, subject to the following conditions:
 *
 * The above copyright notice and this permission notice shall be included in
 * all copies or substantial portions of the Software.
 *
 * THE SOFTWARE IS PROVIDED "AS IS", WITHOUT WARRANTY OF ANY KIND, EXPRESS OR
 * IMPLIED, INCLUDING BUT NOT LIMITED TO THE WARRANTIES OF MERCHANTABILITY,
 * FITNESS FOR A PARTICULAR PURPOSE AND NONINFRINGEMENT.  IN NO EVENT SHALL
 * THE COPYRIGHT HOLDER(S) OR AUTHOR(S) BE LIABLE FOR ANY CLAIM, DAMAGES OR
 * OTHER LIABILITY, WHETHER IN AN ACTION OF CONTRACT, TORT OR OTHERWISE,
 * ARISING FROM, OUT OF OR IN CONNECTION WITH THE SOFTWARE OR THE USE OR
 * OTHER DEALINGS IN THE SOFTWARE.
 *
 * Authors: AMD
 *
 */

#include <linux/delay.h>
#include "dm_services.h"
#include "basics/dc_common.h"
#include "core_types.h"
#include "resource.h"
#include "custom_float.h"
#include "dcn10_hw_sequencer.h"
#include "dcn10_hw_sequencer_debug.h"
#include "dce/dce_hwseq.h"
#include "abm.h"
#include "dmcu.h"
#include "dcn10_optc.h"
#include "dcn10_dpp.h"
#include "dcn10_mpc.h"
#include "timing_generator.h"
#include "opp.h"
#include "ipp.h"
#include "mpc.h"
#include "reg_helper.h"
#include "dcn10_hubp.h"
#include "dcn10_hubbub.h"
#include "dcn10_cm_common.h"
#include "dc_link_dp.h"
#include "dccg.h"
#include "clk_mgr.h"
#include "link_hwss.h"
#include "dpcd_defs.h"
#include "dsc.h"
#include "dce/dmub_hw_lock_mgr.h"
#include "dc_trace.h"
#include "dce/dmub_outbox.h"
#include "inc/dc_link_dp.h"
#include "inc/link_dpcd.h"

#define DC_LOGGER_INIT(logger)

#define CTX \
	hws->ctx
#define REG(reg)\
	hws->regs->reg

#undef FN
#define FN(reg_name, field_name) \
	hws->shifts->field_name, hws->masks->field_name

/*print is 17 wide, first two characters are spaces*/
#define DTN_INFO_MICRO_SEC(ref_cycle) \
	print_microsec(dc_ctx, log_ctx, ref_cycle)

#define GAMMA_HW_POINTS_NUM 256

#define PGFSM_POWER_ON 0
#define PGFSM_POWER_OFF 2

static void print_microsec(struct dc_context *dc_ctx,
			   struct dc_log_buffer_ctx *log_ctx,
			   uint32_t ref_cycle)
{
	const uint32_t ref_clk_mhz = dc_ctx->dc->res_pool->ref_clocks.dchub_ref_clock_inKhz / 1000;
	static const unsigned int frac = 1000;
	uint32_t us_x10 = (ref_cycle * frac) / ref_clk_mhz;

	DTN_INFO("  %11d.%03d",
			us_x10 / frac,
			us_x10 % frac);
}

void dcn10_lock_all_pipes(struct dc *dc,
	struct dc_state *context,
	bool lock)
{
	struct pipe_ctx *pipe_ctx;
	struct timing_generator *tg;
	int i;

	for (i = 0; i < dc->res_pool->pipe_count; i++) {
		pipe_ctx = &context->res_ctx.pipe_ctx[i];
		tg = pipe_ctx->stream_res.tg;

		/*
		 * Only lock the top pipe's tg to prevent redundant
		 * (un)locking. Also skip if pipe is disabled.
		 */
		if (pipe_ctx->top_pipe ||
		    !pipe_ctx->stream ||
		    !tg->funcs->is_tg_enabled(tg))
			continue;

		if (lock)
			dc->hwss.pipe_control_lock(dc, pipe_ctx, true);
		else
			dc->hwss.pipe_control_lock(dc, pipe_ctx, false);
	}
}

static void log_mpc_crc(struct dc *dc,
	struct dc_log_buffer_ctx *log_ctx)
{
	struct dc_context *dc_ctx = dc->ctx;
	struct dce_hwseq *hws = dc->hwseq;

	if (REG(MPC_CRC_RESULT_GB))
		DTN_INFO("MPC_CRC_RESULT_GB:%d MPC_CRC_RESULT_C:%d MPC_CRC_RESULT_AR:%d\n",
		REG_READ(MPC_CRC_RESULT_GB), REG_READ(MPC_CRC_RESULT_C), REG_READ(MPC_CRC_RESULT_AR));
	if (REG(DPP_TOP0_DPP_CRC_VAL_B_A))
		DTN_INFO("DPP_TOP0_DPP_CRC_VAL_B_A:%d DPP_TOP0_DPP_CRC_VAL_R_G:%d\n",
		REG_READ(DPP_TOP0_DPP_CRC_VAL_B_A), REG_READ(DPP_TOP0_DPP_CRC_VAL_R_G));
}

static void dcn10_log_hubbub_state(struct dc *dc,
				   struct dc_log_buffer_ctx *log_ctx)
{
	struct dc_context *dc_ctx = dc->ctx;
	struct dcn_hubbub_wm wm;
	int i;

	memset(&wm, 0, sizeof(struct dcn_hubbub_wm));
	dc->res_pool->hubbub->funcs->wm_read_state(dc->res_pool->hubbub, &wm);

	DTN_INFO("HUBBUB WM:      data_urgent  pte_meta_urgent"
			"         sr_enter          sr_exit  dram_clk_change\n");

	for (i = 0; i < 4; i++) {
		struct dcn_hubbub_wm_set *s;

		s = &wm.sets[i];
		DTN_INFO("WM_Set[%d]:", s->wm_set);
		DTN_INFO_MICRO_SEC(s->data_urgent);
		DTN_INFO_MICRO_SEC(s->pte_meta_urgent);
		DTN_INFO_MICRO_SEC(s->sr_enter);
		DTN_INFO_MICRO_SEC(s->sr_exit);
		DTN_INFO_MICRO_SEC(s->dram_clk_chanage);
		DTN_INFO("\n");
	}

	DTN_INFO("\n");
}

static void dcn10_log_hubp_states(struct dc *dc, void *log_ctx)
{
	struct dc_context *dc_ctx = dc->ctx;
	struct resource_pool *pool = dc->res_pool;
	int i;

	DTN_INFO(
		"HUBP:  format  addr_hi  width  height  rot  mir  sw_mode  dcc_en  blank_en  clock_en  ttu_dis  underflow   min_ttu_vblank       qos_low_wm      qos_high_wm\n");
	for (i = 0; i < pool->pipe_count; i++) {
		struct hubp *hubp = pool->hubps[i];
		struct dcn_hubp_state *s = &(TO_DCN10_HUBP(hubp)->state);

		hubp->funcs->hubp_read_state(hubp);

		if (!s->blank_en) {
			DTN_INFO("[%2d]:  %5xh  %6xh  %5d  %6d  %2xh  %2xh  %6xh  %6d  %8d  %8d  %7d  %8xh",
					hubp->inst,
					s->pixel_format,
					s->inuse_addr_hi,
					s->viewport_width,
					s->viewport_height,
					s->rotation_angle,
					s->h_mirror_en,
					s->sw_mode,
					s->dcc_en,
					s->blank_en,
					s->clock_en,
					s->ttu_disable,
					s->underflow_status);
			DTN_INFO_MICRO_SEC(s->min_ttu_vblank);
			DTN_INFO_MICRO_SEC(s->qos_level_low_wm);
			DTN_INFO_MICRO_SEC(s->qos_level_high_wm);
			DTN_INFO("\n");
		}
	}

	DTN_INFO("\n=========RQ========\n");
	DTN_INFO("HUBP:  drq_exp_m  prq_exp_m  mrq_exp_m  crq_exp_m  plane1_ba  L:chunk_s  min_chu_s  meta_ch_s"
		"  min_m_c_s  dpte_gr_s  mpte_gr_s  swath_hei  pte_row_h  C:chunk_s  min_chu_s  meta_ch_s"
		"  min_m_c_s  dpte_gr_s  mpte_gr_s  swath_hei  pte_row_h\n");
	for (i = 0; i < pool->pipe_count; i++) {
		struct dcn_hubp_state *s = &(TO_DCN10_HUBP(pool->hubps[i])->state);
		struct _vcs_dpi_display_rq_regs_st *rq_regs = &s->rq_regs;

		if (!s->blank_en)
			DTN_INFO("[%2d]:  %8xh  %8xh  %8xh  %8xh  %8xh  %8xh  %8xh  %8xh  %8xh  %8xh  %8xh  %8xh  %8xh  %8xh  %8xh  %8xh  %8xh  %8xh  %8xh  %8xh  %8xh\n",
				pool->hubps[i]->inst, rq_regs->drq_expansion_mode, rq_regs->prq_expansion_mode, rq_regs->mrq_expansion_mode,
				rq_regs->crq_expansion_mode, rq_regs->plane1_base_address, rq_regs->rq_regs_l.chunk_size,
				rq_regs->rq_regs_l.min_chunk_size, rq_regs->rq_regs_l.meta_chunk_size,
				rq_regs->rq_regs_l.min_meta_chunk_size, rq_regs->rq_regs_l.dpte_group_size,
				rq_regs->rq_regs_l.mpte_group_size, rq_regs->rq_regs_l.swath_height,
				rq_regs->rq_regs_l.pte_row_height_linear, rq_regs->rq_regs_c.chunk_size, rq_regs->rq_regs_c.min_chunk_size,
				rq_regs->rq_regs_c.meta_chunk_size, rq_regs->rq_regs_c.min_meta_chunk_size,
				rq_regs->rq_regs_c.dpte_group_size, rq_regs->rq_regs_c.mpte_group_size,
				rq_regs->rq_regs_c.swath_height, rq_regs->rq_regs_c.pte_row_height_linear);
	}

	DTN_INFO("========DLG========\n");
	DTN_INFO("HUBP:  rc_hbe     dlg_vbe    min_d_y_n  rc_per_ht  rc_x_a_s "
			"  dst_y_a_s  dst_y_pf   dst_y_vvb  dst_y_rvb  dst_y_vfl  dst_y_rfl  rf_pix_fq"
			"  vratio_pf  vrat_pf_c  rc_pg_vbl  rc_pg_vbc  rc_mc_vbl  rc_mc_vbc  rc_pg_fll"
			"  rc_pg_flc  rc_mc_fll  rc_mc_flc  pr_nom_l   pr_nom_c   rc_pg_nl   rc_pg_nc "
			"  mr_nom_l   mr_nom_c   rc_mc_nl   rc_mc_nc   rc_ld_pl   rc_ld_pc   rc_ld_l  "
			"  rc_ld_c    cha_cur0   ofst_cur1  cha_cur1   vr_af_vc0  ddrq_limt  x_rt_dlay"
			"  x_rp_dlay  x_rr_sfl\n");
	for (i = 0; i < pool->pipe_count; i++) {
		struct dcn_hubp_state *s = &(TO_DCN10_HUBP(pool->hubps[i])->state);
		struct _vcs_dpi_display_dlg_regs_st *dlg_regs = &s->dlg_attr;

		if (!s->blank_en)
			DTN_INFO("[%2d]:  %8xh  %8xh  %8xh  %8xh  %8xh  %8xh  %8xh  %8xh  %8xh  %8xh  %8xh  %8xh  %8xh"
				"  %8xh  %8xh  %8xh  %8xh  %8xh  %8xh  %8xh  %8xh  %8xh  %8xh  %8xh  %8xh  %8xh  %8xh"
				"  %8xh  %8xh  %8xh  %8xh  %8xh  %8xh  %8xh  %8xh  %8xh  %8xh  %8xh  %8xh  %8xh  %8xh  %8xh\n",
				pool->hubps[i]->inst, dlg_regs->refcyc_h_blank_end, dlg_regs->dlg_vblank_end, dlg_regs->min_dst_y_next_start,
				dlg_regs->refcyc_per_htotal, dlg_regs->refcyc_x_after_scaler, dlg_regs->dst_y_after_scaler,
				dlg_regs->dst_y_prefetch, dlg_regs->dst_y_per_vm_vblank, dlg_regs->dst_y_per_row_vblank,
				dlg_regs->dst_y_per_vm_flip, dlg_regs->dst_y_per_row_flip, dlg_regs->ref_freq_to_pix_freq,
				dlg_regs->vratio_prefetch, dlg_regs->vratio_prefetch_c, dlg_regs->refcyc_per_pte_group_vblank_l,
				dlg_regs->refcyc_per_pte_group_vblank_c, dlg_regs->refcyc_per_meta_chunk_vblank_l,
				dlg_regs->refcyc_per_meta_chunk_vblank_c, dlg_regs->refcyc_per_pte_group_flip_l,
				dlg_regs->refcyc_per_pte_group_flip_c, dlg_regs->refcyc_per_meta_chunk_flip_l,
				dlg_regs->refcyc_per_meta_chunk_flip_c, dlg_regs->dst_y_per_pte_row_nom_l,
				dlg_regs->dst_y_per_pte_row_nom_c, dlg_regs->refcyc_per_pte_group_nom_l,
				dlg_regs->refcyc_per_pte_group_nom_c, dlg_regs->dst_y_per_meta_row_nom_l,
				dlg_regs->dst_y_per_meta_row_nom_c, dlg_regs->refcyc_per_meta_chunk_nom_l,
				dlg_regs->refcyc_per_meta_chunk_nom_c, dlg_regs->refcyc_per_line_delivery_pre_l,
				dlg_regs->refcyc_per_line_delivery_pre_c, dlg_regs->refcyc_per_line_delivery_l,
				dlg_regs->refcyc_per_line_delivery_c, dlg_regs->chunk_hdl_adjust_cur0, dlg_regs->dst_y_offset_cur1,
				dlg_regs->chunk_hdl_adjust_cur1, dlg_regs->vready_after_vcount0, dlg_regs->dst_y_delta_drq_limit,
				dlg_regs->xfc_reg_transfer_delay, dlg_regs->xfc_reg_precharge_delay,
				dlg_regs->xfc_reg_remote_surface_flip_latency);
	}

	DTN_INFO("========TTU========\n");
	DTN_INFO("HUBP:  qos_ll_wm  qos_lh_wm  mn_ttu_vb  qos_l_flp  rc_rd_p_l  rc_rd_l    rc_rd_p_c"
			"  rc_rd_c    rc_rd_c0   rc_rd_pc0  rc_rd_c1   rc_rd_pc1  qos_lf_l   qos_rds_l"
			"  qos_lf_c   qos_rds_c  qos_lf_c0  qos_rds_c0 qos_lf_c1  qos_rds_c1\n");
	for (i = 0; i < pool->pipe_count; i++) {
		struct dcn_hubp_state *s = &(TO_DCN10_HUBP(pool->hubps[i])->state);
		struct _vcs_dpi_display_ttu_regs_st *ttu_regs = &s->ttu_attr;

		if (!s->blank_en)
			DTN_INFO("[%2d]:  %8xh  %8xh  %8xh  %8xh  %8xh  %8xh  %8xh  %8xh  %8xh  %8xh  %8xh  %8xh  %8xh  %8xh  %8xh  %8xh  %8xh  %8xh  %8xh  %8xh\n",
				pool->hubps[i]->inst, ttu_regs->qos_level_low_wm, ttu_regs->qos_level_high_wm, ttu_regs->min_ttu_vblank,
				ttu_regs->qos_level_flip, ttu_regs->refcyc_per_req_delivery_pre_l, ttu_regs->refcyc_per_req_delivery_l,
				ttu_regs->refcyc_per_req_delivery_pre_c, ttu_regs->refcyc_per_req_delivery_c, ttu_regs->refcyc_per_req_delivery_cur0,
				ttu_regs->refcyc_per_req_delivery_pre_cur0, ttu_regs->refcyc_per_req_delivery_cur1,
				ttu_regs->refcyc_per_req_delivery_pre_cur1, ttu_regs->qos_level_fixed_l, ttu_regs->qos_ramp_disable_l,
				ttu_regs->qos_level_fixed_c, ttu_regs->qos_ramp_disable_c, ttu_regs->qos_level_fixed_cur0,
				ttu_regs->qos_ramp_disable_cur0, ttu_regs->qos_level_fixed_cur1, ttu_regs->qos_ramp_disable_cur1);
	}
	DTN_INFO("\n");
}

void dcn10_log_hw_state(struct dc *dc,
	struct dc_log_buffer_ctx *log_ctx)
{
	struct dc_context *dc_ctx = dc->ctx;
	struct resource_pool *pool = dc->res_pool;
	int i;

	DTN_INFO_BEGIN();

	dcn10_log_hubbub_state(dc, log_ctx);

	dcn10_log_hubp_states(dc, log_ctx);

	DTN_INFO("DPP:    IGAM format  IGAM mode    DGAM mode    RGAM mode"
			"  GAMUT mode  C11 C12   C13 C14   C21 C22   C23 C24   "
			"C31 C32   C33 C34\n");
	for (i = 0; i < pool->pipe_count; i++) {
		struct dpp *dpp = pool->dpps[i];
		struct dcn_dpp_state s = {0};

		dpp->funcs->dpp_read_state(dpp, &s);

		if (!s.is_enabled)
			continue;

		DTN_INFO("[%2d]:  %11xh  %-11s  %-11s  %-11s"
				"%8x    %08xh %08xh %08xh %08xh %08xh %08xh",
				dpp->inst,
				s.igam_input_format,
				(s.igam_lut_mode == 0) ? "BypassFixed" :
					((s.igam_lut_mode == 1) ? "BypassFloat" :
					((s.igam_lut_mode == 2) ? "RAM" :
					((s.igam_lut_mode == 3) ? "RAM" :
								 "Unknown"))),
				(s.dgam_lut_mode == 0) ? "Bypass" :
					((s.dgam_lut_mode == 1) ? "sRGB" :
					((s.dgam_lut_mode == 2) ? "Ycc" :
					((s.dgam_lut_mode == 3) ? "RAM" :
					((s.dgam_lut_mode == 4) ? "RAM" :
								 "Unknown")))),
				(s.rgam_lut_mode == 0) ? "Bypass" :
					((s.rgam_lut_mode == 1) ? "sRGB" :
					((s.rgam_lut_mode == 2) ? "Ycc" :
					((s.rgam_lut_mode == 3) ? "RAM" :
					((s.rgam_lut_mode == 4) ? "RAM" :
								 "Unknown")))),
				s.gamut_remap_mode,
				s.gamut_remap_c11_c12,
				s.gamut_remap_c13_c14,
				s.gamut_remap_c21_c22,
				s.gamut_remap_c23_c24,
				s.gamut_remap_c31_c32,
				s.gamut_remap_c33_c34);
		DTN_INFO("\n");
	}
	DTN_INFO("\n");

	DTN_INFO("MPCC:  OPP  DPP  MPCCBOT  MODE  ALPHA_MODE  PREMULT  OVERLAP_ONLY  IDLE\n");
	for (i = 0; i < pool->pipe_count; i++) {
		struct mpcc_state s = {0};

		pool->mpc->funcs->read_mpcc_state(pool->mpc, i, &s);
		if (s.opp_id != 0xf)
			DTN_INFO("[%2d]:  %2xh  %2xh  %6xh  %4d  %10d  %7d  %12d  %4d\n",
				i, s.opp_id, s.dpp_id, s.bot_mpcc_id,
				s.mode, s.alpha_mode, s.pre_multiplied_alpha, s.overlap_only,
				s.idle);
	}
	DTN_INFO("\n");

	DTN_INFO("OTG:  v_bs  v_be  v_ss  v_se  vpol  vmax  vmin  vmax_sel  vmin_sel  h_bs  h_be  h_ss  h_se  hpol  htot  vtot  underflow blank_en\n");

	for (i = 0; i < pool->timing_generator_count; i++) {
		struct timing_generator *tg = pool->timing_generators[i];
		struct dcn_otg_state s = {0};
		/* Read shared OTG state registers for all DCNx */
		optc1_read_otg_state(DCN10TG_FROM_TG(tg), &s);

		/*
		 * For DCN2 and greater, a register on the OPP is used to
		 * determine if the CRTC is blanked instead of the OTG. So use
		 * dpg_is_blanked() if exists, otherwise fallback on otg.
		 *
		 * TODO: Implement DCN-specific read_otg_state hooks.
		 */
		if (pool->opps[i]->funcs->dpg_is_blanked)
			s.blank_enabled = pool->opps[i]->funcs->dpg_is_blanked(pool->opps[i]);
		else
			s.blank_enabled = tg->funcs->is_blanked(tg);

		//only print if OTG master is enabled
		if ((s.otg_enabled & 1) == 0)
			continue;

		DTN_INFO("[%d]: %5d %5d %5d %5d %5d %5d %5d %9d %9d %5d %5d %5d %5d %5d %5d %5d  %9d %8d\n",
				tg->inst,
				s.v_blank_start,
				s.v_blank_end,
				s.v_sync_a_start,
				s.v_sync_a_end,
				s.v_sync_a_pol,
				s.v_total_max,
				s.v_total_min,
				s.v_total_max_sel,
				s.v_total_min_sel,
				s.h_blank_start,
				s.h_blank_end,
				s.h_sync_a_start,
				s.h_sync_a_end,
				s.h_sync_a_pol,
				s.h_total,
				s.v_total,
				s.underflow_occurred_status,
				s.blank_enabled);

		// Clear underflow for debug purposes
		// We want to keep underflow sticky bit on for the longevity tests outside of test environment.
		// This function is called only from Windows or Diags test environment, hence it's safe to clear
		// it from here without affecting the original intent.
		tg->funcs->clear_optc_underflow(tg);
	}
	DTN_INFO("\n");

	// dcn_dsc_state struct field bytes_per_pixel was renamed to bits_per_pixel
	// TODO: Update golden log header to reflect this name change
	DTN_INFO("DSC: CLOCK_EN  SLICE_WIDTH  Bytes_pp\n");
	for (i = 0; i < pool->res_cap->num_dsc; i++) {
		struct display_stream_compressor *dsc = pool->dscs[i];
		struct dcn_dsc_state s = {0};

		dsc->funcs->dsc_read_state(dsc, &s);
		DTN_INFO("[%d]: %-9d %-12d %-10d\n",
		dsc->inst,
			s.dsc_clock_en,
			s.dsc_slice_width,
			s.dsc_bits_per_pixel);
		DTN_INFO("\n");
	}
	DTN_INFO("\n");

	DTN_INFO("S_ENC: DSC_MODE  SEC_GSP7_LINE_NUM"
			"  VBID6_LINE_REFERENCE  VBID6_LINE_NUM  SEC_GSP7_ENABLE  SEC_STREAM_ENABLE\n");
	for (i = 0; i < pool->stream_enc_count; i++) {
		struct stream_encoder *enc = pool->stream_enc[i];
		struct enc_state s = {0};

		if (enc->funcs->enc_read_state) {
			enc->funcs->enc_read_state(enc, &s);
			DTN_INFO("[%-3d]: %-9d %-18d %-21d %-15d %-16d %-17d\n",
				enc->id,
				s.dsc_mode,
				s.sec_gsp_pps_line_num,
				s.vbid6_line_reference,
				s.vbid6_line_num,
				s.sec_gsp_pps_enable,
				s.sec_stream_enable);
			DTN_INFO("\n");
		}
	}
	DTN_INFO("\n");

	DTN_INFO("L_ENC: DPHY_FEC_EN  DPHY_FEC_READY_SHADOW  DPHY_FEC_ACTIVE_STATUS  DP_LINK_TRAINING_COMPLETE\n");
	for (i = 0; i < dc->link_count; i++) {
		struct link_encoder *lenc = dc->links[i]->link_enc;

		struct link_enc_state s = {0};

		if (lenc->funcs->read_state) {
			lenc->funcs->read_state(lenc, &s);
			DTN_INFO("[%-3d]: %-12d %-22d %-22d %-25d\n",
				i,
				s.dphy_fec_en,
				s.dphy_fec_ready_shadow,
				s.dphy_fec_active_status,
				s.dp_link_training_complete);
			DTN_INFO("\n");
		}
	}
	DTN_INFO("\n");

	DTN_INFO("\nCALCULATED Clocks: dcfclk_khz:%d  dcfclk_deep_sleep_khz:%d  dispclk_khz:%d\n"
		"dppclk_khz:%d  max_supported_dppclk_khz:%d  fclk_khz:%d  socclk_khz:%d\n\n",
			dc->current_state->bw_ctx.bw.dcn.clk.dcfclk_khz,
			dc->current_state->bw_ctx.bw.dcn.clk.dcfclk_deep_sleep_khz,
			dc->current_state->bw_ctx.bw.dcn.clk.dispclk_khz,
			dc->current_state->bw_ctx.bw.dcn.clk.dppclk_khz,
			dc->current_state->bw_ctx.bw.dcn.clk.max_supported_dppclk_khz,
			dc->current_state->bw_ctx.bw.dcn.clk.fclk_khz,
			dc->current_state->bw_ctx.bw.dcn.clk.socclk_khz);

	log_mpc_crc(dc, log_ctx);

	{
		if (pool->hpo_dp_stream_enc_count > 0) {
			DTN_INFO("DP HPO S_ENC:  Enabled  OTG   Format   Depth   Vid   SDP   Compressed  Link\n");
			for (i = 0; i < pool->hpo_dp_stream_enc_count; i++) {
				struct hpo_dp_stream_encoder_state hpo_dp_se_state = {0};
				struct hpo_dp_stream_encoder *hpo_dp_stream_enc = pool->hpo_dp_stream_enc[i];

				if (hpo_dp_stream_enc && hpo_dp_stream_enc->funcs->read_state) {
					hpo_dp_stream_enc->funcs->read_state(hpo_dp_stream_enc, &hpo_dp_se_state);

					DTN_INFO("[%d]:                 %d    %d   %6s       %d     %d     %d            %d     %d\n",
							hpo_dp_stream_enc->id - ENGINE_ID_HPO_DP_0,
							hpo_dp_se_state.stream_enc_enabled,
							hpo_dp_se_state.otg_inst,
							(hpo_dp_se_state.pixel_encoding == 0) ? "4:4:4" :
									((hpo_dp_se_state.pixel_encoding == 1) ? "4:2:2" :
									(hpo_dp_se_state.pixel_encoding == 2) ? "4:2:0" : "Y-Only"),
							(hpo_dp_se_state.component_depth == 0) ? 6 :
									((hpo_dp_se_state.component_depth == 1) ? 8 :
									(hpo_dp_se_state.component_depth == 2) ? 10 : 12),
							hpo_dp_se_state.vid_stream_enabled,
							hpo_dp_se_state.sdp_enabled,
							hpo_dp_se_state.compressed_format,
							hpo_dp_se_state.mapped_to_link_enc);
				}
			}

			DTN_INFO("\n");
		}

		/* log DP HPO L_ENC section if any hpo_dp_link_enc exists */
		if (pool->hpo_dp_link_enc_count) {
			DTN_INFO("DP HPO L_ENC:  Enabled  Mode   Lanes   Stream  Slots   VC Rate X    VC Rate Y\n");

			for (i = 0; i < pool->hpo_dp_link_enc_count; i++) {
				struct hpo_dp_link_encoder *hpo_dp_link_enc = pool->hpo_dp_link_enc[i];
				struct hpo_dp_link_enc_state hpo_dp_le_state = {0};

				if (hpo_dp_link_enc->funcs->read_state) {
					hpo_dp_link_enc->funcs->read_state(hpo_dp_link_enc, &hpo_dp_le_state);
					DTN_INFO("[%d]:                 %d  %6s     %d        %d      %d     %d     %d\n",
							hpo_dp_link_enc->inst,
							hpo_dp_le_state.link_enc_enabled,
							(hpo_dp_le_state.link_mode == 0) ? "TPS1" :
									(hpo_dp_le_state.link_mode == 1) ? "TPS2" :
									(hpo_dp_le_state.link_mode == 2) ? "ACTIVE" : "TEST",
							hpo_dp_le_state.lane_count,
							hpo_dp_le_state.stream_src[0],
							hpo_dp_le_state.slot_count[0],
							hpo_dp_le_state.vc_rate_x[0],
							hpo_dp_le_state.vc_rate_y[0]);
					DTN_INFO("\n");
				}
			}

			DTN_INFO("\n");
		}
	}

	DTN_INFO_END();
}

bool dcn10_did_underflow_occur(struct dc *dc, struct pipe_ctx *pipe_ctx)
{
	struct hubp *hubp = pipe_ctx->plane_res.hubp;
	struct timing_generator *tg = pipe_ctx->stream_res.tg;

	if (tg->funcs->is_optc_underflow_occurred(tg)) {
		tg->funcs->clear_optc_underflow(tg);
		return true;
	}

	if (hubp->funcs->hubp_get_underflow_status(hubp)) {
		hubp->funcs->hubp_clear_underflow(hubp);
		return true;
	}
	return false;
}

void dcn10_enable_power_gating_plane(
	struct dce_hwseq *hws,
	bool enable)
{
	bool force_on = true; /* disable power gating */

	if (enable)
		force_on = false;

	/* DCHUBP0/1/2/3 */
	REG_UPDATE(DOMAIN0_PG_CONFIG, DOMAIN0_POWER_FORCEON, force_on);
	REG_UPDATE(DOMAIN2_PG_CONFIG, DOMAIN2_POWER_FORCEON, force_on);
	REG_UPDATE(DOMAIN4_PG_CONFIG, DOMAIN4_POWER_FORCEON, force_on);
	REG_UPDATE(DOMAIN6_PG_CONFIG, DOMAIN6_POWER_FORCEON, force_on);

	/* DPP0/1/2/3 */
	REG_UPDATE(DOMAIN1_PG_CONFIG, DOMAIN1_POWER_FORCEON, force_on);
	REG_UPDATE(DOMAIN3_PG_CONFIG, DOMAIN3_POWER_FORCEON, force_on);
	REG_UPDATE(DOMAIN5_PG_CONFIG, DOMAIN5_POWER_FORCEON, force_on);
	REG_UPDATE(DOMAIN7_PG_CONFIG, DOMAIN7_POWER_FORCEON, force_on);
}

void dcn10_disable_vga(
	struct dce_hwseq *hws)
{
	unsigned int in_vga1_mode = 0;
	unsigned int in_vga2_mode = 0;
	unsigned int in_vga3_mode = 0;
	unsigned int in_vga4_mode = 0;

	REG_GET(D1VGA_CONTROL, D1VGA_MODE_ENABLE, &in_vga1_mode);
	REG_GET(D2VGA_CONTROL, D2VGA_MODE_ENABLE, &in_vga2_mode);
	REG_GET(D3VGA_CONTROL, D3VGA_MODE_ENABLE, &in_vga3_mode);
	REG_GET(D4VGA_CONTROL, D4VGA_MODE_ENABLE, &in_vga4_mode);

	if (in_vga1_mode == 0 && in_vga2_mode == 0 &&
			in_vga3_mode == 0 && in_vga4_mode == 0)
		return;

	REG_WRITE(D1VGA_CONTROL, 0);
	REG_WRITE(D2VGA_CONTROL, 0);
	REG_WRITE(D3VGA_CONTROL, 0);
	REG_WRITE(D4VGA_CONTROL, 0);

	/* HW Engineer's Notes:
	 *  During switch from vga->extended, if we set the VGA_TEST_ENABLE and
	 *  then hit the VGA_TEST_RENDER_START, then the DCHUBP timing gets updated correctly.
	 *
	 *  Then vBIOS will have it poll for the VGA_TEST_RENDER_DONE and unset
	 *  VGA_TEST_ENABLE, to leave it in the same state as before.
	 */
	REG_UPDATE(VGA_TEST_CONTROL, VGA_TEST_ENABLE, 1);
	REG_UPDATE(VGA_TEST_CONTROL, VGA_TEST_RENDER_START, 1);
}

/**
 * dcn10_dpp_pg_control - DPP power gate control.
 *
 * @hws: dce_hwseq reference.
 * @dpp_inst: DPP instance reference.
 * @power_on: true if we want to enable power gate, false otherwise.
 *
 * Enable or disable power gate in the specific DPP instance.
 */
void dcn10_dpp_pg_control(
		struct dce_hwseq *hws,
		unsigned int dpp_inst,
		bool power_on)
{
	uint32_t power_gate = power_on ? 0 : 1;
	uint32_t pwr_status = power_on ? PGFSM_POWER_ON : PGFSM_POWER_OFF;

	if (hws->ctx->dc->debug.disable_dpp_power_gate)
		return;
	if (REG(DOMAIN1_PG_CONFIG) == 0)
		return;

	switch (dpp_inst) {
	case 0: /* DPP0 */
		REG_UPDATE(DOMAIN1_PG_CONFIG,
				DOMAIN1_POWER_GATE, power_gate);

		REG_WAIT(DOMAIN1_PG_STATUS,
				DOMAIN1_PGFSM_PWR_STATUS, pwr_status,
				1, 1000);
		break;
	case 1: /* DPP1 */
		REG_UPDATE(DOMAIN3_PG_CONFIG,
				DOMAIN3_POWER_GATE, power_gate);

		REG_WAIT(DOMAIN3_PG_STATUS,
				DOMAIN3_PGFSM_PWR_STATUS, pwr_status,
				1, 1000);
		break;
	case 2: /* DPP2 */
		REG_UPDATE(DOMAIN5_PG_CONFIG,
				DOMAIN5_POWER_GATE, power_gate);

		REG_WAIT(DOMAIN5_PG_STATUS,
				DOMAIN5_PGFSM_PWR_STATUS, pwr_status,
				1, 1000);
		break;
	case 3: /* DPP3 */
		REG_UPDATE(DOMAIN7_PG_CONFIG,
				DOMAIN7_POWER_GATE, power_gate);

		REG_WAIT(DOMAIN7_PG_STATUS,
				DOMAIN7_PGFSM_PWR_STATUS, pwr_status,
				1, 1000);
		break;
	default:
		BREAK_TO_DEBUGGER();
		break;
	}
}

/**
 * dcn10_hubp_pg_control - HUBP power gate control.
 *
 * @hws: dce_hwseq reference.
 * @hubp_inst: DPP instance reference.
 * @power_on: true if we want to enable power gate, false otherwise.
 *
 * Enable or disable power gate in the specific HUBP instance.
 */
void dcn10_hubp_pg_control(
		struct dce_hwseq *hws,
		unsigned int hubp_inst,
		bool power_on)
{
	uint32_t power_gate = power_on ? 0 : 1;
	uint32_t pwr_status = power_on ? PGFSM_POWER_ON : PGFSM_POWER_OFF;

	if (hws->ctx->dc->debug.disable_hubp_power_gate)
		return;
	if (REG(DOMAIN0_PG_CONFIG) == 0)
		return;

	switch (hubp_inst) {
	case 0: /* DCHUBP0 */
		REG_UPDATE(DOMAIN0_PG_CONFIG,
				DOMAIN0_POWER_GATE, power_gate);

		REG_WAIT(DOMAIN0_PG_STATUS,
				DOMAIN0_PGFSM_PWR_STATUS, pwr_status,
				1, 1000);
		break;
	case 1: /* DCHUBP1 */
		REG_UPDATE(DOMAIN2_PG_CONFIG,
				DOMAIN2_POWER_GATE, power_gate);

		REG_WAIT(DOMAIN2_PG_STATUS,
				DOMAIN2_PGFSM_PWR_STATUS, pwr_status,
				1, 1000);
		break;
	case 2: /* DCHUBP2 */
		REG_UPDATE(DOMAIN4_PG_CONFIG,
				DOMAIN4_POWER_GATE, power_gate);

		REG_WAIT(DOMAIN4_PG_STATUS,
				DOMAIN4_PGFSM_PWR_STATUS, pwr_status,
				1, 1000);
		break;
	case 3: /* DCHUBP3 */
		REG_UPDATE(DOMAIN6_PG_CONFIG,
				DOMAIN6_POWER_GATE, power_gate);

		REG_WAIT(DOMAIN6_PG_STATUS,
				DOMAIN6_PGFSM_PWR_STATUS, pwr_status,
				1, 1000);
		break;
	default:
		BREAK_TO_DEBUGGER();
		break;
	}
}

static void power_on_plane(
	struct dce_hwseq *hws,
	int plane_id)
{
	DC_LOGGER_INIT(hws->ctx->logger);
	if (REG(DC_IP_REQUEST_CNTL)) {
		REG_SET(DC_IP_REQUEST_CNTL, 0,
				IP_REQUEST_EN, 1);

		if (hws->funcs.dpp_pg_control)
			hws->funcs.dpp_pg_control(hws, plane_id, true);

		if (hws->funcs.hubp_pg_control)
			hws->funcs.hubp_pg_control(hws, plane_id, true);

		REG_SET(DC_IP_REQUEST_CNTL, 0,
				IP_REQUEST_EN, 0);
		DC_LOG_DEBUG(
				"Un-gated front end for pipe %d\n", plane_id);
	}
}

static void undo_DEGVIDCN10_253_wa(struct dc *dc)
{
	struct dce_hwseq *hws = dc->hwseq;
	struct hubp *hubp = dc->res_pool->hubps[0];

	if (!hws->wa_state.DEGVIDCN10_253_applied)
		return;

	hubp->funcs->set_blank(hubp, true);

	REG_SET(DC_IP_REQUEST_CNTL, 0,
			IP_REQUEST_EN, 1);

	hws->funcs.hubp_pg_control(hws, 0, false);
	REG_SET(DC_IP_REQUEST_CNTL, 0,
			IP_REQUEST_EN, 0);

	hws->wa_state.DEGVIDCN10_253_applied = false;
}

static void apply_DEGVIDCN10_253_wa(struct dc *dc)
{
	struct dce_hwseq *hws = dc->hwseq;
	struct hubp *hubp = dc->res_pool->hubps[0];
	int i;

	if (dc->debug.disable_stutter)
		return;

	if (!hws->wa.DEGVIDCN10_253)
		return;

	for (i = 0; i < dc->res_pool->pipe_count; i++) {
		if (!dc->res_pool->hubps[i]->power_gated)
			return;
	}

	/* all pipe power gated, apply work around to enable stutter. */

	REG_SET(DC_IP_REQUEST_CNTL, 0,
			IP_REQUEST_EN, 1);

	hws->funcs.hubp_pg_control(hws, 0, true);
	REG_SET(DC_IP_REQUEST_CNTL, 0,
			IP_REQUEST_EN, 0);

	hubp->funcs->set_hubp_blank_en(hubp, false);
	hws->wa_state.DEGVIDCN10_253_applied = true;
}

void dcn10_bios_golden_init(struct dc *dc)
{
	struct dce_hwseq *hws = dc->hwseq;
	struct dc_bios *bp = dc->ctx->dc_bios;
	int i;
	bool allow_self_fresh_force_enable = true;

	if (hws->funcs.s0i3_golden_init_wa && hws->funcs.s0i3_golden_init_wa(dc))
		return;

	if (dc->res_pool->hubbub->funcs->is_allow_self_refresh_enabled)
		allow_self_fresh_force_enable =
				dc->res_pool->hubbub->funcs->is_allow_self_refresh_enabled(dc->res_pool->hubbub);


	/* WA for making DF sleep when idle after resume from S0i3.
	 * DCHUBBUB_ARB_ALLOW_SELF_REFRESH_FORCE_ENABLE is set to 1 by
	 * command table, if DCHUBBUB_ARB_ALLOW_SELF_REFRESH_FORCE_ENABLE = 0
	 * before calling command table and it changed to 1 after,
	 * it should be set back to 0.
	 */

	/* initialize dcn global */
	bp->funcs->enable_disp_power_gating(bp,
			CONTROLLER_ID_D0, ASIC_PIPE_INIT);

	for (i = 0; i < dc->res_pool->pipe_count; i++) {
		/* initialize dcn per pipe */
		bp->funcs->enable_disp_power_gating(bp,
				CONTROLLER_ID_D0 + i, ASIC_PIPE_DISABLE);
	}

	if (dc->res_pool->hubbub->funcs->allow_self_refresh_control)
		if (allow_self_fresh_force_enable == false &&
				dc->res_pool->hubbub->funcs->is_allow_self_refresh_enabled(dc->res_pool->hubbub))
			dc->res_pool->hubbub->funcs->allow_self_refresh_control(dc->res_pool->hubbub,
										!dc->res_pool->hubbub->ctx->dc->debug.disable_stutter);

}

static void false_optc_underflow_wa(
		struct dc *dc,
		const struct dc_stream_state *stream,
		struct timing_generator *tg)
{
	int i;
	bool underflow;

	if (!dc->hwseq->wa.false_optc_underflow)
		return;

	underflow = tg->funcs->is_optc_underflow_occurred(tg);

	for (i = 0; i < dc->res_pool->pipe_count; i++) {
		struct pipe_ctx *old_pipe_ctx = &dc->current_state->res_ctx.pipe_ctx[i];

		if (old_pipe_ctx->stream != stream)
			continue;

		dc->hwss.wait_for_mpcc_disconnect(dc, dc->res_pool, old_pipe_ctx);
	}

	if (tg->funcs->set_blank_data_double_buffer)
		tg->funcs->set_blank_data_double_buffer(tg, true);

	if (tg->funcs->is_optc_underflow_occurred(tg) && !underflow)
		tg->funcs->clear_optc_underflow(tg);
}

enum dc_status dcn10_enable_stream_timing(
		struct pipe_ctx *pipe_ctx,
		struct dc_state *context,
		struct dc *dc)
{
	struct dc_stream_state *stream = pipe_ctx->stream;
	enum dc_color_space color_space;
	struct tg_color black_color = {0};

	/* by upper caller loop, pipe0 is parent pipe and be called first.
	 * back end is set up by for pipe0. Other children pipe share back end
	 * with pipe 0. No program is needed.
	 */
	if (pipe_ctx->top_pipe != NULL)
		return DC_OK;

	/* TODO check if timing_changed, disable stream if timing changed */

	/* HW program guide assume display already disable
	 * by unplug sequence. OTG assume stop.
	 */
	pipe_ctx->stream_res.tg->funcs->enable_optc_clock(pipe_ctx->stream_res.tg, true);

	if (false == pipe_ctx->clock_source->funcs->program_pix_clk(
			pipe_ctx->clock_source,
			&pipe_ctx->stream_res.pix_clk_params,
			&pipe_ctx->pll_settings)) {
		BREAK_TO_DEBUGGER();
		return DC_ERROR_UNEXPECTED;
	}

	pipe_ctx->stream_res.tg->funcs->program_timing(
			pipe_ctx->stream_res.tg,
			&stream->timing,
			pipe_ctx->pipe_dlg_param.vready_offset,
			pipe_ctx->pipe_dlg_param.vstartup_start,
			pipe_ctx->pipe_dlg_param.vupdate_offset,
			pipe_ctx->pipe_dlg_param.vupdate_width,
			pipe_ctx->stream->signal,
			true);

#if 0 /* move to after enable_crtc */
	/* TODO: OPP FMT, ABM. etc. should be done here. */
	/* or FPGA now. instance 0 only. TODO: move to opp.c */

	inst_offset = reg_offsets[pipe_ctx->stream_res.tg->inst].fmt;

	pipe_ctx->stream_res.opp->funcs->opp_program_fmt(
				pipe_ctx->stream_res.opp,
				&stream->bit_depth_params,
				&stream->clamping);
#endif
	/* program otg blank color */
	color_space = stream->output_color_space;
	color_space_to_black_color(dc, color_space, &black_color);

	/*
	 * The way 420 is packed, 2 channels carry Y component, 1 channel
	 * alternate between Cb and Cr, so both channels need the pixel
	 * value for Y
	 */
	if (stream->timing.pixel_encoding == PIXEL_ENCODING_YCBCR420)
		black_color.color_r_cr = black_color.color_g_y;

	if (pipe_ctx->stream_res.tg->funcs->set_blank_color)
		pipe_ctx->stream_res.tg->funcs->set_blank_color(
				pipe_ctx->stream_res.tg,
				&black_color);

	if (pipe_ctx->stream_res.tg->funcs->is_blanked &&
			!pipe_ctx->stream_res.tg->funcs->is_blanked(pipe_ctx->stream_res.tg)) {
		pipe_ctx->stream_res.tg->funcs->set_blank(pipe_ctx->stream_res.tg, true);
		hwss_wait_for_blank_complete(pipe_ctx->stream_res.tg);
		false_optc_underflow_wa(dc, pipe_ctx->stream, pipe_ctx->stream_res.tg);
	}

	/* VTG is  within DCHUB command block. DCFCLK is always on */
	if (false == pipe_ctx->stream_res.tg->funcs->enable_crtc(pipe_ctx->stream_res.tg)) {
		BREAK_TO_DEBUGGER();
		return DC_ERROR_UNEXPECTED;
	}

	/* TODO program crtc source select for non-virtual signal*/
	/* TODO program FMT */
	/* TODO setup link_enc */
	/* TODO set stream attributes */
	/* TODO program audio */
	/* TODO enable stream if timing changed */
	/* TODO unblank stream if DP */

	return DC_OK;
}

static void dcn10_reset_back_end_for_pipe(
		struct dc *dc,
		struct pipe_ctx *pipe_ctx,
		struct dc_state *context)
{
	int i;
	struct dc_link *link;
	DC_LOGGER_INIT(dc->ctx->logger);
	if (pipe_ctx->stream_res.stream_enc == NULL) {
		pipe_ctx->stream = NULL;
		return;
	}

	if (!IS_FPGA_MAXIMUS_DC(dc->ctx->dce_environment)) {
		link = pipe_ctx->stream->link;
		/* DPMS may already disable or */
		/* dpms_off status is incorrect due to fastboot
		 * feature. When system resume from S4 with second
		 * screen only, the dpms_off would be true but
		 * VBIOS lit up eDP, so check link status too.
		 */
		if (!pipe_ctx->stream->dpms_off || link->link_status.link_active)
			core_link_disable_stream(pipe_ctx);
		else if (pipe_ctx->stream_res.audio)
			dc->hwss.disable_audio_stream(pipe_ctx);

		if (pipe_ctx->stream_res.audio) {
			/*disable az_endpoint*/
			pipe_ctx->stream_res.audio->funcs->az_disable(pipe_ctx->stream_res.audio);

			/*free audio*/
			if (dc->caps.dynamic_audio == true) {
				/*we have to dynamic arbitrate the audio endpoints*/
				/*we free the resource, need reset is_audio_acquired*/
				update_audio_usage(&dc->current_state->res_ctx, dc->res_pool,
						pipe_ctx->stream_res.audio, false);
				pipe_ctx->stream_res.audio = NULL;
			}
		}
	}

	/* by upper caller loop, parent pipe: pipe0, will be reset last.
	 * back end share by all pipes and will be disable only when disable
	 * parent pipe.
	 */
	if (pipe_ctx->top_pipe == NULL) {

		if (pipe_ctx->stream_res.abm)
			dc->hwss.set_abm_immediate_disable(pipe_ctx);

		pipe_ctx->stream_res.tg->funcs->disable_crtc(pipe_ctx->stream_res.tg);

		pipe_ctx->stream_res.tg->funcs->enable_optc_clock(pipe_ctx->stream_res.tg, false);
		if (pipe_ctx->stream_res.tg->funcs->set_drr)
			pipe_ctx->stream_res.tg->funcs->set_drr(
					pipe_ctx->stream_res.tg, NULL);
	}

	for (i = 0; i < dc->res_pool->pipe_count; i++)
		if (&dc->current_state->res_ctx.pipe_ctx[i] == pipe_ctx)
			break;

	if (i == dc->res_pool->pipe_count)
		return;

	pipe_ctx->stream = NULL;
	DC_LOG_DEBUG("Reset back end for pipe %d, tg:%d\n",
					pipe_ctx->pipe_idx, pipe_ctx->stream_res.tg->inst);
}

static bool dcn10_hw_wa_force_recovery(struct dc *dc)
{
	struct hubp *hubp ;
	unsigned int i;
	bool need_recover = true;

	if (!dc->debug.recovery_enabled)
		return false;

	for (i = 0; i < dc->res_pool->pipe_count; i++) {
		struct pipe_ctx *pipe_ctx =
			&dc->current_state->res_ctx.pipe_ctx[i];
		if (pipe_ctx != NULL) {
			hubp = pipe_ctx->plane_res.hubp;
			if (hubp != NULL && hubp->funcs->hubp_get_underflow_status) {
				if (hubp->funcs->hubp_get_underflow_status(hubp) != 0) {
					/* one pipe underflow, we will reset all the pipes*/
					need_recover = true;
				}
			}
		}
	}
	if (!need_recover)
		return false;
	/*
	DCHUBP_CNTL:HUBP_BLANK_EN=1
	DCHUBBUB_SOFT_RESET:DCHUBBUB_GLOBAL_SOFT_RESET=1
	DCHUBP_CNTL:HUBP_DISABLE=1
	DCHUBP_CNTL:HUBP_DISABLE=0
	DCHUBBUB_SOFT_RESET:DCHUBBUB_GLOBAL_SOFT_RESET=0
	DCSURF_PRIMARY_SURFACE_ADDRESS
	DCHUBP_CNTL:HUBP_BLANK_EN=0
	*/

	for (i = 0; i < dc->res_pool->pipe_count; i++) {
		struct pipe_ctx *pipe_ctx =
			&dc->current_state->res_ctx.pipe_ctx[i];
		if (pipe_ctx != NULL) {
			hubp = pipe_ctx->plane_res.hubp;
			/*DCHUBP_CNTL:HUBP_BLANK_EN=1*/
			if (hubp != NULL && hubp->funcs->set_hubp_blank_en)
				hubp->funcs->set_hubp_blank_en(hubp, true);
		}
	}
	/*DCHUBBUB_SOFT_RESET:DCHUBBUB_GLOBAL_SOFT_RESET=1*/
	hubbub1_soft_reset(dc->res_pool->hubbub, true);

	for (i = 0; i < dc->res_pool->pipe_count; i++) {
		struct pipe_ctx *pipe_ctx =
			&dc->current_state->res_ctx.pipe_ctx[i];
		if (pipe_ctx != NULL) {
			hubp = pipe_ctx->plane_res.hubp;
			/*DCHUBP_CNTL:HUBP_DISABLE=1*/
			if (hubp != NULL && hubp->funcs->hubp_disable_control)
				hubp->funcs->hubp_disable_control(hubp, true);
		}
	}
	for (i = 0; i < dc->res_pool->pipe_count; i++) {
		struct pipe_ctx *pipe_ctx =
			&dc->current_state->res_ctx.pipe_ctx[i];
		if (pipe_ctx != NULL) {
			hubp = pipe_ctx->plane_res.hubp;
			/*DCHUBP_CNTL:HUBP_DISABLE=0*/
			if (hubp != NULL && hubp->funcs->hubp_disable_control)
				hubp->funcs->hubp_disable_control(hubp, true);
		}
	}
	/*DCHUBBUB_SOFT_RESET:DCHUBBUB_GLOBAL_SOFT_RESET=0*/
	hubbub1_soft_reset(dc->res_pool->hubbub, false);
	for (i = 0; i < dc->res_pool->pipe_count; i++) {
		struct pipe_ctx *pipe_ctx =
			&dc->current_state->res_ctx.pipe_ctx[i];
		if (pipe_ctx != NULL) {
			hubp = pipe_ctx->plane_res.hubp;
			/*DCHUBP_CNTL:HUBP_BLANK_EN=0*/
			if (hubp != NULL && hubp->funcs->set_hubp_blank_en)
				hubp->funcs->set_hubp_blank_en(hubp, true);
		}
	}
	return true;

}

void dcn10_verify_allow_pstate_change_high(struct dc *dc)
{
	struct hubbub *hubbub = dc->res_pool->hubbub;
	static bool should_log_hw_state; /* prevent hw state log by default */

	if (!hubbub->funcs->verify_allow_pstate_change_high)
		return;

	if (!hubbub->funcs->verify_allow_pstate_change_high(hubbub)) {
		int i = 0;

		if (should_log_hw_state)
			dcn10_log_hw_state(dc, NULL);

		TRACE_DC_PIPE_STATE(pipe_ctx, i, MAX_PIPES);
		BREAK_TO_DEBUGGER();
		if (dcn10_hw_wa_force_recovery(dc)) {
			/*check again*/
			if (!hubbub->funcs->verify_allow_pstate_change_high(hubbub))
				BREAK_TO_DEBUGGER();
		}
	}
}

/* trigger HW to start disconnect plane from stream on the next vsync */
void dcn10_plane_atomic_disconnect(struct dc *dc, struct pipe_ctx *pipe_ctx)
{
	struct dce_hwseq *hws = dc->hwseq;
	struct hubp *hubp = pipe_ctx->plane_res.hubp;
	int dpp_id = pipe_ctx->plane_res.dpp->inst;
	struct mpc *mpc = dc->res_pool->mpc;
	struct mpc_tree *mpc_tree_params;
	struct mpcc *mpcc_to_remove = NULL;
	struct output_pixel_processor *opp = pipe_ctx->stream_res.opp;

	mpc_tree_params = &(opp->mpc_tree_params);
	mpcc_to_remove = mpc->funcs->get_mpcc_for_dpp(mpc_tree_params, dpp_id);

	/*Already reset*/
	if (mpcc_to_remove == NULL)
		return;

	mpc->funcs->remove_mpcc(mpc, mpc_tree_params, mpcc_to_remove);
	if (opp != NULL)
		opp->mpcc_disconnect_pending[pipe_ctx->plane_res.mpcc_inst] = true;

	dc->optimized_required = true;

	if (hubp->funcs->hubp_disconnect)
		hubp->funcs->hubp_disconnect(hubp);

	if (dc->debug.sanity_checks)
		hws->funcs.verify_allow_pstate_change_high(dc);
}

/**
 * dcn10_plane_atomic_power_down - Power down plane components.
 *
 * @dc: dc struct reference. used for grab hwseq.
 * @dpp: dpp struct reference.
 * @hubp: hubp struct reference.
 *
 * Keep in mind that this operation requires a power gate configuration;
 * however, requests for switch power gate are precisely controlled to avoid
 * problems. For this reason, power gate request is usually disabled. This
 * function first needs to enable the power gate request before disabling DPP
 * and HUBP. Finally, it disables the power gate request again.
 */
void dcn10_plane_atomic_power_down(struct dc *dc,
		struct dpp *dpp,
		struct hubp *hubp)
{
	struct dce_hwseq *hws = dc->hwseq;
	DC_LOGGER_INIT(dc->ctx->logger);

	if (REG(DC_IP_REQUEST_CNTL)) {
		REG_SET(DC_IP_REQUEST_CNTL, 0,
				IP_REQUEST_EN, 1);

		if (hws->funcs.dpp_pg_control)
			hws->funcs.dpp_pg_control(hws, dpp->inst, false);

		if (hws->funcs.hubp_pg_control)
			hws->funcs.hubp_pg_control(hws, hubp->inst, false);

		dpp->funcs->dpp_reset(dpp);
		REG_SET(DC_IP_REQUEST_CNTL, 0,
				IP_REQUEST_EN, 0);
		DC_LOG_DEBUG(
				"Power gated front end %d\n", hubp->inst);
	}
}

/* disable HW used by plane.
 * note:  cannot disable until disconnect is complete
 */
void dcn10_plane_atomic_disable(struct dc *dc, struct pipe_ctx *pipe_ctx)
{
	struct dce_hwseq *hws = dc->hwseq;
	struct hubp *hubp = pipe_ctx->plane_res.hubp;
	struct dpp *dpp = pipe_ctx->plane_res.dpp;
	int opp_id = hubp->opp_id;

	dc->hwss.wait_for_mpcc_disconnect(dc, dc->res_pool, pipe_ctx);

	hubp->funcs->hubp_clk_cntl(hubp, false);

	dpp->funcs->dpp_dppclk_control(dpp, false, false);

	if (opp_id != 0xf && pipe_ctx->stream_res.opp->mpc_tree_params.opp_list == NULL)
		pipe_ctx->stream_res.opp->funcs->opp_pipe_clock_control(
				pipe_ctx->stream_res.opp,
				false);

	hubp->power_gated = true;
	dc->optimized_required = false; /* We're powering off, no need to optimize */

	hws->funcs.plane_atomic_power_down(dc,
			pipe_ctx->plane_res.dpp,
			pipe_ctx->plane_res.hubp);

	pipe_ctx->stream = NULL;
	memset(&pipe_ctx->stream_res, 0, sizeof(pipe_ctx->stream_res));
	memset(&pipe_ctx->plane_res, 0, sizeof(pipe_ctx->plane_res));
	pipe_ctx->top_pipe = NULL;
	pipe_ctx->bottom_pipe = NULL;
	pipe_ctx->plane_state = NULL;
}

void dcn10_disable_plane(struct dc *dc, struct pipe_ctx *pipe_ctx)
{
	struct dce_hwseq *hws = dc->hwseq;
	DC_LOGGER_INIT(dc->ctx->logger);

	if (!pipe_ctx->plane_res.hubp || pipe_ctx->plane_res.hubp->power_gated)
		return;

	hws->funcs.plane_atomic_disable(dc, pipe_ctx);

	apply_DEGVIDCN10_253_wa(dc);

	DC_LOG_DC("Power down front end %d\n",
					pipe_ctx->pipe_idx);
}

void dcn10_init_pipes(struct dc *dc, struct dc_state *context)
{
	int i;
	struct dce_hwseq *hws = dc->hwseq;
	struct hubbub *hubbub = dc->res_pool->hubbub;
	bool can_apply_seamless_boot = false;

	for (i = 0; i < context->stream_count; i++) {
		if (context->streams[i]->apply_seamless_boot_optimization) {
			can_apply_seamless_boot = true;
			break;
		}
	}

	for (i = 0; i < dc->res_pool->pipe_count; i++) {
		struct timing_generator *tg = dc->res_pool->timing_generators[i];
		struct pipe_ctx *pipe_ctx = &context->res_ctx.pipe_ctx[i];

		/* There is assumption that pipe_ctx is not mapping irregularly
		 * to non-preferred front end. If pipe_ctx->stream is not NULL,
		 * we will use the pipe, so don't disable
		 */
		if (pipe_ctx->stream != NULL && can_apply_seamless_boot)
			continue;

		/* Blank controller using driver code instead of
		 * command table.
		 */
		if (tg->funcs->is_tg_enabled(tg)) {
			if (hws->funcs.init_blank != NULL) {
				hws->funcs.init_blank(dc, tg);
				tg->funcs->lock(tg);
			} else {
				tg->funcs->lock(tg);
				tg->funcs->set_blank(tg, true);
				hwss_wait_for_blank_complete(tg);
			}
		}
	}

	/* Reset det size */
	for (i = 0; i < dc->res_pool->pipe_count; i++) {
		struct pipe_ctx *pipe_ctx = &context->res_ctx.pipe_ctx[i];
		struct hubp *hubp = dc->res_pool->hubps[i];

		/* Do not need to reset for seamless boot */
		if (pipe_ctx->stream != NULL && can_apply_seamless_boot)
			continue;

		if (hubbub && hubp) {
			if (hubbub->funcs->program_det_size)
				hubbub->funcs->program_det_size(hubbub, hubp->inst, 0);
		}
	}

	/* num_opp will be equal to number of mpcc */
	for (i = 0; i < dc->res_pool->res_cap->num_opp; i++) {
		struct pipe_ctx *pipe_ctx = &context->res_ctx.pipe_ctx[i];

		/* Cannot reset the MPC mux if seamless boot */
		if (pipe_ctx->stream != NULL && can_apply_seamless_boot)
			continue;

		dc->res_pool->mpc->funcs->mpc_init_single_inst(
				dc->res_pool->mpc, i);
	}

	for (i = 0; i < dc->res_pool->pipe_count; i++) {
		struct timing_generator *tg = dc->res_pool->timing_generators[i];
		struct hubp *hubp = dc->res_pool->hubps[i];
		struct dpp *dpp = dc->res_pool->dpps[i];
		struct pipe_ctx *pipe_ctx = &context->res_ctx.pipe_ctx[i];

		/* There is assumption that pipe_ctx is not mapping irregularly
		 * to non-preferred front end. If pipe_ctx->stream is not NULL,
		 * we will use the pipe, so don't disable
		 */
		if (can_apply_seamless_boot &&
			pipe_ctx->stream != NULL &&
			pipe_ctx->stream_res.tg->funcs->is_tg_enabled(
				pipe_ctx->stream_res.tg)) {
			// Enable double buffering for OTG_BLANK no matter if
			// seamless boot is enabled or not to suppress global sync
			// signals when OTG blanked. This is to prevent pipe from
			// requesting data while in PSR.
			tg->funcs->tg_init(tg);
			hubp->power_gated = true;
			continue;
		}

		/* Disable on the current state so the new one isn't cleared. */
		pipe_ctx = &dc->current_state->res_ctx.pipe_ctx[i];

		dpp->funcs->dpp_reset(dpp);

		pipe_ctx->stream_res.tg = tg;
		pipe_ctx->pipe_idx = i;

		pipe_ctx->plane_res.hubp = hubp;
		pipe_ctx->plane_res.dpp = dpp;
		pipe_ctx->plane_res.mpcc_inst = dpp->inst;
		hubp->mpcc_id = dpp->inst;
		hubp->opp_id = OPP_ID_INVALID;
		hubp->power_gated = false;

		dc->res_pool->opps[i]->mpc_tree_params.opp_id = dc->res_pool->opps[i]->inst;
		dc->res_pool->opps[i]->mpc_tree_params.opp_list = NULL;
		dc->res_pool->opps[i]->mpcc_disconnect_pending[pipe_ctx->plane_res.mpcc_inst] = true;
		pipe_ctx->stream_res.opp = dc->res_pool->opps[i];

		hws->funcs.plane_atomic_disconnect(dc, pipe_ctx);

		if (tg->funcs->is_tg_enabled(tg))
			tg->funcs->unlock(tg);

		dc->hwss.disable_plane(dc, pipe_ctx);

		pipe_ctx->stream_res.tg = NULL;
		pipe_ctx->plane_res.hubp = NULL;

		if (tg->funcs->is_tg_enabled(tg)) {
			if (tg->funcs->init_odm)
				tg->funcs->init_odm(tg);
		}

		tg->funcs->tg_init(tg);
	}

	/* Power gate DSCs */
	if (hws->funcs.dsc_pg_control != NULL) {
		uint32_t num_opps = 0;
		uint32_t opp_id_src0 = OPP_ID_INVALID;
		uint32_t opp_id_src1 = OPP_ID_INVALID;

		// Step 1: To find out which OPTC is running & OPTC DSC is ON
		// We can't use res_pool->res_cap->num_timing_generator to check
		// Because it records display pipes default setting built in driver,
		// not display pipes of the current chip.
		// Some ASICs would be fused display pipes less than the default setting.
		// In dcnxx_resource_construct function, driver would obatin real information.
		for (i = 0; i < dc->res_pool->timing_generator_count; i++) {
			uint32_t optc_dsc_state = 0;
			struct timing_generator *tg = dc->res_pool->timing_generators[i];

			if (tg->funcs->is_tg_enabled(tg)) {
				if (tg->funcs->get_dsc_status)
					tg->funcs->get_dsc_status(tg, &optc_dsc_state);
				// Only one OPTC with DSC is ON, so if we got one result, we would exit this block.
				// non-zero value is DSC enabled
				if (optc_dsc_state != 0) {
					tg->funcs->get_optc_source(tg, &num_opps, &opp_id_src0, &opp_id_src1);
					break;
				}
			}
		}

		// Step 2: To power down DSC but skip DSC  of running OPTC
		for (i = 0; i < dc->res_pool->res_cap->num_dsc; i++) {
			struct dcn_dsc_state s  = {0};

			dc->res_pool->dscs[i]->funcs->dsc_read_state(dc->res_pool->dscs[i], &s);

			if ((s.dsc_opp_source == opp_id_src0 || s.dsc_opp_source == opp_id_src1) &&
				s.dsc_clock_en && s.dsc_fw_en)
				continue;

			hws->funcs.dsc_pg_control(hws, dc->res_pool->dscs[i]->inst, false);
		}
	}
}

void dcn10_init_hw(struct dc *dc)
{
	int i;
	struct abm *abm = dc->res_pool->abm;
	struct dmcu *dmcu = dc->res_pool->dmcu;
	struct dce_hwseq *hws = dc->hwseq;
	struct dc_bios *dcb = dc->ctx->dc_bios;
	struct resource_pool *res_pool = dc->res_pool;
	uint32_t backlight = MAX_BACKLIGHT_LEVEL;
	bool   is_optimized_init_done = false;

	if (dc->clk_mgr && dc->clk_mgr->funcs->init_clocks)
		dc->clk_mgr->funcs->init_clocks(dc->clk_mgr);

	/* Align bw context with hw config when system resume. */
	if (dc->clk_mgr->clks.dispclk_khz != 0 && dc->clk_mgr->clks.dppclk_khz != 0) {
		dc->current_state->bw_ctx.bw.dcn.clk.dispclk_khz = dc->clk_mgr->clks.dispclk_khz;
		dc->current_state->bw_ctx.bw.dcn.clk.dppclk_khz = dc->clk_mgr->clks.dppclk_khz;
	}

	// Initialize the dccg
	if (dc->res_pool->dccg && dc->res_pool->dccg->funcs->dccg_init)
		dc->res_pool->dccg->funcs->dccg_init(res_pool->dccg);

	if (IS_FPGA_MAXIMUS_DC(dc->ctx->dce_environment)) {

		REG_WRITE(REFCLK_CNTL, 0);
		REG_UPDATE(DCHUBBUB_GLOBAL_TIMER_CNTL, DCHUBBUB_GLOBAL_TIMER_ENABLE, 1);
		REG_WRITE(DIO_MEM_PWR_CTRL, 0);

		if (!dc->debug.disable_clock_gate) {
			/* enable all DCN clock gating */
			REG_WRITE(DCCG_GATE_DISABLE_CNTL, 0);

			REG_WRITE(DCCG_GATE_DISABLE_CNTL2, 0);

			REG_UPDATE(DCFCLK_CNTL, DCFCLK_GATE_DIS, 0);
		}

		//Enable ability to power gate / don't force power on permanently
		if (hws->funcs.enable_power_gating_plane)
			hws->funcs.enable_power_gating_plane(hws, true);

		return;
	}

	if (!dcb->funcs->is_accelerated_mode(dcb))
		hws->funcs.disable_vga(dc->hwseq);

	hws->funcs.bios_golden_init(dc);

	if (dc->ctx->dc_bios->fw_info_valid) {
		res_pool->ref_clocks.xtalin_clock_inKhz =
				dc->ctx->dc_bios->fw_info.pll_info.crystal_frequency;

		if (!IS_FPGA_MAXIMUS_DC(dc->ctx->dce_environment)) {
			if (res_pool->dccg && res_pool->hubbub) {

				(res_pool->dccg->funcs->get_dccg_ref_freq)(res_pool->dccg,
						dc->ctx->dc_bios->fw_info.pll_info.crystal_frequency,
						&res_pool->ref_clocks.dccg_ref_clock_inKhz);

				(res_pool->hubbub->funcs->get_dchub_ref_freq)(res_pool->hubbub,
						res_pool->ref_clocks.dccg_ref_clock_inKhz,
						&res_pool->ref_clocks.dchub_ref_clock_inKhz);
			} else {
				// Not all ASICs have DCCG sw component
				res_pool->ref_clocks.dccg_ref_clock_inKhz =
						res_pool->ref_clocks.xtalin_clock_inKhz;
				res_pool->ref_clocks.dchub_ref_clock_inKhz =
						res_pool->ref_clocks.xtalin_clock_inKhz;
			}
		}
	} else
		ASSERT_CRITICAL(false);

	for (i = 0; i < dc->link_count; i++) {
		/* Power up AND update implementation according to the
		 * required signal (which may be different from the
		 * default signal on connector).
		 */
		struct dc_link *link = dc->links[i];

		if (!is_optimized_init_done)
			link->link_enc->funcs->hw_init(link->link_enc);

		/* Check for enabled DIG to identify enabled display */
		if (link->link_enc->funcs->is_dig_enabled &&
			link->link_enc->funcs->is_dig_enabled(link->link_enc)) {
			link->link_status.link_active = true;
			if (link->link_enc->funcs->fec_is_active &&
					link->link_enc->funcs->fec_is_active(link->link_enc))
				link->fec_state = dc_link_fec_enabled;
		}
	}

	/* we want to turn off all dp displays before doing detection */
	dc_link_blank_all_dp_displays(dc);

	if (hws->funcs.enable_power_gating_plane)
		hws->funcs.enable_power_gating_plane(dc->hwseq, true);

	/* If taking control over from VBIOS, we may want to optimize our first
	 * mode set, so we need to skip powering down pipes until we know which
	 * pipes we want to use.
	 * Otherwise, if taking control is not possible, we need to power
	 * everything down.
	 */
	if (dcb->funcs->is_accelerated_mode(dcb) || !dc->config.seamless_boot_edp_requested) {
		if (!is_optimized_init_done) {
			hws->funcs.init_pipes(dc, dc->current_state);
			if (dc->res_pool->hubbub->funcs->allow_self_refresh_control)
				dc->res_pool->hubbub->funcs->allow_self_refresh_control(dc->res_pool->hubbub,
						!dc->res_pool->hubbub->ctx->dc->debug.disable_stutter);
		}
	}

	if (!is_optimized_init_done) {

		for (i = 0; i < res_pool->audio_count; i++) {
			struct audio *audio = res_pool->audios[i];

			audio->funcs->hw_init(audio);
		}

		for (i = 0; i < dc->link_count; i++) {
			struct dc_link *link = dc->links[i];

			if (link->panel_cntl)
				backlight = link->panel_cntl->funcs->hw_init(link->panel_cntl);
		}

		if (abm != NULL)
			abm->funcs->abm_init(abm, backlight);

		if (dmcu != NULL && !dmcu->auto_load_dmcu)
			dmcu->funcs->dmcu_init(dmcu);
	}

	if (abm != NULL && dmcu != NULL)
		abm->dmcu_is_running = dmcu->funcs->is_dmcu_initialized(dmcu);

	/* power AFMT HDMI memory TODO: may move to dis/en output save power*/
	if (!is_optimized_init_done)
		REG_WRITE(DIO_MEM_PWR_CTRL, 0);

	if (!dc->debug.disable_clock_gate) {
		/* enable all DCN clock gating */
		REG_WRITE(DCCG_GATE_DISABLE_CNTL, 0);

		REG_WRITE(DCCG_GATE_DISABLE_CNTL2, 0);

		REG_UPDATE(DCFCLK_CNTL, DCFCLK_GATE_DIS, 0);
	}

	if (dc->clk_mgr->funcs->notify_wm_ranges)
		dc->clk_mgr->funcs->notify_wm_ranges(dc->clk_mgr);
}

/* In headless boot cases, DIG may be turned
 * on which causes HW/SW discrepancies.
 * To avoid this, power down hardware on boot
 * if DIG is turned on
 */
void dcn10_power_down_on_boot(struct dc *dc)
{
	struct dc_link *edp_links[MAX_NUM_EDP];
	struct dc_link *edp_link = NULL;
	int edp_num;
	int i = 0;

	get_edp_links(dc, edp_links, &edp_num);
	if (edp_num)
		edp_link = edp_links[0];

	if (edp_link && edp_link->link_enc->funcs->is_dig_enabled &&
			edp_link->link_enc->funcs->is_dig_enabled(edp_link->link_enc) &&
			dc->hwseq->funcs.edp_backlight_control &&
			dc->hwss.power_down &&
			dc->hwss.edp_power_control) {
		dc->hwseq->funcs.edp_backlight_control(edp_link, false);
		dc->hwss.power_down(dc);
		dc->hwss.edp_power_control(edp_link, false);
	} else {
		for (i = 0; i < dc->link_count; i++) {
			struct dc_link *link = dc->links[i];

			if (link->link_enc && link->link_enc->funcs->is_dig_enabled &&
					link->link_enc->funcs->is_dig_enabled(link->link_enc) &&
					dc->hwss.power_down) {
				dc->hwss.power_down(dc);
				break;
			}

		}
	}

	/*
	 * Call update_clocks with empty context
	 * to send DISPLAY_OFF
	 * Otherwise DISPLAY_OFF may not be asserted
	 */
	if (dc->clk_mgr->funcs->set_low_power_state)
		dc->clk_mgr->funcs->set_low_power_state(dc->clk_mgr);
}

void dcn10_reset_hw_ctx_wrap(
		struct dc *dc,
		struct dc_state *context)
{
	int i;
	struct dce_hwseq *hws = dc->hwseq;

	/* Reset Back End*/
	for (i = dc->res_pool->pipe_count - 1; i >= 0 ; i--) {
		struct pipe_ctx *pipe_ctx_old =
			&dc->current_state->res_ctx.pipe_ctx[i];
		struct pipe_ctx *pipe_ctx = &context->res_ctx.pipe_ctx[i];

		if (!pipe_ctx_old->stream)
			continue;

		if (pipe_ctx_old->top_pipe)
			continue;

		if (!pipe_ctx->stream ||
				pipe_need_reprogram(pipe_ctx_old, pipe_ctx)) {
			struct clock_source *old_clk = pipe_ctx_old->clock_source;

			dcn10_reset_back_end_for_pipe(dc, pipe_ctx_old, dc->current_state);
			if (hws->funcs.enable_stream_gating)
				hws->funcs.enable_stream_gating(dc, pipe_ctx_old);
			if (old_clk)
				old_clk->funcs->cs_power_down(old_clk);
		}
	}
}

static bool patch_address_for_sbs_tb_stereo(
		struct pipe_ctx *pipe_ctx, PHYSICAL_ADDRESS_LOC *addr)
{
	struct dc_plane_state *plane_state = pipe_ctx->plane_state;
	bool sec_split = pipe_ctx->top_pipe &&
			pipe_ctx->top_pipe->plane_state == pipe_ctx->plane_state;
	if (sec_split && plane_state->address.type == PLN_ADDR_TYPE_GRPH_STEREO &&
		(pipe_ctx->stream->timing.timing_3d_format ==
		 TIMING_3D_FORMAT_SIDE_BY_SIDE ||
		 pipe_ctx->stream->timing.timing_3d_format ==
		 TIMING_3D_FORMAT_TOP_AND_BOTTOM)) {
		*addr = plane_state->address.grph_stereo.left_addr;
		plane_state->address.grph_stereo.left_addr =
		plane_state->address.grph_stereo.right_addr;
		return true;
	} else {
		if (pipe_ctx->stream->view_format != VIEW_3D_FORMAT_NONE &&
			plane_state->address.type != PLN_ADDR_TYPE_GRPH_STEREO) {
			plane_state->address.type = PLN_ADDR_TYPE_GRPH_STEREO;
			plane_state->address.grph_stereo.right_addr =
			plane_state->address.grph_stereo.left_addr;
			plane_state->address.grph_stereo.right_meta_addr =
			plane_state->address.grph_stereo.left_meta_addr;
		}
	}
	return false;
}

void dcn10_update_plane_addr(const struct dc *dc, struct pipe_ctx *pipe_ctx)
{
	bool addr_patched = false;
	PHYSICAL_ADDRESS_LOC addr;
	struct dc_plane_state *plane_state = pipe_ctx->plane_state;

	if (plane_state == NULL)
		return;

	addr_patched = patch_address_for_sbs_tb_stereo(pipe_ctx, &addr);

	pipe_ctx->plane_res.hubp->funcs->hubp_program_surface_flip_and_addr(
			pipe_ctx->plane_res.hubp,
			&plane_state->address,
			plane_state->flip_immediate);

	plane_state->status.requested_address = plane_state->address;

	if (plane_state->flip_immediate)
		plane_state->status.current_address = plane_state->address;

	if (addr_patched)
		pipe_ctx->plane_state->address.grph_stereo.left_addr = addr;
}

bool dcn10_set_input_transfer_func(struct dc *dc, struct pipe_ctx *pipe_ctx,
			const struct dc_plane_state *plane_state)
{
	struct dpp *dpp_base = pipe_ctx->plane_res.dpp;
	const struct dc_transfer_func *tf = NULL;
	bool result = true;

	if (dpp_base == NULL)
		return false;

	if (plane_state->in_transfer_func)
		tf = plane_state->in_transfer_func;

	if (plane_state->gamma_correction &&
		!dpp_base->ctx->dc->debug.always_use_regamma
		&& !plane_state->gamma_correction->is_identity
			&& dce_use_lut(plane_state->format))
		dpp_base->funcs->dpp_program_input_lut(dpp_base, plane_state->gamma_correction);

	if (tf == NULL)
		dpp_base->funcs->dpp_set_degamma(dpp_base, IPP_DEGAMMA_MODE_BYPASS);
	else if (tf->type == TF_TYPE_PREDEFINED) {
		switch (tf->tf) {
		case TRANSFER_FUNCTION_SRGB:
			dpp_base->funcs->dpp_set_degamma(dpp_base, IPP_DEGAMMA_MODE_HW_sRGB);
			break;
		case TRANSFER_FUNCTION_BT709:
			dpp_base->funcs->dpp_set_degamma(dpp_base, IPP_DEGAMMA_MODE_HW_xvYCC);
			break;
		case TRANSFER_FUNCTION_LINEAR:
			dpp_base->funcs->dpp_set_degamma(dpp_base, IPP_DEGAMMA_MODE_BYPASS);
			break;
		case TRANSFER_FUNCTION_PQ:
			dpp_base->funcs->dpp_set_degamma(dpp_base, IPP_DEGAMMA_MODE_USER_PWL);
			cm_helper_translate_curve_to_degamma_hw_format(tf, &dpp_base->degamma_params);
			dpp_base->funcs->dpp_program_degamma_pwl(dpp_base, &dpp_base->degamma_params);
			result = true;
			break;
		default:
			result = false;
			break;
		}
	} else if (tf->type == TF_TYPE_BYPASS) {
		dpp_base->funcs->dpp_set_degamma(dpp_base, IPP_DEGAMMA_MODE_BYPASS);
	} else {
		cm_helper_translate_curve_to_degamma_hw_format(tf,
					&dpp_base->degamma_params);
		dpp_base->funcs->dpp_program_degamma_pwl(dpp_base,
				&dpp_base->degamma_params);
		result = true;
	}

	return result;
}

#define MAX_NUM_HW_POINTS 0x200

static void log_tf(struct dc_context *ctx,
				struct dc_transfer_func *tf, uint32_t hw_points_num)
{
	// DC_LOG_GAMMA is default logging of all hw points
	// DC_LOG_ALL_GAMMA logs all points, not only hw points
	// DC_LOG_ALL_TF_POINTS logs all channels of the tf
	int i = 0;

	DC_LOGGER_INIT(ctx->logger);
	DC_LOG_GAMMA("Gamma Correction TF");
	DC_LOG_ALL_GAMMA("Logging all tf points...");
	DC_LOG_ALL_TF_CHANNELS("Logging all channels...");

	for (i = 0; i < hw_points_num; i++) {
		DC_LOG_GAMMA("R\t%d\t%llu", i, tf->tf_pts.red[i].value);
		DC_LOG_ALL_TF_CHANNELS("G\t%d\t%llu", i, tf->tf_pts.green[i].value);
		DC_LOG_ALL_TF_CHANNELS("B\t%d\t%llu", i, tf->tf_pts.blue[i].value);
	}

	for (i = hw_points_num; i < MAX_NUM_HW_POINTS; i++) {
		DC_LOG_ALL_GAMMA("R\t%d\t%llu", i, tf->tf_pts.red[i].value);
		DC_LOG_ALL_TF_CHANNELS("G\t%d\t%llu", i, tf->tf_pts.green[i].value);
		DC_LOG_ALL_TF_CHANNELS("B\t%d\t%llu", i, tf->tf_pts.blue[i].value);
	}
}

bool dcn10_set_output_transfer_func(struct dc *dc, struct pipe_ctx *pipe_ctx,
				const struct dc_stream_state *stream)
{
	struct dpp *dpp = pipe_ctx->plane_res.dpp;

	if (dpp == NULL)
		return false;

	dpp->regamma_params.hw_points_num = GAMMA_HW_POINTS_NUM;

	if (stream->out_transfer_func &&
	    stream->out_transfer_func->type == TF_TYPE_PREDEFINED &&
	    stream->out_transfer_func->tf == TRANSFER_FUNCTION_SRGB)
		dpp->funcs->dpp_program_regamma_pwl(dpp, NULL, OPP_REGAMMA_SRGB);

	/* dcn10_translate_regamma_to_hw_format takes 750us, only do it when full
	 * update.
	 */
	else if (cm_helper_translate_curve_to_hw_format(
			stream->out_transfer_func,
			&dpp->regamma_params, false)) {
		dpp->funcs->dpp_program_regamma_pwl(
				dpp,
				&dpp->regamma_params, OPP_REGAMMA_USER);
	} else
		dpp->funcs->dpp_program_regamma_pwl(dpp, NULL, OPP_REGAMMA_BYPASS);

	if (stream != NULL && stream->ctx != NULL &&
			stream->out_transfer_func != NULL) {
		log_tf(stream->ctx,
				stream->out_transfer_func,
				dpp->regamma_params.hw_points_num);
	}

	return true;
}

void dcn10_pipe_control_lock(
	struct dc *dc,
	struct pipe_ctx *pipe,
	bool lock)
{
	struct dce_hwseq *hws = dc->hwseq;

	/* use TG master update lock to lock everything on the TG
	 * therefore only top pipe need to lock
	 */
	if (!pipe || pipe->top_pipe)
		return;

	if (dc->debug.sanity_checks)
		hws->funcs.verify_allow_pstate_change_high(dc);

	if (lock)
		pipe->stream_res.tg->funcs->lock(pipe->stream_res.tg);
	else
		pipe->stream_res.tg->funcs->unlock(pipe->stream_res.tg);

	if (dc->debug.sanity_checks)
		hws->funcs.verify_allow_pstate_change_high(dc);
}

/**
 * delay_cursor_until_vupdate() - Delay cursor update if too close to VUPDATE.
 *
 * Software keepout workaround to prevent cursor update locking from stalling
 * out cursor updates indefinitely or from old values from being retained in
 * the case where the viewport changes in the same frame as the cursor.
 *
 * The idea is to calculate the remaining time from VPOS to VUPDATE. If it's
 * too close to VUPDATE, then stall out until VUPDATE finishes.
 *
 * TODO: Optimize cursor programming to be once per frame before VUPDATE
 *       to avoid the need for this workaround.
 */
static void delay_cursor_until_vupdate(struct dc *dc, struct pipe_ctx *pipe_ctx)
{
	struct dc_stream_state *stream = pipe_ctx->stream;
	struct crtc_position position;
	uint32_t vupdate_start, vupdate_end;
	unsigned int lines_to_vupdate, us_to_vupdate, vpos;
	unsigned int us_per_line, us_vupdate;

	if (!dc->hwss.calc_vupdate_position || !dc->hwss.get_position)
		return;

	if (!pipe_ctx->stream_res.stream_enc || !pipe_ctx->stream_res.tg)
		return;

	dc->hwss.calc_vupdate_position(dc, pipe_ctx, &vupdate_start,
				       &vupdate_end);

	dc->hwss.get_position(&pipe_ctx, 1, &position);
	vpos = position.vertical_count;

	/* Avoid wraparound calculation issues */
	vupdate_start += stream->timing.v_total;
	vupdate_end += stream->timing.v_total;
	vpos += stream->timing.v_total;

	if (vpos <= vupdate_start) {
		/* VPOS is in VACTIVE or back porch. */
		lines_to_vupdate = vupdate_start - vpos;
	} else if (vpos > vupdate_end) {
		/* VPOS is in the front porch. */
		return;
	} else {
		/* VPOS is in VUPDATE. */
		lines_to_vupdate = 0;
	}

	/* Calculate time until VUPDATE in microseconds. */
	us_per_line =
		stream->timing.h_total * 10000u / stream->timing.pix_clk_100hz;
	us_to_vupdate = lines_to_vupdate * us_per_line;

	/* 70 us is a conservative estimate of cursor update time*/
	if (us_to_vupdate > 70)
		return;

	/* Stall out until the cursor update completes. */
	if (vupdate_end < vupdate_start)
		vupdate_end += stream->timing.v_total;
	us_vupdate = (vupdate_end - vupdate_start + 1) * us_per_line;
	udelay(us_to_vupdate + us_vupdate);
}

void dcn10_cursor_lock(struct dc *dc, struct pipe_ctx *pipe, bool lock)
{
	/* cursor lock is per MPCC tree, so only need to lock one pipe per stream */
	if (!pipe || pipe->top_pipe)
		return;

	/* Prevent cursor lock from stalling out cursor updates. */
	if (lock)
		delay_cursor_until_vupdate(dc, pipe);

	if (pipe->stream && should_use_dmub_lock(pipe->stream->link)) {
		union dmub_hw_lock_flags hw_locks = { 0 };
		struct dmub_hw_lock_inst_flags inst_flags = { 0 };

		hw_locks.bits.lock_cursor = 1;
		inst_flags.opp_inst = pipe->stream_res.opp->inst;

		dmub_hw_lock_mgr_cmd(dc->ctx->dmub_srv,
					lock,
					&hw_locks,
					&inst_flags);
	} else
		dc->res_pool->mpc->funcs->cursor_lock(dc->res_pool->mpc,
				pipe->stream_res.opp->inst, lock);
}

static bool wait_for_reset_trigger_to_occur(
	struct dc_context *dc_ctx,
	struct timing_generator *tg)
{
	bool rc = false;

	/* To avoid endless loop we wait at most
	 * frames_to_wait_on_triggered_reset frames for the reset to occur. */
	const uint32_t frames_to_wait_on_triggered_reset = 10;
	int i;

	for (i = 0; i < frames_to_wait_on_triggered_reset; i++) {

		if (!tg->funcs->is_counter_moving(tg)) {
			DC_ERROR("TG counter is not moving!\n");
			break;
		}

		if (tg->funcs->did_triggered_reset_occur(tg)) {
			rc = true;
			/* usually occurs at i=1 */
			DC_SYNC_INFO("GSL: reset occurred at wait count: %d\n",
					i);
			break;
		}

		/* Wait for one frame. */
		tg->funcs->wait_for_state(tg, CRTC_STATE_VACTIVE);
		tg->funcs->wait_for_state(tg, CRTC_STATE_VBLANK);
	}

	if (false == rc)
		DC_ERROR("GSL: Timeout on reset trigger!\n");

	return rc;
}

static uint64_t reduceSizeAndFraction(uint64_t *numerator,
				      uint64_t *denominator,
				      bool checkUint32Bounary)
{
	int i;
	bool ret = checkUint32Bounary == false;
	uint64_t max_int32 = 0xffffffff;
	uint64_t num, denom;
	static const uint16_t prime_numbers[] = {
		2, 3, 5, 7, 11, 13, 17, 19, 23, 29, 31, 37, 41, 43,
		47, 53, 59, 61, 67, 71, 73, 79, 83, 89, 97, 101, 103,
		107, 109, 113, 127, 131, 137, 139, 149, 151, 157, 163,
		167, 173, 179, 181, 191, 193, 197, 199, 211, 223, 227,
		229, 233, 239, 241, 251, 257, 263, 269, 271, 277, 281,
		283, 293, 307, 311, 313, 317, 331, 337, 347, 349, 353,
		359, 367, 373, 379, 383, 389, 397, 401, 409, 419, 421,
		431, 433, 439, 443, 449, 457, 461, 463, 467, 479, 487,
		491, 499, 503, 509, 521, 523, 541, 547, 557, 563, 569,
		571, 577, 587, 593, 599, 601, 607, 613, 617, 619, 631,
		641, 643, 647, 653, 659, 661, 673, 677, 683, 691, 701,
		709, 719, 727, 733, 739, 743, 751, 757, 761, 769, 773,
		787, 797, 809, 811, 821, 823, 827, 829, 839, 853, 857,
		859, 863, 877, 881, 883, 887, 907, 911, 919, 929, 937,
		941, 947, 953, 967, 971, 977, 983, 991, 997};
	int count = ARRAY_SIZE(prime_numbers);

	num = *numerator;
	denom = *denominator;
	for (i = 0; i < count; i++) {
		uint32_t num_remainder, denom_remainder;
		uint64_t num_result, denom_result;
		if (checkUint32Bounary &&
			num <= max_int32 && denom <= max_int32) {
			ret = true;
			break;
		}
		do {
			num_result = div_u64_rem(num, prime_numbers[i], &num_remainder);
			denom_result = div_u64_rem(denom, prime_numbers[i], &denom_remainder);
			if (num_remainder == 0 && denom_remainder == 0) {
				num = num_result;
				denom = denom_result;
			}
		} while (num_remainder == 0 && denom_remainder == 0);
	}
	*numerator = num;
	*denominator = denom;
	return ret;
}

static bool is_low_refresh_rate(struct pipe_ctx *pipe)
{
	uint32_t master_pipe_refresh_rate =
		pipe->stream->timing.pix_clk_100hz * 100 /
		pipe->stream->timing.h_total /
		pipe->stream->timing.v_total;
	return master_pipe_refresh_rate <= 30;
}

static uint8_t get_clock_divider(struct pipe_ctx *pipe,
				 bool account_low_refresh_rate)
{
	uint32_t clock_divider = 1;
	uint32_t numpipes = 1;

	if (account_low_refresh_rate && is_low_refresh_rate(pipe))
		clock_divider *= 2;

	if (pipe->stream_res.pix_clk_params.pixel_encoding == PIXEL_ENCODING_YCBCR420)
		clock_divider *= 2;

	while (pipe->next_odm_pipe) {
		pipe = pipe->next_odm_pipe;
		numpipes++;
	}
	clock_divider *= numpipes;

	return clock_divider;
}

static int dcn10_align_pixel_clocks(struct dc *dc, int group_size,
				    struct pipe_ctx *grouped_pipes[])
{
	struct dc_context *dc_ctx = dc->ctx;
	int i, master = -1, embedded = -1;
	struct dc_crtc_timing *hw_crtc_timing;
	uint64_t phase[MAX_PIPES];
	uint64_t modulo[MAX_PIPES];
	unsigned int pclk;

	uint32_t embedded_pix_clk_100hz;
	uint16_t embedded_h_total;
	uint16_t embedded_v_total;
	uint32_t dp_ref_clk_100hz =
		dc->res_pool->dp_clock_source->ctx->dc->clk_mgr->dprefclk_khz*10;

	hw_crtc_timing = kcalloc(MAX_PIPES, sizeof(*hw_crtc_timing), GFP_KERNEL);
	if (!hw_crtc_timing)
		return master;

	if (dc->config.vblank_alignment_dto_params &&
		dc->res_pool->dp_clock_source->funcs->override_dp_pix_clk) {
		embedded_h_total =
			(dc->config.vblank_alignment_dto_params >> 32) & 0x7FFF;
		embedded_v_total =
			(dc->config.vblank_alignment_dto_params >> 48) & 0x7FFF;
		embedded_pix_clk_100hz =
			dc->config.vblank_alignment_dto_params & 0xFFFFFFFF;

		for (i = 0; i < group_size; i++) {
			grouped_pipes[i]->stream_res.tg->funcs->get_hw_timing(
					grouped_pipes[i]->stream_res.tg,
					&hw_crtc_timing[i]);
			dc->res_pool->dp_clock_source->funcs->get_pixel_clk_frequency_100hz(
				dc->res_pool->dp_clock_source,
				grouped_pipes[i]->stream_res.tg->inst,
				&pclk);
			hw_crtc_timing[i].pix_clk_100hz = pclk;
			if (dc_is_embedded_signal(
					grouped_pipes[i]->stream->signal)) {
				embedded = i;
				master = i;
				phase[i] = embedded_pix_clk_100hz*100;
				modulo[i] = dp_ref_clk_100hz*100;
			} else {

				phase[i] = (uint64_t)embedded_pix_clk_100hz*
					hw_crtc_timing[i].h_total*
					hw_crtc_timing[i].v_total;
				phase[i] = div_u64(phase[i], get_clock_divider(grouped_pipes[i], true));
				modulo[i] = (uint64_t)dp_ref_clk_100hz*
					embedded_h_total*
					embedded_v_total;

				if (reduceSizeAndFraction(&phase[i],
						&modulo[i], true) == false) {
					/*
					 * this will help to stop reporting
					 * this timing synchronizable
					 */
					DC_SYNC_INFO("Failed to reduce DTO parameters\n");
					grouped_pipes[i]->stream->has_non_synchronizable_pclk = true;
				}
			}
		}

		for (i = 0; i < group_size; i++) {
			if (i != embedded && !grouped_pipes[i]->stream->has_non_synchronizable_pclk) {
				dc->res_pool->dp_clock_source->funcs->override_dp_pix_clk(
					dc->res_pool->dp_clock_source,
					grouped_pipes[i]->stream_res.tg->inst,
					phase[i], modulo[i]);
				dc->res_pool->dp_clock_source->funcs->get_pixel_clk_frequency_100hz(
					dc->res_pool->dp_clock_source,
					grouped_pipes[i]->stream_res.tg->inst, &pclk);
					grouped_pipes[i]->stream->timing.pix_clk_100hz =
						pclk*get_clock_divider(grouped_pipes[i], false);
				if (master == -1)
					master = i;
			}
		}

	}

	kfree(hw_crtc_timing);
	return master;
}

void dcn10_enable_vblanks_synchronization(
	struct dc *dc,
	int group_index,
	int group_size,
	struct pipe_ctx *grouped_pipes[])
{
	struct dc_context *dc_ctx = dc->ctx;
	struct output_pixel_processor *opp;
	struct timing_generator *tg;
	int i, width, height, master;

	for (i = 1; i < group_size; i++) {
		opp = grouped_pipes[i]->stream_res.opp;
		tg = grouped_pipes[i]->stream_res.tg;
		tg->funcs->get_otg_active_size(tg, &width, &height);
		if (opp->funcs->opp_program_dpg_dimensions)
			opp->funcs->opp_program_dpg_dimensions(opp, width, 2*(height) + 1);
	}

	for (i = 0; i < group_size; i++) {
		if (grouped_pipes[i]->stream == NULL)
			continue;
		grouped_pipes[i]->stream->vblank_synchronized = false;
		grouped_pipes[i]->stream->has_non_synchronizable_pclk = false;
	}

	DC_SYNC_INFO("Aligning DP DTOs\n");

	master = dcn10_align_pixel_clocks(dc, group_size, grouped_pipes);

	DC_SYNC_INFO("Synchronizing VBlanks\n");

	if (master >= 0) {
		for (i = 0; i < group_size; i++) {
			if (i != master && !grouped_pipes[i]->stream->has_non_synchronizable_pclk)
			grouped_pipes[i]->stream_res.tg->funcs->align_vblanks(
				grouped_pipes[master]->stream_res.tg,
				grouped_pipes[i]->stream_res.tg,
				grouped_pipes[master]->stream->timing.pix_clk_100hz,
				grouped_pipes[i]->stream->timing.pix_clk_100hz,
				get_clock_divider(grouped_pipes[master], false),
				get_clock_divider(grouped_pipes[i], false));
				grouped_pipes[i]->stream->vblank_synchronized = true;
		}
		grouped_pipes[master]->stream->vblank_synchronized = true;
		DC_SYNC_INFO("Sync complete\n");
	}

	for (i = 1; i < group_size; i++) {
		opp = grouped_pipes[i]->stream_res.opp;
		tg = grouped_pipes[i]->stream_res.tg;
		tg->funcs->get_otg_active_size(tg, &width, &height);
		if (opp->funcs->opp_program_dpg_dimensions)
			opp->funcs->opp_program_dpg_dimensions(opp, width, height);
	}
}

void dcn10_enable_timing_synchronization(
	struct dc *dc,
	int group_index,
	int group_size,
	struct pipe_ctx *grouped_pipes[])
{
	struct dc_context *dc_ctx = dc->ctx;
	struct output_pixel_processor *opp;
	struct timing_generator *tg;
	int i, width, height;

	DC_SYNC_INFO("Setting up OTG reset trigger\n");

	for (i = 1; i < group_size; i++) {
		opp = grouped_pipes[i]->stream_res.opp;
		tg = grouped_pipes[i]->stream_res.tg;
		tg->funcs->get_otg_active_size(tg, &width, &height);
		if (opp->funcs->opp_program_dpg_dimensions)
			opp->funcs->opp_program_dpg_dimensions(opp, width, 2*(height) + 1);
	}

	for (i = 0; i < group_size; i++) {
		if (grouped_pipes[i]->stream == NULL)
			continue;
		grouped_pipes[i]->stream->vblank_synchronized = false;
	}

	for (i = 1; i < group_size; i++)
		grouped_pipes[i]->stream_res.tg->funcs->enable_reset_trigger(
				grouped_pipes[i]->stream_res.tg,
				grouped_pipes[0]->stream_res.tg->inst);

	DC_SYNC_INFO("Waiting for trigger\n");

	/* Need to get only check 1 pipe for having reset as all the others are
	 * synchronized. Look at last pipe programmed to reset.
	 */

	wait_for_reset_trigger_to_occur(dc_ctx, grouped_pipes[1]->stream_res.tg);
	for (i = 1; i < group_size; i++)
		grouped_pipes[i]->stream_res.tg->funcs->disable_reset_trigger(
				grouped_pipes[i]->stream_res.tg);

	for (i = 1; i < group_size; i++) {
		opp = grouped_pipes[i]->stream_res.opp;
		tg = grouped_pipes[i]->stream_res.tg;
		tg->funcs->get_otg_active_size(tg, &width, &height);
		if (opp->funcs->opp_program_dpg_dimensions)
			opp->funcs->opp_program_dpg_dimensions(opp, width, height);
	}

	DC_SYNC_INFO("Sync complete\n");
}

void dcn10_enable_per_frame_crtc_position_reset(
	struct dc *dc,
	int group_size,
	struct pipe_ctx *grouped_pipes[])
{
	struct dc_context *dc_ctx = dc->ctx;
	int i;

	DC_SYNC_INFO("Setting up\n");
	for (i = 0; i < group_size; i++)
		if (grouped_pipes[i]->stream_res.tg->funcs->enable_crtc_reset)
			grouped_pipes[i]->stream_res.tg->funcs->enable_crtc_reset(
					grouped_pipes[i]->stream_res.tg,
					0,
					&grouped_pipes[i]->stream->triggered_crtc_reset);

	DC_SYNC_INFO("Waiting for trigger\n");

	for (i = 0; i < group_size; i++)
		wait_for_reset_trigger_to_occur(dc_ctx, grouped_pipes[i]->stream_res.tg);

	DC_SYNC_INFO("Multi-display sync is complete\n");
}

static void mmhub_read_vm_system_aperture_settings(struct dcn10_hubp *hubp1,
		struct vm_system_aperture_param *apt,
		struct dce_hwseq *hws)
{
	PHYSICAL_ADDRESS_LOC physical_page_number;
	uint32_t logical_addr_low;
	uint32_t logical_addr_high;

	REG_GET(MC_VM_SYSTEM_APERTURE_DEFAULT_ADDR_MSB,
			PHYSICAL_PAGE_NUMBER_MSB, &physical_page_number.high_part);
	REG_GET(MC_VM_SYSTEM_APERTURE_DEFAULT_ADDR_LSB,
			PHYSICAL_PAGE_NUMBER_LSB, &physical_page_number.low_part);

	REG_GET(MC_VM_SYSTEM_APERTURE_LOW_ADDR,
			LOGICAL_ADDR, &logical_addr_low);

	REG_GET(MC_VM_SYSTEM_APERTURE_HIGH_ADDR,
			LOGICAL_ADDR, &logical_addr_high);

	apt->sys_default.quad_part =  physical_page_number.quad_part << 12;
	apt->sys_low.quad_part =  (int64_t)logical_addr_low << 18;
	apt->sys_high.quad_part =  (int64_t)logical_addr_high << 18;
}

/* Temporary read settings, future will get values from kmd directly */
static void mmhub_read_vm_context0_settings(struct dcn10_hubp *hubp1,
		struct vm_context0_param *vm0,
		struct dce_hwseq *hws)
{
	PHYSICAL_ADDRESS_LOC fb_base;
	PHYSICAL_ADDRESS_LOC fb_offset;
	uint32_t fb_base_value;
	uint32_t fb_offset_value;

	REG_GET(DCHUBBUB_SDPIF_FB_BASE, SDPIF_FB_BASE, &fb_base_value);
	REG_GET(DCHUBBUB_SDPIF_FB_OFFSET, SDPIF_FB_OFFSET, &fb_offset_value);

	REG_GET(VM_CONTEXT0_PAGE_TABLE_BASE_ADDR_HI32,
			PAGE_DIRECTORY_ENTRY_HI32, &vm0->pte_base.high_part);
	REG_GET(VM_CONTEXT0_PAGE_TABLE_BASE_ADDR_LO32,
			PAGE_DIRECTORY_ENTRY_LO32, &vm0->pte_base.low_part);

	REG_GET(VM_CONTEXT0_PAGE_TABLE_START_ADDR_HI32,
			LOGICAL_PAGE_NUMBER_HI4, &vm0->pte_start.high_part);
	REG_GET(VM_CONTEXT0_PAGE_TABLE_START_ADDR_LO32,
			LOGICAL_PAGE_NUMBER_LO32, &vm0->pte_start.low_part);

	REG_GET(VM_CONTEXT0_PAGE_TABLE_END_ADDR_HI32,
			LOGICAL_PAGE_NUMBER_HI4, &vm0->pte_end.high_part);
	REG_GET(VM_CONTEXT0_PAGE_TABLE_END_ADDR_LO32,
			LOGICAL_PAGE_NUMBER_LO32, &vm0->pte_end.low_part);

	REG_GET(VM_L2_PROTECTION_FAULT_DEFAULT_ADDR_HI32,
			PHYSICAL_PAGE_ADDR_HI4, &vm0->fault_default.high_part);
	REG_GET(VM_L2_PROTECTION_FAULT_DEFAULT_ADDR_LO32,
			PHYSICAL_PAGE_ADDR_LO32, &vm0->fault_default.low_part);

	/*
	 * The values in VM_CONTEXT0_PAGE_TABLE_BASE_ADDR is in UMA space.
	 * Therefore we need to do
	 * DCN_VM_CONTEXT0_PAGE_TABLE_BASE_ADDR = VM_CONTEXT0_PAGE_TABLE_BASE_ADDR
	 * - DCHUBBUB_SDPIF_FB_OFFSET + DCHUBBUB_SDPIF_FB_BASE
	 */
	fb_base.quad_part = (uint64_t)fb_base_value << 24;
	fb_offset.quad_part = (uint64_t)fb_offset_value << 24;
	vm0->pte_base.quad_part += fb_base.quad_part;
	vm0->pte_base.quad_part -= fb_offset.quad_part;
}


static void dcn10_program_pte_vm(struct dce_hwseq *hws, struct hubp *hubp)
{
	struct dcn10_hubp *hubp1 = TO_DCN10_HUBP(hubp);
	struct vm_system_aperture_param apt = {0};
	struct vm_context0_param vm0 = {0};

	mmhub_read_vm_system_aperture_settings(hubp1, &apt, hws);
	mmhub_read_vm_context0_settings(hubp1, &vm0, hws);

	hubp->funcs->hubp_set_vm_system_aperture_settings(hubp, &apt);
	hubp->funcs->hubp_set_vm_context0_settings(hubp, &vm0);
}

static void dcn10_enable_plane(
	struct dc *dc,
	struct pipe_ctx *pipe_ctx,
	struct dc_state *context)
{
	struct dce_hwseq *hws = dc->hwseq;

	if (dc->debug.sanity_checks) {
		hws->funcs.verify_allow_pstate_change_high(dc);
	}

	undo_DEGVIDCN10_253_wa(dc);

	power_on_plane(dc->hwseq,
		pipe_ctx->plane_res.hubp->inst);

	/* enable DCFCLK current DCHUB */
	pipe_ctx->plane_res.hubp->funcs->hubp_clk_cntl(pipe_ctx->plane_res.hubp, true);

	/* make sure OPP_PIPE_CLOCK_EN = 1 */
	pipe_ctx->stream_res.opp->funcs->opp_pipe_clock_control(
			pipe_ctx->stream_res.opp,
			true);

	if (dc->config.gpu_vm_support)
		dcn10_program_pte_vm(hws, pipe_ctx->plane_res.hubp);

	if (dc->debug.sanity_checks) {
		hws->funcs.verify_allow_pstate_change_high(dc);
	}

	if (!pipe_ctx->top_pipe
		&& pipe_ctx->plane_state
		&& pipe_ctx->plane_state->flip_int_enabled
		&& pipe_ctx->plane_res.hubp->funcs->hubp_set_flip_int)
			pipe_ctx->plane_res.hubp->funcs->hubp_set_flip_int(pipe_ctx->plane_res.hubp);

}

void dcn10_program_gamut_remap(struct pipe_ctx *pipe_ctx)
{
	int i = 0;
	struct dpp_grph_csc_adjustment adjust;
	memset(&adjust, 0, sizeof(adjust));
	adjust.gamut_adjust_type = GRAPHICS_GAMUT_ADJUST_TYPE_BYPASS;


	if (pipe_ctx->stream->gamut_remap_matrix.enable_remap == true) {
		adjust.gamut_adjust_type = GRAPHICS_GAMUT_ADJUST_TYPE_SW;
		for (i = 0; i < CSC_TEMPERATURE_MATRIX_SIZE; i++)
			adjust.temperature_matrix[i] =
				pipe_ctx->stream->gamut_remap_matrix.matrix[i];
	} else if (pipe_ctx->plane_state &&
		   pipe_ctx->plane_state->gamut_remap_matrix.enable_remap == true) {
		adjust.gamut_adjust_type = GRAPHICS_GAMUT_ADJUST_TYPE_SW;
		for (i = 0; i < CSC_TEMPERATURE_MATRIX_SIZE; i++)
			adjust.temperature_matrix[i] =
				pipe_ctx->plane_state->gamut_remap_matrix.matrix[i];
	}

	pipe_ctx->plane_res.dpp->funcs->dpp_set_gamut_remap(pipe_ctx->plane_res.dpp, &adjust);
}


static bool dcn10_is_rear_mpo_fix_required(struct pipe_ctx *pipe_ctx, enum dc_color_space colorspace)
{
	if (pipe_ctx->plane_state && pipe_ctx->plane_state->layer_index > 0 && is_rgb_cspace(colorspace)) {
		if (pipe_ctx->top_pipe) {
			struct pipe_ctx *top = pipe_ctx->top_pipe;

			while (top->top_pipe)
				top = top->top_pipe; // Traverse to top pipe_ctx
			if (top->plane_state && top->plane_state->layer_index == 0)
				return true; // Front MPO plane not hidden
		}
	}
	return false;
}

static void dcn10_set_csc_adjustment_rgb_mpo_fix(struct pipe_ctx *pipe_ctx, uint16_t *matrix)
{
	// Override rear plane RGB bias to fix MPO brightness
	uint16_t rgb_bias = matrix[3];

	matrix[3] = 0;
	matrix[7] = 0;
	matrix[11] = 0;
	pipe_ctx->plane_res.dpp->funcs->dpp_set_csc_adjustment(pipe_ctx->plane_res.dpp, matrix);
	matrix[3] = rgb_bias;
	matrix[7] = rgb_bias;
	matrix[11] = rgb_bias;
}

void dcn10_program_output_csc(struct dc *dc,
		struct pipe_ctx *pipe_ctx,
		enum dc_color_space colorspace,
		uint16_t *matrix,
		int opp_id)
{
	if (pipe_ctx->stream->csc_color_matrix.enable_adjustment == true) {
		if (pipe_ctx->plane_res.dpp->funcs->dpp_set_csc_adjustment != NULL) {

			/* MPO is broken with RGB colorspaces when OCSC matrix
			 * brightness offset >= 0 on DCN1 due to OCSC before MPC
			 * Blending adds offsets from front + rear to rear plane
			 *
			 * Fix is to set RGB bias to 0 on rear plane, top plane
			 * black value pixels add offset instead of rear + front
			 */

			int16_t rgb_bias = matrix[3];
			// matrix[3/7/11] are all the same offset value

			if (rgb_bias > 0 && dcn10_is_rear_mpo_fix_required(pipe_ctx, colorspace)) {
				dcn10_set_csc_adjustment_rgb_mpo_fix(pipe_ctx, matrix);
			} else {
				pipe_ctx->plane_res.dpp->funcs->dpp_set_csc_adjustment(pipe_ctx->plane_res.dpp, matrix);
			}
		}
	} else {
		if (pipe_ctx->plane_res.dpp->funcs->dpp_set_csc_default != NULL)
			pipe_ctx->plane_res.dpp->funcs->dpp_set_csc_default(pipe_ctx->plane_res.dpp, colorspace);
	}
}

static void dcn10_update_dpp(struct dpp *dpp, struct dc_plane_state *plane_state)
{
	struct dc_bias_and_scale bns_params = {0};

	// program the input csc
	dpp->funcs->dpp_setup(dpp,
			plane_state->format,
			EXPANSION_MODE_ZERO,
			plane_state->input_csc_color_matrix,
			plane_state->color_space,
			NULL);

	//set scale and bias registers
	build_prescale_params(&bns_params, plane_state);
	if (dpp->funcs->dpp_program_bias_and_scale)
		dpp->funcs->dpp_program_bias_and_scale(dpp, &bns_params);
}

void dcn10_update_visual_confirm_color(struct dc *dc, struct pipe_ctx *pipe_ctx, struct tg_color *color, int mpcc_id)
{
	struct mpc *mpc = dc->res_pool->mpc;

	if (dc->debug.visual_confirm == VISUAL_CONFIRM_HDR)
		get_hdr_visual_confirm_color(pipe_ctx, color);
	else if (dc->debug.visual_confirm == VISUAL_CONFIRM_SURFACE)
		get_surface_visual_confirm_color(pipe_ctx, color);
	else if (dc->debug.visual_confirm == VISUAL_CONFIRM_SWIZZLE)
		get_surface_tile_visual_confirm_color(pipe_ctx, color);
	else
		color_space_to_black_color(
				dc, pipe_ctx->stream->output_color_space, color);

	if (mpc->funcs->set_bg_color)
		mpc->funcs->set_bg_color(mpc, color, mpcc_id);
}

void dcn10_update_mpcc(struct dc *dc, struct pipe_ctx *pipe_ctx)
{
	struct hubp *hubp = pipe_ctx->plane_res.hubp;
	struct mpcc_blnd_cfg blnd_cfg = {0};
	bool per_pixel_alpha = pipe_ctx->plane_state->per_pixel_alpha && pipe_ctx->bottom_pipe;
	int mpcc_id;
	struct mpcc *new_mpcc;
	struct mpc *mpc = dc->res_pool->mpc;
	struct mpc_tree *mpc_tree_params = &(pipe_ctx->stream_res.opp->mpc_tree_params);

	blnd_cfg.overlap_only = false;
	blnd_cfg.global_gain = 0xff;

<<<<<<< HEAD
	if (per_pixel_alpha && pipe_ctx->plane_state->global_alpha) {
		blnd_cfg.alpha_mode = MPCC_ALPHA_BLEND_MODE_PER_PIXEL_ALPHA_COMBINED_GLOBAL_GAIN;
		blnd_cfg.global_gain = pipe_ctx->plane_state->global_alpha_value;
	} else if (per_pixel_alpha) {
		blnd_cfg.alpha_mode = MPCC_ALPHA_BLEND_MODE_PER_PIXEL_ALPHA;
	} else {
=======
	if (per_pixel_alpha) {
		/* DCN1.0 has output CM before MPC which seems to screw with
		 * pre-multiplied alpha.
		 */
		blnd_cfg.pre_multiplied_alpha = (is_rgb_cspace(
				pipe_ctx->stream->output_color_space)
						&& pipe_ctx->plane_state->pre_multiplied_alpha);
		if (pipe_ctx->plane_state->global_alpha) {
			blnd_cfg.alpha_mode = MPCC_ALPHA_BLEND_MODE_PER_PIXEL_ALPHA_COMBINED_GLOBAL_GAIN;
			blnd_cfg.global_gain = pipe_ctx->plane_state->global_alpha_value;
		} else {
			blnd_cfg.alpha_mode = MPCC_ALPHA_BLEND_MODE_PER_PIXEL_ALPHA;
		}
	} else {
		blnd_cfg.pre_multiplied_alpha = false;
>>>>>>> 88084a3d
		blnd_cfg.alpha_mode = MPCC_ALPHA_BLEND_MODE_GLOBAL_ALPHA;
	}

	if (pipe_ctx->plane_state->global_alpha)
		blnd_cfg.global_alpha = pipe_ctx->plane_state->global_alpha_value;
	else
		blnd_cfg.global_alpha = 0xff;

	/*
	 * TODO: remove hack
	 * Note: currently there is a bug in init_hw such that
	 * on resume from hibernate, BIOS sets up MPCC0, and
	 * we do mpcc_remove but the mpcc cannot go to idle
	 * after remove. This cause us to pick mpcc1 here,
	 * which causes a pstate hang for yet unknown reason.
	 */
	mpcc_id = hubp->inst;

	/* If there is no full update, don't need to touch MPC tree*/
	if (!pipe_ctx->plane_state->update_flags.bits.full_update) {
		mpc->funcs->update_blending(mpc, &blnd_cfg, mpcc_id);
		dc->hwss.update_visual_confirm_color(dc, pipe_ctx, &blnd_cfg.black_color, mpcc_id);
		return;
	}

	/* check if this MPCC is already being used */
	new_mpcc = mpc->funcs->get_mpcc_for_dpp(mpc_tree_params, mpcc_id);
	/* remove MPCC if being used */
	if (new_mpcc != NULL)
		mpc->funcs->remove_mpcc(mpc, mpc_tree_params, new_mpcc);
	else
		if (dc->debug.sanity_checks)
			mpc->funcs->assert_mpcc_idle_before_connect(
					dc->res_pool->mpc, mpcc_id);

	/* Call MPC to insert new plane */
	new_mpcc = mpc->funcs->insert_plane(dc->res_pool->mpc,
			mpc_tree_params,
			&blnd_cfg,
			NULL,
			NULL,
			hubp->inst,
			mpcc_id);
	dc->hwss.update_visual_confirm_color(dc, pipe_ctx, &blnd_cfg.black_color, mpcc_id);

	ASSERT(new_mpcc != NULL);

	hubp->opp_id = pipe_ctx->stream_res.opp->inst;
	hubp->mpcc_id = mpcc_id;
}

static void update_scaler(struct pipe_ctx *pipe_ctx)
{
	bool per_pixel_alpha =
			pipe_ctx->plane_state->per_pixel_alpha && pipe_ctx->bottom_pipe;

	pipe_ctx->plane_res.scl_data.lb_params.alpha_en = per_pixel_alpha;
	pipe_ctx->plane_res.scl_data.lb_params.depth = LB_PIXEL_DEPTH_36BPP;
	/* scaler configuration */
	pipe_ctx->plane_res.dpp->funcs->dpp_set_scaler(
			pipe_ctx->plane_res.dpp, &pipe_ctx->plane_res.scl_data);
}

static void dcn10_update_dchubp_dpp(
	struct dc *dc,
	struct pipe_ctx *pipe_ctx,
	struct dc_state *context)
{
	struct dce_hwseq *hws = dc->hwseq;
	struct hubp *hubp = pipe_ctx->plane_res.hubp;
	struct dpp *dpp = pipe_ctx->plane_res.dpp;
	struct dc_plane_state *plane_state = pipe_ctx->plane_state;
	struct plane_size size = plane_state->plane_size;
	unsigned int compat_level = 0;
	bool should_divided_by_2 = false;

	/* depends on DML calculation, DPP clock value may change dynamically */
	/* If request max dpp clk is lower than current dispclk, no need to
	 * divided by 2
	 */
	if (plane_state->update_flags.bits.full_update) {

		/* new calculated dispclk, dppclk are stored in
		 * context->bw_ctx.bw.dcn.clk.dispclk_khz / dppclk_khz. current
		 * dispclk, dppclk are from dc->clk_mgr->clks.dispclk_khz.
		 * dcn10_validate_bandwidth compute new dispclk, dppclk.
		 * dispclk will put in use after optimize_bandwidth when
		 * ramp_up_dispclk_with_dpp is called.
		 * there are two places for dppclk be put in use. One location
		 * is the same as the location as dispclk. Another is within
		 * update_dchubp_dpp which happens between pre_bandwidth and
		 * optimize_bandwidth.
		 * dppclk updated within update_dchubp_dpp will cause new
		 * clock values of dispclk and dppclk not be in use at the same
		 * time. when clocks are decreased, this may cause dppclk is
		 * lower than previous configuration and let pipe stuck.
		 * for example, eDP + external dp,  change resolution of DP from
		 * 1920x1080x144hz to 1280x960x60hz.
		 * before change: dispclk = 337889 dppclk = 337889
		 * change mode, dcn10_validate_bandwidth calculate
		 *                dispclk = 143122 dppclk = 143122
		 * update_dchubp_dpp be executed before dispclk be updated,
		 * dispclk = 337889, but dppclk use new value dispclk /2 =
		 * 168944. this will cause pipe pstate warning issue.
		 * solution: between pre_bandwidth and optimize_bandwidth, while
		 * dispclk is going to be decreased, keep dppclk = dispclk
		 **/
		if (context->bw_ctx.bw.dcn.clk.dispclk_khz <
				dc->clk_mgr->clks.dispclk_khz)
			should_divided_by_2 = false;
		else
			should_divided_by_2 =
					context->bw_ctx.bw.dcn.clk.dppclk_khz <=
					dc->clk_mgr->clks.dispclk_khz / 2;

		dpp->funcs->dpp_dppclk_control(
				dpp,
				should_divided_by_2,
				true);

		if (dc->res_pool->dccg)
			dc->res_pool->dccg->funcs->update_dpp_dto(
					dc->res_pool->dccg,
					dpp->inst,
					pipe_ctx->plane_res.bw.dppclk_khz);
		else
			dc->clk_mgr->clks.dppclk_khz = should_divided_by_2 ?
						dc->clk_mgr->clks.dispclk_khz / 2 :
							dc->clk_mgr->clks.dispclk_khz;
	}

	/* TODO: Need input parameter to tell current DCHUB pipe tie to which OTG
	 * VTG is within DCHUBBUB which is commond block share by each pipe HUBP.
	 * VTG is 1:1 mapping with OTG. Each pipe HUBP will select which VTG
	 */
	if (plane_state->update_flags.bits.full_update) {
		hubp->funcs->hubp_vtg_sel(hubp, pipe_ctx->stream_res.tg->inst);

		hubp->funcs->hubp_setup(
			hubp,
			&pipe_ctx->dlg_regs,
			&pipe_ctx->ttu_regs,
			&pipe_ctx->rq_regs,
			&pipe_ctx->pipe_dlg_param);
		hubp->funcs->hubp_setup_interdependent(
			hubp,
			&pipe_ctx->dlg_regs,
			&pipe_ctx->ttu_regs);
	}

	size.surface_size = pipe_ctx->plane_res.scl_data.viewport;

	if (plane_state->update_flags.bits.full_update ||
		plane_state->update_flags.bits.bpp_change)
		dcn10_update_dpp(dpp, plane_state);

	if (plane_state->update_flags.bits.full_update ||
		plane_state->update_flags.bits.per_pixel_alpha_change ||
		plane_state->update_flags.bits.global_alpha_change)
		hws->funcs.update_mpcc(dc, pipe_ctx);

	if (plane_state->update_flags.bits.full_update ||
		plane_state->update_flags.bits.per_pixel_alpha_change ||
		plane_state->update_flags.bits.global_alpha_change ||
		plane_state->update_flags.bits.scaling_change ||
		plane_state->update_flags.bits.position_change) {
		update_scaler(pipe_ctx);
	}

	if (plane_state->update_flags.bits.full_update ||
		plane_state->update_flags.bits.scaling_change ||
		plane_state->update_flags.bits.position_change) {
		hubp->funcs->mem_program_viewport(
			hubp,
			&pipe_ctx->plane_res.scl_data.viewport,
			&pipe_ctx->plane_res.scl_data.viewport_c);
	}

	if (pipe_ctx->stream->cursor_attributes.address.quad_part != 0) {
		dc->hwss.set_cursor_position(pipe_ctx);
		dc->hwss.set_cursor_attribute(pipe_ctx);

		if (dc->hwss.set_cursor_sdr_white_level)
			dc->hwss.set_cursor_sdr_white_level(pipe_ctx);
	}

	if (plane_state->update_flags.bits.full_update) {
		/*gamut remap*/
		dc->hwss.program_gamut_remap(pipe_ctx);

		dc->hwss.program_output_csc(dc,
				pipe_ctx,
				pipe_ctx->stream->output_color_space,
				pipe_ctx->stream->csc_color_matrix.matrix,
				pipe_ctx->stream_res.opp->inst);
	}

	if (plane_state->update_flags.bits.full_update ||
		plane_state->update_flags.bits.pixel_format_change ||
		plane_state->update_flags.bits.horizontal_mirror_change ||
		plane_state->update_flags.bits.rotation_change ||
		plane_state->update_flags.bits.swizzle_change ||
		plane_state->update_flags.bits.dcc_change ||
		plane_state->update_flags.bits.bpp_change ||
		plane_state->update_flags.bits.scaling_change ||
		plane_state->update_flags.bits.plane_size_change) {
		hubp->funcs->hubp_program_surface_config(
			hubp,
			plane_state->format,
			&plane_state->tiling_info,
			&size,
			plane_state->rotation,
			&plane_state->dcc,
			plane_state->horizontal_mirror,
			compat_level);
	}

	hubp->power_gated = false;

	hws->funcs.update_plane_addr(dc, pipe_ctx);

	if (is_pipe_tree_visible(pipe_ctx))
		hubp->funcs->set_blank(hubp, false);
}

void dcn10_blank_pixel_data(
		struct dc *dc,
		struct pipe_ctx *pipe_ctx,
		bool blank)
{
	enum dc_color_space color_space;
	struct tg_color black_color = {0};
	struct stream_resource *stream_res = &pipe_ctx->stream_res;
	struct dc_stream_state *stream = pipe_ctx->stream;

	/* program otg blank color */
	color_space = stream->output_color_space;
	color_space_to_black_color(dc, color_space, &black_color);

	/*
	 * The way 420 is packed, 2 channels carry Y component, 1 channel
	 * alternate between Cb and Cr, so both channels need the pixel
	 * value for Y
	 */
	if (stream->timing.pixel_encoding == PIXEL_ENCODING_YCBCR420)
		black_color.color_r_cr = black_color.color_g_y;


	if (stream_res->tg->funcs->set_blank_color)
		stream_res->tg->funcs->set_blank_color(
				stream_res->tg,
				&black_color);

	if (!blank) {
		if (stream_res->tg->funcs->set_blank)
			stream_res->tg->funcs->set_blank(stream_res->tg, blank);
		if (stream_res->abm) {
			dc->hwss.set_pipe(pipe_ctx);
			stream_res->abm->funcs->set_abm_level(stream_res->abm, stream->abm_level);
		}
	} else if (blank) {
		dc->hwss.set_abm_immediate_disable(pipe_ctx);
		if (stream_res->tg->funcs->set_blank) {
			stream_res->tg->funcs->wait_for_state(stream_res->tg, CRTC_STATE_VBLANK);
			stream_res->tg->funcs->set_blank(stream_res->tg, blank);
		}
	}
}

void dcn10_set_hdr_multiplier(struct pipe_ctx *pipe_ctx)
{
	struct fixed31_32 multiplier = pipe_ctx->plane_state->hdr_mult;
	uint32_t hw_mult = 0x1f000; // 1.0 default multiplier
	struct custom_float_format fmt;

	fmt.exponenta_bits = 6;
	fmt.mantissa_bits = 12;
	fmt.sign = true;


	if (!dc_fixpt_eq(multiplier, dc_fixpt_from_int(0))) // check != 0
		convert_to_custom_float_format(multiplier, &fmt, &hw_mult);

	pipe_ctx->plane_res.dpp->funcs->dpp_set_hdr_multiplier(
			pipe_ctx->plane_res.dpp, hw_mult);
}

void dcn10_program_pipe(
		struct dc *dc,
		struct pipe_ctx *pipe_ctx,
		struct dc_state *context)
{
	struct dce_hwseq *hws = dc->hwseq;

	if (pipe_ctx->top_pipe == NULL) {
		bool blank = !is_pipe_tree_visible(pipe_ctx);

		pipe_ctx->stream_res.tg->funcs->program_global_sync(
				pipe_ctx->stream_res.tg,
				pipe_ctx->pipe_dlg_param.vready_offset,
				pipe_ctx->pipe_dlg_param.vstartup_start,
				pipe_ctx->pipe_dlg_param.vupdate_offset,
				pipe_ctx->pipe_dlg_param.vupdate_width);

		pipe_ctx->stream_res.tg->funcs->set_vtg_params(
				pipe_ctx->stream_res.tg, &pipe_ctx->stream->timing, true);

		if (hws->funcs.setup_vupdate_interrupt)
			hws->funcs.setup_vupdate_interrupt(dc, pipe_ctx);

		hws->funcs.blank_pixel_data(dc, pipe_ctx, blank);
	}

	if (pipe_ctx->plane_state->update_flags.bits.full_update)
		dcn10_enable_plane(dc, pipe_ctx, context);

	dcn10_update_dchubp_dpp(dc, pipe_ctx, context);

	hws->funcs.set_hdr_multiplier(pipe_ctx);

	if (pipe_ctx->plane_state->update_flags.bits.full_update ||
			pipe_ctx->plane_state->update_flags.bits.in_transfer_func_change ||
			pipe_ctx->plane_state->update_flags.bits.gamma_change)
		hws->funcs.set_input_transfer_func(dc, pipe_ctx, pipe_ctx->plane_state);

	/* dcn10_translate_regamma_to_hw_format takes 750us to finish
	 * only do gamma programming for full update.
	 * TODO: This can be further optimized/cleaned up
	 * Always call this for now since it does memcmp inside before
	 * doing heavy calculation and programming
	 */
	if (pipe_ctx->plane_state->update_flags.bits.full_update)
		hws->funcs.set_output_transfer_func(dc, pipe_ctx, pipe_ctx->stream);
}

void dcn10_wait_for_pending_cleared(struct dc *dc,
		struct dc_state *context)
{
		struct pipe_ctx *pipe_ctx;
		struct timing_generator *tg;
		int i;

		for (i = 0; i < dc->res_pool->pipe_count; i++) {
			pipe_ctx = &context->res_ctx.pipe_ctx[i];
			tg = pipe_ctx->stream_res.tg;

			/*
			 * Only wait for top pipe's tg penindg bit
			 * Also skip if pipe is disabled.
			 */
			if (pipe_ctx->top_pipe ||
			    !pipe_ctx->stream || !pipe_ctx->plane_state ||
			    !tg->funcs->is_tg_enabled(tg))
				continue;

			/*
			 * Wait for VBLANK then VACTIVE to ensure we get VUPDATE.
			 * For some reason waiting for OTG_UPDATE_PENDING cleared
			 * seems to not trigger the update right away, and if we
			 * lock again before VUPDATE then we don't get a separated
			 * operation.
			 */
			pipe_ctx->stream_res.tg->funcs->wait_for_state(pipe_ctx->stream_res.tg, CRTC_STATE_VBLANK);
			pipe_ctx->stream_res.tg->funcs->wait_for_state(pipe_ctx->stream_res.tg, CRTC_STATE_VACTIVE);
		}
}

void dcn10_post_unlock_program_front_end(
		struct dc *dc,
		struct dc_state *context)
{
	int i;

	DC_LOGGER_INIT(dc->ctx->logger);

	for (i = 0; i < dc->res_pool->pipe_count; i++) {
		struct pipe_ctx *pipe_ctx = &context->res_ctx.pipe_ctx[i];

		if (!pipe_ctx->top_pipe &&
			!pipe_ctx->prev_odm_pipe &&
			pipe_ctx->stream) {
			struct timing_generator *tg = pipe_ctx->stream_res.tg;

			if (context->stream_status[i].plane_count == 0)
				false_optc_underflow_wa(dc, pipe_ctx->stream, tg);
		}
	}

	for (i = 0; i < dc->res_pool->pipe_count; i++)
		if (context->res_ctx.pipe_ctx[i].update_flags.bits.disable)
			dc->hwss.disable_plane(dc, &dc->current_state->res_ctx.pipe_ctx[i]);

	for (i = 0; i < dc->res_pool->pipe_count; i++)
		if (context->res_ctx.pipe_ctx[i].update_flags.bits.disable) {
			dc->hwss.optimize_bandwidth(dc, context);
			break;
		}

	if (dc->hwseq->wa.DEGVIDCN10_254)
		hubbub1_wm_change_req_wa(dc->res_pool->hubbub);
}

static void dcn10_stereo_hw_frame_pack_wa(struct dc *dc, struct dc_state *context)
{
	uint8_t i;

	for (i = 0; i < context->stream_count; i++) {
		if (context->streams[i]->timing.timing_3d_format
				== TIMING_3D_FORMAT_HW_FRAME_PACKING) {
			/*
			 * Disable stutter
			 */
			hubbub1_allow_self_refresh_control(dc->res_pool->hubbub, false);
			break;
		}
	}
}

void dcn10_prepare_bandwidth(
		struct dc *dc,
		struct dc_state *context)
{
	struct dce_hwseq *hws = dc->hwseq;
	struct hubbub *hubbub = dc->res_pool->hubbub;

	if (dc->debug.sanity_checks)
		hws->funcs.verify_allow_pstate_change_high(dc);

	if (!IS_FPGA_MAXIMUS_DC(dc->ctx->dce_environment)) {
		if (context->stream_count == 0)
			context->bw_ctx.bw.dcn.clk.phyclk_khz = 0;

		dc->clk_mgr->funcs->update_clocks(
				dc->clk_mgr,
				context,
				false);
	}

	dc->wm_optimized_required = hubbub->funcs->program_watermarks(hubbub,
			&context->bw_ctx.bw.dcn.watermarks,
			dc->res_pool->ref_clocks.dchub_ref_clock_inKhz / 1000,
			true);
	dcn10_stereo_hw_frame_pack_wa(dc, context);

	if (dc->debug.pplib_wm_report_mode == WM_REPORT_OVERRIDE) {
		DC_FP_START();
		dcn_bw_notify_pplib_of_wm_ranges(dc);
		DC_FP_END();
	}

	if (dc->debug.sanity_checks)
		hws->funcs.verify_allow_pstate_change_high(dc);
}

void dcn10_optimize_bandwidth(
		struct dc *dc,
		struct dc_state *context)
{
	struct dce_hwseq *hws = dc->hwseq;
	struct hubbub *hubbub = dc->res_pool->hubbub;

	if (dc->debug.sanity_checks)
		hws->funcs.verify_allow_pstate_change_high(dc);

	if (!IS_FPGA_MAXIMUS_DC(dc->ctx->dce_environment)) {
		if (context->stream_count == 0)
			context->bw_ctx.bw.dcn.clk.phyclk_khz = 0;

		dc->clk_mgr->funcs->update_clocks(
				dc->clk_mgr,
				context,
				true);
	}

	hubbub->funcs->program_watermarks(hubbub,
			&context->bw_ctx.bw.dcn.watermarks,
			dc->res_pool->ref_clocks.dchub_ref_clock_inKhz / 1000,
			true);

	dcn10_stereo_hw_frame_pack_wa(dc, context);

	if (dc->debug.pplib_wm_report_mode == WM_REPORT_OVERRIDE) {
		DC_FP_START();
		dcn_bw_notify_pplib_of_wm_ranges(dc);
		DC_FP_END();
	}

	if (dc->debug.sanity_checks)
		hws->funcs.verify_allow_pstate_change_high(dc);
}

void dcn10_set_drr(struct pipe_ctx **pipe_ctx,
		int num_pipes, struct dc_crtc_timing_adjust adjust)
{
	int i = 0;
	struct drr_params params = {0};
	// DRR set trigger event mapped to OTG_TRIG_A (bit 11) for manual control flow
	unsigned int event_triggers = 0x800;
	// Note DRR trigger events are generated regardless of whether num frames met.
	unsigned int num_frames = 2;

	params.vertical_total_max = adjust.v_total_max;
	params.vertical_total_min = adjust.v_total_min;
	params.vertical_total_mid = adjust.v_total_mid;
	params.vertical_total_mid_frame_num = adjust.v_total_mid_frame_num;
	/* TODO: If multiple pipes are to be supported, you need
	 * some GSL stuff. Static screen triggers may be programmed differently
	 * as well.
	 */
	for (i = 0; i < num_pipes; i++) {
		if ((pipe_ctx[i]->stream_res.tg != NULL) && pipe_ctx[i]->stream_res.tg->funcs) {
			if (pipe_ctx[i]->stream_res.tg->funcs->set_drr)
				pipe_ctx[i]->stream_res.tg->funcs->set_drr(
					pipe_ctx[i]->stream_res.tg, &params);
			if (adjust.v_total_max != 0 && adjust.v_total_min != 0)
				if (pipe_ctx[i]->stream_res.tg->funcs->set_static_screen_control)
					pipe_ctx[i]->stream_res.tg->funcs->set_static_screen_control(
						pipe_ctx[i]->stream_res.tg,
						event_triggers, num_frames);
		}
	}
}

void dcn10_get_position(struct pipe_ctx **pipe_ctx,
		int num_pipes,
		struct crtc_position *position)
{
	int i = 0;

	/* TODO: handle pipes > 1
	 */
	for (i = 0; i < num_pipes; i++)
		pipe_ctx[i]->stream_res.tg->funcs->get_position(pipe_ctx[i]->stream_res.tg, position);
}

void dcn10_set_static_screen_control(struct pipe_ctx **pipe_ctx,
		int num_pipes, const struct dc_static_screen_params *params)
{
	unsigned int i;
	unsigned int triggers = 0;

	if (params->triggers.surface_update)
		triggers |= 0x80;
	if (params->triggers.cursor_update)
		triggers |= 0x2;
	if (params->triggers.force_trigger)
		triggers |= 0x1;

	for (i = 0; i < num_pipes; i++)
		pipe_ctx[i]->stream_res.tg->funcs->
			set_static_screen_control(pipe_ctx[i]->stream_res.tg,
					triggers, params->num_frames);
}

static void dcn10_config_stereo_parameters(
		struct dc_stream_state *stream, struct crtc_stereo_flags *flags)
{
	enum view_3d_format view_format = stream->view_format;
	enum dc_timing_3d_format timing_3d_format =\
			stream->timing.timing_3d_format;
	bool non_stereo_timing = false;

	if (timing_3d_format == TIMING_3D_FORMAT_NONE ||
		timing_3d_format == TIMING_3D_FORMAT_SIDE_BY_SIDE ||
		timing_3d_format == TIMING_3D_FORMAT_TOP_AND_BOTTOM)
		non_stereo_timing = true;

	if (non_stereo_timing == false &&
		view_format == VIEW_3D_FORMAT_FRAME_SEQUENTIAL) {

		flags->PROGRAM_STEREO         = 1;
		flags->PROGRAM_POLARITY       = 1;
		if (timing_3d_format == TIMING_3D_FORMAT_FRAME_ALTERNATE ||
			timing_3d_format == TIMING_3D_FORMAT_INBAND_FA ||
			timing_3d_format == TIMING_3D_FORMAT_DP_HDMI_INBAND_FA ||
			timing_3d_format == TIMING_3D_FORMAT_SIDEBAND_FA) {
			enum display_dongle_type dongle = \
					stream->link->ddc->dongle_type;
			if (dongle == DISPLAY_DONGLE_DP_VGA_CONVERTER ||
				dongle == DISPLAY_DONGLE_DP_DVI_CONVERTER ||
				dongle == DISPLAY_DONGLE_DP_HDMI_CONVERTER)
				flags->DISABLE_STEREO_DP_SYNC = 1;
		}
		flags->RIGHT_EYE_POLARITY =\
				stream->timing.flags.RIGHT_EYE_3D_POLARITY;
		if (timing_3d_format == TIMING_3D_FORMAT_HW_FRAME_PACKING)
			flags->FRAME_PACKED = 1;
	}

	return;
}

void dcn10_setup_stereo(struct pipe_ctx *pipe_ctx, struct dc *dc)
{
	struct crtc_stereo_flags flags = { 0 };
	struct dc_stream_state *stream = pipe_ctx->stream;

	dcn10_config_stereo_parameters(stream, &flags);

	if (stream->timing.timing_3d_format == TIMING_3D_FORMAT_SIDEBAND_FA) {
		if (!dc_set_generic_gpio_for_stereo(true, dc->ctx->gpio_service))
			dc_set_generic_gpio_for_stereo(false, dc->ctx->gpio_service);
	} else {
		dc_set_generic_gpio_for_stereo(false, dc->ctx->gpio_service);
	}

	pipe_ctx->stream_res.opp->funcs->opp_program_stereo(
		pipe_ctx->stream_res.opp,
		flags.PROGRAM_STEREO == 1,
		&stream->timing);

	pipe_ctx->stream_res.tg->funcs->program_stereo(
		pipe_ctx->stream_res.tg,
		&stream->timing,
		&flags);

	return;
}

static struct hubp *get_hubp_by_inst(struct resource_pool *res_pool, int mpcc_inst)
{
	int i;

	for (i = 0; i < res_pool->pipe_count; i++) {
		if (res_pool->hubps[i]->inst == mpcc_inst)
			return res_pool->hubps[i];
	}
	ASSERT(false);
	return NULL;
}

void dcn10_wait_for_mpcc_disconnect(
		struct dc *dc,
		struct resource_pool *res_pool,
		struct pipe_ctx *pipe_ctx)
{
	struct dce_hwseq *hws = dc->hwseq;
	int mpcc_inst;

	if (dc->debug.sanity_checks) {
		hws->funcs.verify_allow_pstate_change_high(dc);
	}

	if (!pipe_ctx->stream_res.opp)
		return;

	for (mpcc_inst = 0; mpcc_inst < MAX_PIPES; mpcc_inst++) {
		if (pipe_ctx->stream_res.opp->mpcc_disconnect_pending[mpcc_inst]) {
			struct hubp *hubp = get_hubp_by_inst(res_pool, mpcc_inst);

			if (pipe_ctx->stream_res.tg->funcs->is_tg_enabled(pipe_ctx->stream_res.tg))
				res_pool->mpc->funcs->wait_for_idle(res_pool->mpc, mpcc_inst);
			pipe_ctx->stream_res.opp->mpcc_disconnect_pending[mpcc_inst] = false;
			hubp->funcs->set_blank(hubp, true);
		}
	}

	if (dc->debug.sanity_checks) {
		hws->funcs.verify_allow_pstate_change_high(dc);
	}

}

bool dcn10_dummy_display_power_gating(
	struct dc *dc,
	uint8_t controller_id,
	struct dc_bios *dcb,
	enum pipe_gating_control power_gating)
{
	return true;
}

void dcn10_update_pending_status(struct pipe_ctx *pipe_ctx)
{
	struct dc_plane_state *plane_state = pipe_ctx->plane_state;
	struct timing_generator *tg = pipe_ctx->stream_res.tg;
	bool flip_pending;
	struct dc *dc = plane_state->ctx->dc;

	if (plane_state == NULL)
		return;

	flip_pending = pipe_ctx->plane_res.hubp->funcs->hubp_is_flip_pending(
					pipe_ctx->plane_res.hubp);

	plane_state->status.is_flip_pending = plane_state->status.is_flip_pending || flip_pending;

	if (!flip_pending)
		plane_state->status.current_address = plane_state->status.requested_address;

	if (plane_state->status.current_address.type == PLN_ADDR_TYPE_GRPH_STEREO &&
			tg->funcs->is_stereo_left_eye) {
		plane_state->status.is_right_eye =
				!tg->funcs->is_stereo_left_eye(pipe_ctx->stream_res.tg);
	}

	if (dc->hwseq->wa_state.disallow_self_refresh_during_multi_plane_transition_applied) {
		struct dce_hwseq *hwseq = dc->hwseq;
		struct timing_generator *tg = dc->res_pool->timing_generators[0];
		unsigned int cur_frame = tg->funcs->get_frame_count(tg);

		if (cur_frame != hwseq->wa_state.disallow_self_refresh_during_multi_plane_transition_applied_on_frame) {
			struct hubbub *hubbub = dc->res_pool->hubbub;

			hubbub->funcs->allow_self_refresh_control(hubbub, !dc->debug.disable_stutter);
			hwseq->wa_state.disallow_self_refresh_during_multi_plane_transition_applied = false;
		}
	}
}

void dcn10_update_dchub(struct dce_hwseq *hws, struct dchub_init_data *dh_data)
{
	struct hubbub *hubbub = hws->ctx->dc->res_pool->hubbub;

	/* In DCN, this programming sequence is owned by the hubbub */
	hubbub->funcs->update_dchub(hubbub, dh_data);
}

static bool dcn10_can_pipe_disable_cursor(struct pipe_ctx *pipe_ctx)
{
	struct pipe_ctx *test_pipe, *split_pipe;
	const struct scaler_data *scl_data = &pipe_ctx->plane_res.scl_data;
	struct rect r1 = scl_data->recout, r2, r2_half;
	int r1_r = r1.x + r1.width, r1_b = r1.y + r1.height, r2_r, r2_b;
	int cur_layer = pipe_ctx->plane_state->layer_index;

	/**
	 * Disable the cursor if there's another pipe above this with a
	 * plane that contains this pipe's viewport to prevent double cursor
	 * and incorrect scaling artifacts.
	 */
	for (test_pipe = pipe_ctx->top_pipe; test_pipe;
	     test_pipe = test_pipe->top_pipe) {
		// Skip invisible layer and pipe-split plane on same layer
		if (!test_pipe->plane_state->visible || test_pipe->plane_state->layer_index == cur_layer)
			continue;

		r2 = test_pipe->plane_res.scl_data.recout;
		r2_r = r2.x + r2.width;
		r2_b = r2.y + r2.height;
		split_pipe = test_pipe;

		/**
		 * There is another half plane on same layer because of
		 * pipe-split, merge together per same height.
		 */
		for (split_pipe = pipe_ctx->top_pipe; split_pipe;
		     split_pipe = split_pipe->top_pipe)
			if (split_pipe->plane_state->layer_index == test_pipe->plane_state->layer_index) {
				r2_half = split_pipe->plane_res.scl_data.recout;
				r2.x = (r2_half.x < r2.x) ? r2_half.x : r2.x;
				r2.width = r2.width + r2_half.width;
				r2_r = r2.x + r2.width;
				break;
			}

		if (r1.x >= r2.x && r1.y >= r2.y && r1_r <= r2_r && r1_b <= r2_b)
			return true;
	}

	return false;
}

void dcn10_set_cursor_position(struct pipe_ctx *pipe_ctx)
{
	struct dc_cursor_position pos_cpy = pipe_ctx->stream->cursor_position;
	struct hubp *hubp = pipe_ctx->plane_res.hubp;
	struct dpp *dpp = pipe_ctx->plane_res.dpp;
	struct dc_cursor_mi_param param = {
		.pixel_clk_khz = pipe_ctx->stream->timing.pix_clk_100hz / 10,
		.ref_clk_khz = pipe_ctx->stream->ctx->dc->res_pool->ref_clocks.dchub_ref_clock_inKhz,
		.viewport = pipe_ctx->plane_res.scl_data.viewport,
		.h_scale_ratio = pipe_ctx->plane_res.scl_data.ratios.horz,
		.v_scale_ratio = pipe_ctx->plane_res.scl_data.ratios.vert,
		.rotation = pipe_ctx->plane_state->rotation,
		.mirror = pipe_ctx->plane_state->horizontal_mirror
	};
	bool pipe_split_on = (pipe_ctx->top_pipe != NULL) ||
		(pipe_ctx->bottom_pipe != NULL);
	bool odm_combine_on = (pipe_ctx->next_odm_pipe != NULL) ||
		(pipe_ctx->prev_odm_pipe != NULL);

	int x_plane = pipe_ctx->plane_state->dst_rect.x;
	int y_plane = pipe_ctx->plane_state->dst_rect.y;
	int x_pos = pos_cpy.x;
	int y_pos = pos_cpy.y;

	/**
	 * DC cursor is stream space, HW cursor is plane space and drawn
	 * as part of the framebuffer.
	 *
	 * Cursor position can't be negative, but hotspot can be used to
	 * shift cursor out of the plane bounds. Hotspot must be smaller
	 * than the cursor size.
	 */

	/**
	 * Translate cursor from stream space to plane space.
	 *
	 * If the cursor is scaled then we need to scale the position
	 * to be in the approximately correct place. We can't do anything
	 * about the actual size being incorrect, that's a limitation of
	 * the hardware.
	 */
	if (param.rotation == ROTATION_ANGLE_90 || param.rotation == ROTATION_ANGLE_270) {
		x_pos = (x_pos - x_plane) * pipe_ctx->plane_state->src_rect.height /
				pipe_ctx->plane_state->dst_rect.width;
		y_pos = (y_pos - y_plane) * pipe_ctx->plane_state->src_rect.width /
				pipe_ctx->plane_state->dst_rect.height;
	} else {
		x_pos = (x_pos - x_plane) * pipe_ctx->plane_state->src_rect.width /
				pipe_ctx->plane_state->dst_rect.width;
		y_pos = (y_pos - y_plane) * pipe_ctx->plane_state->src_rect.height /
				pipe_ctx->plane_state->dst_rect.height;
	}

	/**
	 * If the cursor's source viewport is clipped then we need to
	 * translate the cursor to appear in the correct position on
	 * the screen.
	 *
	 * This translation isn't affected by scaling so it needs to be
	 * done *after* we adjust the position for the scale factor.
	 *
	 * This is only done by opt-in for now since there are still
	 * some usecases like tiled display that might enable the
	 * cursor on both streams while expecting dc to clip it.
	 */
	if (pos_cpy.translate_by_source) {
		x_pos += pipe_ctx->plane_state->src_rect.x;
		y_pos += pipe_ctx->plane_state->src_rect.y;
	}

	/**
	 * If the position is negative then we need to add to the hotspot
	 * to shift the cursor outside the plane.
	 */

	if (x_pos < 0) {
		pos_cpy.x_hotspot -= x_pos;
		x_pos = 0;
	}

	if (y_pos < 0) {
		pos_cpy.y_hotspot -= y_pos;
		y_pos = 0;
	}

	pos_cpy.x = (uint32_t)x_pos;
	pos_cpy.y = (uint32_t)y_pos;

	if (pipe_ctx->plane_state->address.type
			== PLN_ADDR_TYPE_VIDEO_PROGRESSIVE)
		pos_cpy.enable = false;

	if (pos_cpy.enable && dcn10_can_pipe_disable_cursor(pipe_ctx))
		pos_cpy.enable = false;

	// Swap axis and mirror horizontally
	if (param.rotation == ROTATION_ANGLE_90) {
		uint32_t temp_x = pos_cpy.x;

		pos_cpy.x = pipe_ctx->plane_res.scl_data.viewport.width -
				(pos_cpy.y - pipe_ctx->plane_res.scl_data.viewport.x) + pipe_ctx->plane_res.scl_data.viewport.x;
		pos_cpy.y = temp_x;
	}
	// Swap axis and mirror vertically
	else if (param.rotation == ROTATION_ANGLE_270) {
		uint32_t temp_y = pos_cpy.y;
		int viewport_height =
			pipe_ctx->plane_res.scl_data.viewport.height;
		int viewport_y =
			pipe_ctx->plane_res.scl_data.viewport.y;

		/**
		 * Display groups that are 1xnY, have pos_cpy.x > 2 * viewport.height
		 * For pipe split cases:
		 * - apply offset of viewport.y to normalize pos_cpy.x
		 * - calculate the pos_cpy.y as before
		 * - shift pos_cpy.y back by same offset to get final value
		 * - since we iterate through both pipes, use the lower
		 *   viewport.y for offset
		 * For non pipe split cases, use the same calculation for
		 *  pos_cpy.y as the 180 degree rotation case below,
		 *  but use pos_cpy.x as our input because we are rotating
		 *  270 degrees
		 */
		if (pipe_split_on || odm_combine_on) {
			int pos_cpy_x_offset;
			int other_pipe_viewport_y;

			if (pipe_split_on) {
				if (pipe_ctx->bottom_pipe) {
					other_pipe_viewport_y =
						pipe_ctx->bottom_pipe->plane_res.scl_data.viewport.y;
				} else {
					other_pipe_viewport_y =
						pipe_ctx->top_pipe->plane_res.scl_data.viewport.y;
				}
			} else {
				if (pipe_ctx->next_odm_pipe) {
					other_pipe_viewport_y =
						pipe_ctx->next_odm_pipe->plane_res.scl_data.viewport.y;
				} else {
					other_pipe_viewport_y =
						pipe_ctx->prev_odm_pipe->plane_res.scl_data.viewport.y;
				}
			}
			pos_cpy_x_offset = (viewport_y > other_pipe_viewport_y) ?
				other_pipe_viewport_y : viewport_y;
			pos_cpy.x -= pos_cpy_x_offset;
			if (pos_cpy.x > viewport_height) {
				pos_cpy.x = pos_cpy.x - viewport_height;
				pos_cpy.y = viewport_height - pos_cpy.x;
			} else {
				pos_cpy.y = 2 * viewport_height - pos_cpy.x;
			}
			pos_cpy.y += pos_cpy_x_offset;
		} else {
			pos_cpy.y = (2 * viewport_y) + viewport_height - pos_cpy.x;
		}
		pos_cpy.x = temp_y;
	}
	// Mirror horizontally and vertically
	else if (param.rotation == ROTATION_ANGLE_180) {
		int viewport_width =
			pipe_ctx->plane_res.scl_data.viewport.width;
		int viewport_x =
			pipe_ctx->plane_res.scl_data.viewport.x;

		if (pipe_split_on || odm_combine_on) {
			if (pos_cpy.x >= viewport_width + viewport_x) {
				pos_cpy.x = 2 * viewport_width
						- pos_cpy.x + 2 * viewport_x;
			} else {
				uint32_t temp_x = pos_cpy.x;

				pos_cpy.x = 2 * viewport_x - pos_cpy.x;
				if (temp_x >= viewport_x +
					(int)hubp->curs_attr.width || pos_cpy.x
					<= (int)hubp->curs_attr.width +
					pipe_ctx->plane_state->src_rect.x) {
					pos_cpy.x = temp_x + viewport_width;
				}
			}
		} else {
			pos_cpy.x = viewport_width - pos_cpy.x + 2 * viewport_x;
		}

		/**
		 * Display groups that are 1xnY, have pos_cpy.y > viewport.height
		 * Calculation:
		 *   delta_from_bottom = viewport.y + viewport.height - pos_cpy.y
		 *   pos_cpy.y_new = viewport.y + delta_from_bottom
		 * Simplify it as:
		 *   pos_cpy.y = viewport.y * 2 + viewport.height - pos_cpy.y
		 */
		pos_cpy.y = (2 * pipe_ctx->plane_res.scl_data.viewport.y) +
			pipe_ctx->plane_res.scl_data.viewport.height - pos_cpy.y;
	}

	hubp->funcs->set_cursor_position(hubp, &pos_cpy, &param);
	dpp->funcs->set_cursor_position(dpp, &pos_cpy, &param, hubp->curs_attr.width, hubp->curs_attr.height);
}

void dcn10_set_cursor_attribute(struct pipe_ctx *pipe_ctx)
{
	struct dc_cursor_attributes *attributes = &pipe_ctx->stream->cursor_attributes;

	pipe_ctx->plane_res.hubp->funcs->set_cursor_attributes(
			pipe_ctx->plane_res.hubp, attributes);
	pipe_ctx->plane_res.dpp->funcs->set_cursor_attributes(
		pipe_ctx->plane_res.dpp, attributes);
}

void dcn10_set_cursor_sdr_white_level(struct pipe_ctx *pipe_ctx)
{
	uint32_t sdr_white_level = pipe_ctx->stream->cursor_attributes.sdr_white_level;
	struct fixed31_32 multiplier;
	struct dpp_cursor_attributes opt_attr = { 0 };
	uint32_t hw_scale = 0x3c00; // 1.0 default multiplier
	struct custom_float_format fmt;

	if (!pipe_ctx->plane_res.dpp->funcs->set_optional_cursor_attributes)
		return;

	fmt.exponenta_bits = 5;
	fmt.mantissa_bits = 10;
	fmt.sign = true;

	if (sdr_white_level > 80) {
		multiplier = dc_fixpt_from_fraction(sdr_white_level, 80);
		convert_to_custom_float_format(multiplier, &fmt, &hw_scale);
	}

	opt_attr.scale = hw_scale;
	opt_attr.bias = 0;

	pipe_ctx->plane_res.dpp->funcs->set_optional_cursor_attributes(
			pipe_ctx->plane_res.dpp, &opt_attr);
}

/*
 * apply_front_porch_workaround  TODO FPGA still need?
 *
 * This is a workaround for a bug that has existed since R5xx and has not been
 * fixed keep Front porch at minimum 2 for Interlaced mode or 1 for progressive.
 */
static void apply_front_porch_workaround(
	struct dc_crtc_timing *timing)
{
	if (timing->flags.INTERLACE == 1) {
		if (timing->v_front_porch < 2)
			timing->v_front_porch = 2;
	} else {
		if (timing->v_front_porch < 1)
			timing->v_front_porch = 1;
	}
}

int dcn10_get_vupdate_offset_from_vsync(struct pipe_ctx *pipe_ctx)
{
	const struct dc_crtc_timing *dc_crtc_timing = &pipe_ctx->stream->timing;
	struct dc_crtc_timing patched_crtc_timing;
	int vesa_sync_start;
	int asic_blank_end;
	int interlace_factor;
	int vertical_line_start;

	patched_crtc_timing = *dc_crtc_timing;
	apply_front_porch_workaround(&patched_crtc_timing);

	interlace_factor = patched_crtc_timing.flags.INTERLACE ? 2 : 1;

	vesa_sync_start = patched_crtc_timing.v_addressable +
			patched_crtc_timing.v_border_bottom +
			patched_crtc_timing.v_front_porch;

	asic_blank_end = (patched_crtc_timing.v_total -
			vesa_sync_start -
			patched_crtc_timing.v_border_top)
			* interlace_factor;

	vertical_line_start = asic_blank_end -
			pipe_ctx->pipe_dlg_param.vstartup_start + 1;

	return vertical_line_start;
}

void dcn10_calc_vupdate_position(
		struct dc *dc,
		struct pipe_ctx *pipe_ctx,
		uint32_t *start_line,
		uint32_t *end_line)
{
	const struct dc_crtc_timing *dc_crtc_timing = &pipe_ctx->stream->timing;
	int vline_int_offset_from_vupdate =
			pipe_ctx->stream->periodic_interrupt0.lines_offset;
	int vupdate_offset_from_vsync = dc->hwss.get_vupdate_offset_from_vsync(pipe_ctx);
	int start_position;

	if (vline_int_offset_from_vupdate > 0)
		vline_int_offset_from_vupdate--;
	else if (vline_int_offset_from_vupdate < 0)
		vline_int_offset_from_vupdate++;

	start_position = vline_int_offset_from_vupdate + vupdate_offset_from_vsync;

	if (start_position >= 0)
		*start_line = start_position;
	else
		*start_line = dc_crtc_timing->v_total + start_position - 1;

	*end_line = *start_line + 2;

	if (*end_line >= dc_crtc_timing->v_total)
		*end_line = 2;
}

static void dcn10_cal_vline_position(
		struct dc *dc,
		struct pipe_ctx *pipe_ctx,
		enum vline_select vline,
		uint32_t *start_line,
		uint32_t *end_line)
{
	enum vertical_interrupt_ref_point ref_point = INVALID_POINT;

	if (vline == VLINE0)
		ref_point = pipe_ctx->stream->periodic_interrupt0.ref_point;
	else if (vline == VLINE1)
		ref_point = pipe_ctx->stream->periodic_interrupt1.ref_point;

	switch (ref_point) {
	case START_V_UPDATE:
		dcn10_calc_vupdate_position(
				dc,
				pipe_ctx,
				start_line,
				end_line);
		break;
	case START_V_SYNC:
		// Suppose to do nothing because vsync is 0;
		break;
	default:
		ASSERT(0);
		break;
	}
}

void dcn10_setup_periodic_interrupt(
		struct dc *dc,
		struct pipe_ctx *pipe_ctx,
		enum vline_select vline)
{
	struct timing_generator *tg = pipe_ctx->stream_res.tg;

	if (vline == VLINE0) {
		uint32_t start_line = 0;
		uint32_t end_line = 0;

		dcn10_cal_vline_position(dc, pipe_ctx, vline, &start_line, &end_line);

		tg->funcs->setup_vertical_interrupt0(tg, start_line, end_line);

	} else if (vline == VLINE1) {
		pipe_ctx->stream_res.tg->funcs->setup_vertical_interrupt1(
				tg,
				pipe_ctx->stream->periodic_interrupt1.lines_offset);
	}
}

void dcn10_setup_vupdate_interrupt(struct dc *dc, struct pipe_ctx *pipe_ctx)
{
	struct timing_generator *tg = pipe_ctx->stream_res.tg;
	int start_line = dc->hwss.get_vupdate_offset_from_vsync(pipe_ctx);

	if (start_line < 0) {
		ASSERT(0);
		start_line = 0;
	}

	if (tg->funcs->setup_vertical_interrupt2)
		tg->funcs->setup_vertical_interrupt2(tg, start_line);
}

void dcn10_unblank_stream(struct pipe_ctx *pipe_ctx,
		struct dc_link_settings *link_settings)
{
	struct encoder_unblank_param params = {0};
	struct dc_stream_state *stream = pipe_ctx->stream;
	struct dc_link *link = stream->link;
	struct dce_hwseq *hws = link->dc->hwseq;

	/* only 3 items below are used by unblank */
	params.timing = pipe_ctx->stream->timing;

	params.link_settings.link_rate = link_settings->link_rate;

	if (dc_is_dp_signal(pipe_ctx->stream->signal)) {
		if (params.timing.pixel_encoding == PIXEL_ENCODING_YCBCR420)
			params.timing.pix_clk_100hz /= 2;
		pipe_ctx->stream_res.stream_enc->funcs->dp_unblank(link, pipe_ctx->stream_res.stream_enc, &params);
	}

	if (link->local_sink && link->local_sink->sink_signal == SIGNAL_TYPE_EDP) {
		hws->funcs.edp_backlight_control(link, true);
	}
}

void dcn10_send_immediate_sdp_message(struct pipe_ctx *pipe_ctx,
				const uint8_t *custom_sdp_message,
				unsigned int sdp_message_size)
{
	if (dc_is_dp_signal(pipe_ctx->stream->signal)) {
		pipe_ctx->stream_res.stream_enc->funcs->send_immediate_sdp_message(
				pipe_ctx->stream_res.stream_enc,
				custom_sdp_message,
				sdp_message_size);
	}
}
enum dc_status dcn10_set_clock(struct dc *dc,
			enum dc_clock_type clock_type,
			uint32_t clk_khz,
			uint32_t stepping)
{
	struct dc_state *context = dc->current_state;
	struct dc_clock_config clock_cfg = {0};
	struct dc_clocks *current_clocks = &context->bw_ctx.bw.dcn.clk;

	if (!dc->clk_mgr || !dc->clk_mgr->funcs->get_clock)
		return DC_FAIL_UNSUPPORTED_1;

	dc->clk_mgr->funcs->get_clock(dc->clk_mgr,
		context, clock_type, &clock_cfg);

	if (clk_khz > clock_cfg.max_clock_khz)
		return DC_FAIL_CLK_EXCEED_MAX;

	if (clk_khz < clock_cfg.min_clock_khz)
		return DC_FAIL_CLK_BELOW_MIN;

	if (clk_khz < clock_cfg.bw_requirequired_clock_khz)
		return DC_FAIL_CLK_BELOW_CFG_REQUIRED;

	/*update internal request clock for update clock use*/
	if (clock_type == DC_CLOCK_TYPE_DISPCLK)
		current_clocks->dispclk_khz = clk_khz;
	else if (clock_type == DC_CLOCK_TYPE_DPPCLK)
		current_clocks->dppclk_khz = clk_khz;
	else
		return DC_ERROR_UNEXPECTED;

	if (dc->clk_mgr->funcs->update_clocks)
				dc->clk_mgr->funcs->update_clocks(dc->clk_mgr,
				context, true);
	return DC_OK;

}

void dcn10_get_clock(struct dc *dc,
			enum dc_clock_type clock_type,
			struct dc_clock_config *clock_cfg)
{
	struct dc_state *context = dc->current_state;

	if (dc->clk_mgr && dc->clk_mgr->funcs->get_clock)
				dc->clk_mgr->funcs->get_clock(dc->clk_mgr, context, clock_type, clock_cfg);

}

void dcn10_get_dcc_en_bits(struct dc *dc, int *dcc_en_bits)
{
	struct resource_pool *pool = dc->res_pool;
	int i;

	for (i = 0; i < pool->pipe_count; i++) {
		struct hubp *hubp = pool->hubps[i];
		struct dcn_hubp_state *s = &(TO_DCN10_HUBP(hubp)->state);

		hubp->funcs->hubp_read_state(hubp);

		if (!s->blank_en)
			dcc_en_bits[i] = s->dcc_en ? 1 : 0;
	}
}<|MERGE_RESOLUTION|>--- conflicted
+++ resolved
@@ -2550,14 +2550,6 @@
 	blnd_cfg.overlap_only = false;
 	blnd_cfg.global_gain = 0xff;
 
-<<<<<<< HEAD
-	if (per_pixel_alpha && pipe_ctx->plane_state->global_alpha) {
-		blnd_cfg.alpha_mode = MPCC_ALPHA_BLEND_MODE_PER_PIXEL_ALPHA_COMBINED_GLOBAL_GAIN;
-		blnd_cfg.global_gain = pipe_ctx->plane_state->global_alpha_value;
-	} else if (per_pixel_alpha) {
-		blnd_cfg.alpha_mode = MPCC_ALPHA_BLEND_MODE_PER_PIXEL_ALPHA;
-	} else {
-=======
 	if (per_pixel_alpha) {
 		/* DCN1.0 has output CM before MPC which seems to screw with
 		 * pre-multiplied alpha.
@@ -2573,7 +2565,6 @@
 		}
 	} else {
 		blnd_cfg.pre_multiplied_alpha = false;
->>>>>>> 88084a3d
 		blnd_cfg.alpha_mode = MPCC_ALPHA_BLEND_MODE_GLOBAL_ALPHA;
 	}
 
