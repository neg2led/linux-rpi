--- conflicted
+++ resolved
@@ -2627,8 +2627,6 @@
 };
 
 static const struct nvkm_device_chip
-<<<<<<< HEAD
-=======
 nv176_chipset = {
 	.name = "GA106",
 	.bar      = { 0x00000001, tu102_bar_new },
@@ -2650,7 +2648,6 @@
 };
 
 static const struct nvkm_device_chip
->>>>>>> df0cc57e
 nv177_chipset = {
 	.name = "GA107",
 	.bar      = { 0x00000001, tu102_bar_new },
@@ -3096,10 +3093,7 @@
 		case 0x168: device->chip = &nv168_chipset; break;
 		case 0x172: device->chip = &nv172_chipset; break;
 		case 0x174: device->chip = &nv174_chipset; break;
-<<<<<<< HEAD
-=======
 		case 0x176: device->chip = &nv176_chipset; break;
->>>>>>> df0cc57e
 		case 0x177: device->chip = &nv177_chipset; break;
 		default:
 			if (nvkm_boolopt(device->cfgopt, "NvEnableUnsupportedChipsets", false)) {
