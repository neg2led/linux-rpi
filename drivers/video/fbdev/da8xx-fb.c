// SPDX-License-Identifier: GPL-2.0-or-later
/*
 * Copyright (C) 2008-2009 MontaVista Software Inc.
 * Copyright (C) 2008-2009 Texas Instruments Inc
 *
 * Based on the LCD driver for TI Avalanche processors written by
 * Ajay Singh and Shalom Hai.
 */
#include <linux/module.h>
#include <linux/kernel.h>
#include <linux/fb.h>
#include <linux/dma-mapping.h>
#include <linux/device.h>
#include <linux/platform_device.h>
#include <linux/uaccess.h>
#include <linux/pm_runtime.h>
#include <linux/interrupt.h>
#include <linux/wait.h>
#include <linux/clk.h>
#include <linux/cpufreq.h>
#include <linux/console.h>
#include <linux/spinlock.h>
#include <linux/slab.h>
#include <linux/delay.h>
#include <linux/lcm.h>
#include <video/da8xx-fb.h>
#include <asm/div64.h>

#define DRIVER_NAME "da8xx_lcdc"

#define LCD_VERSION_1	1
#define LCD_VERSION_2	2

/* LCD Status Register */
#define LCD_END_OF_FRAME1		BIT(9)
#define LCD_END_OF_FRAME0		BIT(8)
#define LCD_PL_LOAD_DONE		BIT(6)
#define LCD_FIFO_UNDERFLOW		BIT(5)
#define LCD_SYNC_LOST			BIT(2)
#define LCD_FRAME_DONE			BIT(0)

/* LCD DMA Control Register */
#define LCD_DMA_BURST_SIZE(x)		((x) << 4)
#define LCD_DMA_BURST_1			0x0
#define LCD_DMA_BURST_2			0x1
#define LCD_DMA_BURST_4			0x2
#define LCD_DMA_BURST_8			0x3
#define LCD_DMA_BURST_16		0x4
#define LCD_V1_END_OF_FRAME_INT_ENA	BIT(2)
#define LCD_V2_END_OF_FRAME0_INT_ENA	BIT(8)
#define LCD_V2_END_OF_FRAME1_INT_ENA	BIT(9)
#define LCD_DUAL_FRAME_BUFFER_ENABLE	BIT(0)

/* LCD Control Register */
#define LCD_CLK_DIVISOR(x)		((x) << 8)
#define LCD_RASTER_MODE			0x01

/* LCD Raster Control Register */
#define LCD_PALETTE_LOAD_MODE(x)	((x) << 20)
#define PALETTE_AND_DATA		0x00
#define PALETTE_ONLY			0x01
#define DATA_ONLY			0x02

#define LCD_MONO_8BIT_MODE		BIT(9)
#define LCD_RASTER_ORDER		BIT(8)
#define LCD_TFT_MODE			BIT(7)
#define LCD_V1_UNDERFLOW_INT_ENA	BIT(6)
#define LCD_V2_UNDERFLOW_INT_ENA	BIT(5)
#define LCD_V1_PL_INT_ENA		BIT(4)
#define LCD_V2_PL_INT_ENA		BIT(6)
#define LCD_MONOCHROME_MODE		BIT(1)
#define LCD_RASTER_ENABLE		BIT(0)
#define LCD_TFT_ALT_ENABLE		BIT(23)
#define LCD_STN_565_ENABLE		BIT(24)
#define LCD_V2_DMA_CLK_EN		BIT(2)
#define LCD_V2_LIDD_CLK_EN		BIT(1)
#define LCD_V2_CORE_CLK_EN		BIT(0)
#define LCD_V2_LPP_B10			26
#define LCD_V2_TFT_24BPP_MODE		BIT(25)
#define LCD_V2_TFT_24BPP_UNPACK		BIT(26)

/* LCD Raster Timing 2 Register */
#define LCD_AC_BIAS_TRANSITIONS_PER_INT(x)	((x) << 16)
#define LCD_AC_BIAS_FREQUENCY(x)		((x) << 8)
#define LCD_SYNC_CTRL				BIT(25)
#define LCD_SYNC_EDGE				BIT(24)
#define LCD_INVERT_PIXEL_CLOCK			BIT(22)
#define LCD_INVERT_LINE_CLOCK			BIT(21)
#define LCD_INVERT_FRAME_CLOCK			BIT(20)

/* LCD Block */
#define  LCD_PID_REG				0x0
#define  LCD_CTRL_REG				0x4
#define  LCD_STAT_REG				0x8
#define  LCD_RASTER_CTRL_REG			0x28
#define  LCD_RASTER_TIMING_0_REG		0x2C
#define  LCD_RASTER_TIMING_1_REG		0x30
#define  LCD_RASTER_TIMING_2_REG		0x34
#define  LCD_DMA_CTRL_REG			0x40
#define  LCD_DMA_FRM_BUF_BASE_ADDR_0_REG	0x44
#define  LCD_DMA_FRM_BUF_CEILING_ADDR_0_REG	0x48
#define  LCD_DMA_FRM_BUF_BASE_ADDR_1_REG	0x4C
#define  LCD_DMA_FRM_BUF_CEILING_ADDR_1_REG	0x50

/* Interrupt Registers available only in Version 2 */
#define  LCD_RAW_STAT_REG			0x58
#define  LCD_MASKED_STAT_REG			0x5c
#define  LCD_INT_ENABLE_SET_REG			0x60
#define  LCD_INT_ENABLE_CLR_REG			0x64
#define  LCD_END_OF_INT_IND_REG			0x68

/* Clock registers available only on Version 2 */
#define  LCD_CLK_ENABLE_REG			0x6c
#define  LCD_CLK_RESET_REG			0x70
#define  LCD_CLK_MAIN_RESET			BIT(3)

#define LCD_NUM_BUFFERS	2

#define PALETTE_SIZE	256

#define	CLK_MIN_DIV	2
#define	CLK_MAX_DIV	255

static void __iomem *da8xx_fb_reg_base;
static unsigned int lcd_revision;
static irq_handler_t lcdc_irq_handler;
static wait_queue_head_t frame_done_wq;
static int frame_done_flag;

static unsigned int lcdc_read(unsigned int addr)
{
	return (unsigned int)__raw_readl(da8xx_fb_reg_base + (addr));
}

static void lcdc_write(unsigned int val, unsigned int addr)
{
	__raw_writel(val, da8xx_fb_reg_base + (addr));
}

struct da8xx_fb_par {
	struct device		*dev;
	dma_addr_t		p_palette_base;
	unsigned char *v_palette_base;
	dma_addr_t		vram_phys;
	unsigned long		vram_size;
	void			*vram_virt;
	unsigned int		dma_start;
	unsigned int		dma_end;
	struct clk *lcdc_clk;
	int irq;
	unsigned int palette_sz;
	int blank;
	wait_queue_head_t	vsync_wait;
	int			vsync_flag;
	int			vsync_timeout;
	spinlock_t		lock_for_chan_update;

	/*
	 * LCDC has 2 ping pong DMA channels, channel 0
	 * and channel 1.
	 */
	unsigned int		which_dma_channel_done;
#ifdef CONFIG_CPU_FREQ
	struct notifier_block	freq_transition;
#endif
	unsigned int		lcdc_clk_rate;
	void (*panel_power_ctrl)(int);
	u32 pseudo_palette[16];
	struct fb_videomode	mode;
	struct lcd_ctrl_config	cfg;
};

static struct fb_var_screeninfo da8xx_fb_var;

static struct fb_fix_screeninfo da8xx_fb_fix = {
	.id = "DA8xx FB Drv",
	.type = FB_TYPE_PACKED_PIXELS,
	.type_aux = 0,
	.visual = FB_VISUAL_PSEUDOCOLOR,
	.xpanstep = 0,
	.ypanstep = 1,
	.ywrapstep = 0,
	.accel = FB_ACCEL_NONE
};

static struct fb_videomode known_lcd_panels[] = {
	/* Sharp LCD035Q3DG01 */
	[0] = {
		.name           = "Sharp_LCD035Q3DG01",
		.xres           = 320,
		.yres           = 240,
		.pixclock       = KHZ2PICOS(4607),
		.left_margin    = 6,
		.right_margin   = 8,
		.upper_margin   = 2,
		.lower_margin   = 2,
		.hsync_len      = 0,
		.vsync_len      = 0,
		.sync           = FB_SYNC_CLK_INVERT,
	},
	/* Sharp LK043T1DG01 */
	[1] = {
		.name           = "Sharp_LK043T1DG01",
		.xres           = 480,
		.yres           = 272,
		.pixclock       = KHZ2PICOS(7833),
		.left_margin    = 2,
		.right_margin   = 2,
		.upper_margin   = 2,
		.lower_margin   = 2,
		.hsync_len      = 41,
		.vsync_len      = 10,
		.sync           = 0,
		.flag           = 0,
	},
	[2] = {
		/* Hitachi SP10Q010 */
		.name           = "SP10Q010",
		.xres           = 320,
		.yres           = 240,
		.pixclock       = KHZ2PICOS(7833),
		.left_margin    = 10,
		.right_margin   = 10,
		.upper_margin   = 10,
		.lower_margin   = 10,
		.hsync_len      = 10,
		.vsync_len      = 10,
		.sync           = 0,
		.flag           = 0,
	},
	[3] = {
		/* Densitron 84-0023-001T */
		.name           = "Densitron_84-0023-001T",
		.xres           = 320,
		.yres           = 240,
		.pixclock       = KHZ2PICOS(6400),
		.left_margin    = 0,
		.right_margin   = 0,
		.upper_margin   = 0,
		.lower_margin   = 0,
		.hsync_len      = 30,
		.vsync_len      = 3,
		.sync           = 0,
	},
};

static bool da8xx_fb_is_raster_enabled(void)
{
	return !!(lcdc_read(LCD_RASTER_CTRL_REG) & LCD_RASTER_ENABLE);
}

/* Enable the Raster Engine of the LCD Controller */
static void lcd_enable_raster(void)
{
	u32 reg;

	/* Put LCDC in reset for several cycles */
	if (lcd_revision == LCD_VERSION_2)
		/* Write 1 to reset LCDC */
		lcdc_write(LCD_CLK_MAIN_RESET, LCD_CLK_RESET_REG);
	mdelay(1);

	/* Bring LCDC out of reset */
	if (lcd_revision == LCD_VERSION_2)
		lcdc_write(0, LCD_CLK_RESET_REG);
	mdelay(1);

	/* Above reset sequence doesnot reset register context */
	reg = lcdc_read(LCD_RASTER_CTRL_REG);
	if (!(reg & LCD_RASTER_ENABLE))
		lcdc_write(reg | LCD_RASTER_ENABLE, LCD_RASTER_CTRL_REG);
}

/* Disable the Raster Engine of the LCD Controller */
static void lcd_disable_raster(enum da8xx_frame_complete wait_for_frame_done)
{
	u32 reg;
	int ret;

	reg = lcdc_read(LCD_RASTER_CTRL_REG);
	if (reg & LCD_RASTER_ENABLE)
		lcdc_write(reg & ~LCD_RASTER_ENABLE, LCD_RASTER_CTRL_REG);
	else
		/* return if already disabled */
		return;

	if ((wait_for_frame_done == DA8XX_FRAME_WAIT) &&
			(lcd_revision == LCD_VERSION_2)) {
		frame_done_flag = 0;
		ret = wait_event_interruptible_timeout(frame_done_wq,
				frame_done_flag != 0,
				msecs_to_jiffies(50));
		if (ret == 0)
			pr_err("LCD Controller timed out\n");
	}
}

static void lcd_blit(int load_mode, struct da8xx_fb_par *par)
{
	u32 start;
	u32 end;
	u32 reg_ras;
	u32 reg_dma;
	u32 reg_int;

	/* init reg to clear PLM (loading mode) fields */
	reg_ras = lcdc_read(LCD_RASTER_CTRL_REG);
	reg_ras &= ~(3 << 20);

	reg_dma  = lcdc_read(LCD_DMA_CTRL_REG);

	if (load_mode == LOAD_DATA) {
		start    = par->dma_start;
		end      = par->dma_end;

		reg_ras |= LCD_PALETTE_LOAD_MODE(DATA_ONLY);
		if (lcd_revision == LCD_VERSION_1) {
			reg_dma |= LCD_V1_END_OF_FRAME_INT_ENA;
		} else {
			reg_int = lcdc_read(LCD_INT_ENABLE_SET_REG) |
				LCD_V2_END_OF_FRAME0_INT_ENA |
				LCD_V2_END_OF_FRAME1_INT_ENA |
				LCD_FRAME_DONE | LCD_SYNC_LOST;
			lcdc_write(reg_int, LCD_INT_ENABLE_SET_REG);
		}
		reg_dma |= LCD_DUAL_FRAME_BUFFER_ENABLE;

		lcdc_write(start, LCD_DMA_FRM_BUF_BASE_ADDR_0_REG);
		lcdc_write(end, LCD_DMA_FRM_BUF_CEILING_ADDR_0_REG);
		lcdc_write(start, LCD_DMA_FRM_BUF_BASE_ADDR_1_REG);
		lcdc_write(end, LCD_DMA_FRM_BUF_CEILING_ADDR_1_REG);
	} else if (load_mode == LOAD_PALETTE) {
		start    = par->p_palette_base;
		end      = start + par->palette_sz - 1;

		reg_ras |= LCD_PALETTE_LOAD_MODE(PALETTE_ONLY);

		if (lcd_revision == LCD_VERSION_1) {
			reg_ras |= LCD_V1_PL_INT_ENA;
		} else {
			reg_int = lcdc_read(LCD_INT_ENABLE_SET_REG) |
				LCD_V2_PL_INT_ENA;
			lcdc_write(reg_int, LCD_INT_ENABLE_SET_REG);
		}

		lcdc_write(start, LCD_DMA_FRM_BUF_BASE_ADDR_0_REG);
		lcdc_write(end, LCD_DMA_FRM_BUF_CEILING_ADDR_0_REG);
	}

	lcdc_write(reg_dma, LCD_DMA_CTRL_REG);
	lcdc_write(reg_ras, LCD_RASTER_CTRL_REG);

	/*
	 * The Raster enable bit must be set after all other control fields are
	 * set.
	 */
	lcd_enable_raster();
}

/* Configure the Burst Size and fifo threhold of DMA */
static int lcd_cfg_dma(int burst_size, int fifo_th)
{
	u32 reg;

	reg = lcdc_read(LCD_DMA_CTRL_REG) & 0x00000001;
	switch (burst_size) {
	case 1:
		reg |= LCD_DMA_BURST_SIZE(LCD_DMA_BURST_1);
		break;
	case 2:
		reg |= LCD_DMA_BURST_SIZE(LCD_DMA_BURST_2);
		break;
	case 4:
		reg |= LCD_DMA_BURST_SIZE(LCD_DMA_BURST_4);
		break;
	case 8:
		reg |= LCD_DMA_BURST_SIZE(LCD_DMA_BURST_8);
		break;
	case 16:
	default:
		reg |= LCD_DMA_BURST_SIZE(LCD_DMA_BURST_16);
		break;
	}

	reg |= (fifo_th << 8);

	lcdc_write(reg, LCD_DMA_CTRL_REG);

	return 0;
}

static void lcd_cfg_ac_bias(int period, int transitions_per_int)
{
	u32 reg;

	/* Set the AC Bias Period and Number of Transisitons per Interrupt */
	reg = lcdc_read(LCD_RASTER_TIMING_2_REG) & 0xFFF00000;
	reg |= LCD_AC_BIAS_FREQUENCY(period) |
		LCD_AC_BIAS_TRANSITIONS_PER_INT(transitions_per_int);
	lcdc_write(reg, LCD_RASTER_TIMING_2_REG);
}

static void lcd_cfg_horizontal_sync(int back_porch, int pulse_width,
		int front_porch)
{
	u32 reg;

	reg = lcdc_read(LCD_RASTER_TIMING_0_REG) & 0x3ff;
	reg |= (((back_porch-1) & 0xff) << 24)
	    | (((front_porch-1) & 0xff) << 16)
	    | (((pulse_width-1) & 0x3f) << 10);
	lcdc_write(reg, LCD_RASTER_TIMING_0_REG);

	/*
	 * LCDC Version 2 adds some extra bits that increase the allowable
	 * size of the horizontal timing registers.
	 * remember that the registers use 0 to represent 1 so all values
	 * that get set into register need to be decremented by 1
	 */
	if (lcd_revision == LCD_VERSION_2) {
		/* Mask off the bits we want to change */
		reg = lcdc_read(LCD_RASTER_TIMING_2_REG) & ~0x780000ff;
		reg |= ((front_porch-1) & 0x300) >> 8;
		reg |= ((back_porch-1) & 0x300) >> 4;
		reg |= ((pulse_width-1) & 0x3c0) << 21;
		lcdc_write(reg, LCD_RASTER_TIMING_2_REG);
	}
}

static void lcd_cfg_vertical_sync(int back_porch, int pulse_width,
		int front_porch)
{
	u32 reg;

	reg = lcdc_read(LCD_RASTER_TIMING_1_REG) & 0x3ff;
	reg |= ((back_porch & 0xff) << 24)
	    | ((front_porch & 0xff) << 16)
	    | (((pulse_width-1) & 0x3f) << 10);
	lcdc_write(reg, LCD_RASTER_TIMING_1_REG);
}

static int lcd_cfg_display(const struct lcd_ctrl_config *cfg,
		struct fb_videomode *panel)
{
	u32 reg;
	u32 reg_int;

	reg = lcdc_read(LCD_RASTER_CTRL_REG) & ~(LCD_TFT_MODE |
						LCD_MONO_8BIT_MODE |
						LCD_MONOCHROME_MODE);

	switch (cfg->panel_shade) {
	case MONOCHROME:
		reg |= LCD_MONOCHROME_MODE;
		if (cfg->mono_8bit_mode)
			reg |= LCD_MONO_8BIT_MODE;
		break;
	case COLOR_ACTIVE:
		reg |= LCD_TFT_MODE;
		if (cfg->tft_alt_mode)
			reg |= LCD_TFT_ALT_ENABLE;
		break;

	case COLOR_PASSIVE:
		/* AC bias applicable only for Pasive panels */
		lcd_cfg_ac_bias(cfg->ac_bias, cfg->ac_bias_intrpt);
		if (cfg->bpp == 12 && cfg->stn_565_mode)
			reg |= LCD_STN_565_ENABLE;
		break;

	default:
		return -EINVAL;
	}

	/* enable additional interrupts here */
	if (lcd_revision == LCD_VERSION_1) {
		reg |= LCD_V1_UNDERFLOW_INT_ENA;
	} else {
		reg_int = lcdc_read(LCD_INT_ENABLE_SET_REG) |
			LCD_V2_UNDERFLOW_INT_ENA;
		lcdc_write(reg_int, LCD_INT_ENABLE_SET_REG);
	}

	lcdc_write(reg, LCD_RASTER_CTRL_REG);

	reg = lcdc_read(LCD_RASTER_TIMING_2_REG);

	reg |= LCD_SYNC_CTRL;

	if (cfg->sync_edge)
		reg |= LCD_SYNC_EDGE;
	else
		reg &= ~LCD_SYNC_EDGE;

	if ((panel->sync & FB_SYNC_HOR_HIGH_ACT) == 0)
		reg |= LCD_INVERT_LINE_CLOCK;
	else
		reg &= ~LCD_INVERT_LINE_CLOCK;

	if ((panel->sync & FB_SYNC_VERT_HIGH_ACT) == 0)
		reg |= LCD_INVERT_FRAME_CLOCK;
	else
		reg &= ~LCD_INVERT_FRAME_CLOCK;

	lcdc_write(reg, LCD_RASTER_TIMING_2_REG);

	return 0;
}

static int lcd_cfg_frame_buffer(struct da8xx_fb_par *par, u32 width, u32 height,
		u32 bpp, u32 raster_order)
{
	u32 reg;

	if (bpp > 16 && lcd_revision == LCD_VERSION_1)
		return -EINVAL;

	/* Set the Panel Width */
	/* Pixels per line = (PPL + 1)*16 */
	if (lcd_revision == LCD_VERSION_1) {
		/*
		 * 0x3F in bits 4..9 gives max horizontal resolution = 1024
		 * pixels.
		 */
		width &= 0x3f0;
	} else {
		/*
		 * 0x7F in bits 4..10 gives max horizontal resolution = 2048
		 * pixels.
		 */
		width &= 0x7f0;
	}

	reg = lcdc_read(LCD_RASTER_TIMING_0_REG);
	reg &= 0xfffffc00;
	if (lcd_revision == LCD_VERSION_1) {
		reg |= ((width >> 4) - 1) << 4;
	} else {
		width = (width >> 4) - 1;
		reg |= ((width & 0x3f) << 4) | ((width & 0x40) >> 3);
	}
	lcdc_write(reg, LCD_RASTER_TIMING_0_REG);

	/* Set the Panel Height */
	/* Set bits 9:0 of Lines Per Pixel */
	reg = lcdc_read(LCD_RASTER_TIMING_1_REG);
	reg = ((height - 1) & 0x3ff) | (reg & 0xfffffc00);
	lcdc_write(reg, LCD_RASTER_TIMING_1_REG);

	/* Set bit 10 of Lines Per Pixel */
	if (lcd_revision == LCD_VERSION_2) {
		reg = lcdc_read(LCD_RASTER_TIMING_2_REG);
		reg |= ((height - 1) & 0x400) << 16;
		lcdc_write(reg, LCD_RASTER_TIMING_2_REG);
	}

	/* Set the Raster Order of the Frame Buffer */
	reg = lcdc_read(LCD_RASTER_CTRL_REG) & ~(1 << 8);
	if (raster_order)
		reg |= LCD_RASTER_ORDER;

	par->palette_sz = 16 * 2;

	switch (bpp) {
	case 1:
	case 2:
	case 4:
	case 16:
		break;
	case 24:
		reg |= LCD_V2_TFT_24BPP_MODE;
		break;
	case 32:
		reg |= LCD_V2_TFT_24BPP_MODE;
		reg |= LCD_V2_TFT_24BPP_UNPACK;
		break;
	case 8:
		par->palette_sz = 256 * 2;
		break;

	default:
		return -EINVAL;
	}

	lcdc_write(reg, LCD_RASTER_CTRL_REG);

	return 0;
}

#define CNVT_TOHW(val, width) ((((val) << (width)) + 0x7FFF - (val)) >> 16)
static int fb_setcolreg(unsigned regno, unsigned red, unsigned green,
			      unsigned blue, unsigned transp,
			      struct fb_info *info)
{
	struct da8xx_fb_par *par = info->par;
	unsigned short *palette = (unsigned short *) par->v_palette_base;
	u_short pal;
	int update_hw = 0;

	if (regno > 255)
		return 1;

	if (info->fix.visual == FB_VISUAL_DIRECTCOLOR)
		return 1;

	if (info->var.bits_per_pixel > 16 && lcd_revision == LCD_VERSION_1)
		return -EINVAL;

	switch (info->fix.visual) {
	case FB_VISUAL_TRUECOLOR:
		red = CNVT_TOHW(red, info->var.red.length);
		green = CNVT_TOHW(green, info->var.green.length);
		blue = CNVT_TOHW(blue, info->var.blue.length);
		break;
	case FB_VISUAL_PSEUDOCOLOR:
		switch (info->var.bits_per_pixel) {
		case 4:
			if (regno > 15)
				return -EINVAL;

			if (info->var.grayscale) {
				pal = regno;
			} else {
				red >>= 4;
				green >>= 8;
				blue >>= 12;

				pal = red & 0x0f00;
				pal |= green & 0x00f0;
				pal |= blue & 0x000f;
			}
			if (regno == 0)
				pal |= 0x2000;
			palette[regno] = pal;
			break;

		case 8:
			red >>= 4;
			green >>= 8;
			blue >>= 12;

			pal = (red & 0x0f00);
			pal |= (green & 0x00f0);
			pal |= (blue & 0x000f);

			if (palette[regno] != pal) {
				update_hw = 1;
				palette[regno] = pal;
			}
			break;
		}
		break;
	}

	/* Truecolor has hardware independent palette */
	if (info->fix.visual == FB_VISUAL_TRUECOLOR) {
		u32 v;

		if (regno > 15)
			return -EINVAL;

		v = (red << info->var.red.offset) |
			(green << info->var.green.offset) |
			(blue << info->var.blue.offset);

		((u32 *) (info->pseudo_palette))[regno] = v;
		if (palette[0] != 0x4000) {
			update_hw = 1;
			palette[0] = 0x4000;
		}
	}

	/* Update the palette in the h/w as needed. */
	if (update_hw)
		lcd_blit(LOAD_PALETTE, par);

	return 0;
}
#undef CNVT_TOHW

static void da8xx_fb_lcd_reset(void)
{
	/* DMA has to be disabled */
	lcdc_write(0, LCD_DMA_CTRL_REG);
	lcdc_write(0, LCD_RASTER_CTRL_REG);

	if (lcd_revision == LCD_VERSION_2) {
		lcdc_write(0, LCD_INT_ENABLE_SET_REG);
		/* Write 1 to reset */
		lcdc_write(LCD_CLK_MAIN_RESET, LCD_CLK_RESET_REG);
		lcdc_write(0, LCD_CLK_RESET_REG);
	}
}

static int da8xx_fb_config_clk_divider(struct da8xx_fb_par *par,
					      unsigned lcdc_clk_div,
					      unsigned lcdc_clk_rate)
{
	int ret;

	if (par->lcdc_clk_rate != lcdc_clk_rate) {
		ret = clk_set_rate(par->lcdc_clk, lcdc_clk_rate);
		if (ret) {
			dev_err(par->dev,
				"unable to set clock rate at %u\n",
				lcdc_clk_rate);
			return ret;
		}
		par->lcdc_clk_rate = clk_get_rate(par->lcdc_clk);
	}

	/* Configure the LCD clock divisor. */
	lcdc_write(LCD_CLK_DIVISOR(lcdc_clk_div) |
			(LCD_RASTER_MODE & 0x1), LCD_CTRL_REG);

	if (lcd_revision == LCD_VERSION_2)
		lcdc_write(LCD_V2_DMA_CLK_EN | LCD_V2_LIDD_CLK_EN |
				LCD_V2_CORE_CLK_EN, LCD_CLK_ENABLE_REG);

	return 0;
}

static unsigned int da8xx_fb_calc_clk_divider(struct da8xx_fb_par *par,
					      unsigned pixclock,
					      unsigned *lcdc_clk_rate)
{
	unsigned lcdc_clk_div;

	pixclock = PICOS2KHZ(pixclock) * 1000;

	*lcdc_clk_rate = par->lcdc_clk_rate;

	if (pixclock < (*lcdc_clk_rate / CLK_MAX_DIV)) {
		*lcdc_clk_rate = clk_round_rate(par->lcdc_clk,
						pixclock * CLK_MAX_DIV);
		lcdc_clk_div = CLK_MAX_DIV;
	} else if (pixclock > (*lcdc_clk_rate / CLK_MIN_DIV)) {
		*lcdc_clk_rate = clk_round_rate(par->lcdc_clk,
						pixclock * CLK_MIN_DIV);
		lcdc_clk_div = CLK_MIN_DIV;
	} else {
		lcdc_clk_div = *lcdc_clk_rate / pixclock;
	}

	return lcdc_clk_div;
}

static int da8xx_fb_calc_config_clk_divider(struct da8xx_fb_par *par,
					    struct fb_videomode *mode)
{
	unsigned lcdc_clk_rate;
	unsigned lcdc_clk_div = da8xx_fb_calc_clk_divider(par, mode->pixclock,
							  &lcdc_clk_rate);

	return da8xx_fb_config_clk_divider(par, lcdc_clk_div, lcdc_clk_rate);
}

static unsigned da8xx_fb_round_clk(struct da8xx_fb_par *par,
					  unsigned pixclock)
{
	unsigned lcdc_clk_div, lcdc_clk_rate;

	lcdc_clk_div = da8xx_fb_calc_clk_divider(par, pixclock, &lcdc_clk_rate);
	return KHZ2PICOS(lcdc_clk_rate / (1000 * lcdc_clk_div));
}

static int lcd_init(struct da8xx_fb_par *par, const struct lcd_ctrl_config *cfg,
		struct fb_videomode *panel)
{
	u32 bpp;
	int ret = 0;

	ret = da8xx_fb_calc_config_clk_divider(par, panel);
	if (ret) {
		dev_err(par->dev, "unable to configure clock\n");
		return ret;
	}

	if (panel->sync & FB_SYNC_CLK_INVERT)
		lcdc_write((lcdc_read(LCD_RASTER_TIMING_2_REG) |
			LCD_INVERT_PIXEL_CLOCK), LCD_RASTER_TIMING_2_REG);
	else
		lcdc_write((lcdc_read(LCD_RASTER_TIMING_2_REG) &
			~LCD_INVERT_PIXEL_CLOCK), LCD_RASTER_TIMING_2_REG);

	/* Configure the DMA burst size and fifo threshold. */
	ret = lcd_cfg_dma(cfg->dma_burst_sz, cfg->fifo_th);
	if (ret < 0)
		return ret;

	/* Configure the vertical and horizontal sync properties. */
	lcd_cfg_vertical_sync(panel->upper_margin, panel->vsync_len,
			panel->lower_margin);
	lcd_cfg_horizontal_sync(panel->left_margin, panel->hsync_len,
			panel->right_margin);

	/* Configure for disply */
	ret = lcd_cfg_display(cfg, panel);
	if (ret < 0)
		return ret;

	bpp = cfg->bpp;

	if (bpp == 12)
		bpp = 16;
	ret = lcd_cfg_frame_buffer(par, (unsigned int)panel->xres,
				(unsigned int)panel->yres, bpp,
				cfg->raster_order);
	if (ret < 0)
		return ret;

	/* Configure FDD */
	lcdc_write((lcdc_read(LCD_RASTER_CTRL_REG) & 0xfff00fff) |
		       (cfg->fdd << 12), LCD_RASTER_CTRL_REG);

	return 0;
}

/* IRQ handler for version 2 of LCDC */
static irqreturn_t lcdc_irq_handler_rev02(int irq, void *arg)
{
	struct da8xx_fb_par *par = arg;
	u32 stat = lcdc_read(LCD_MASKED_STAT_REG);

	if ((stat & LCD_SYNC_LOST) && (stat & LCD_FIFO_UNDERFLOW)) {
		lcd_disable_raster(DA8XX_FRAME_NOWAIT);
		lcdc_write(stat, LCD_MASKED_STAT_REG);
		lcd_enable_raster();
	} else if (stat & LCD_PL_LOAD_DONE) {
		/*
		 * Must disable raster before changing state of any control bit.
		 * And also must be disabled before clearing the PL loading
		 * interrupt via the following write to the status register. If
		 * this is done after then one gets multiple PL done interrupts.
		 */
		lcd_disable_raster(DA8XX_FRAME_NOWAIT);

		lcdc_write(stat, LCD_MASKED_STAT_REG);

		/* Disable PL completion interrupt */
		lcdc_write(LCD_V2_PL_INT_ENA, LCD_INT_ENABLE_CLR_REG);

		/* Setup and start data loading mode */
		lcd_blit(LOAD_DATA, par);
	} else {
		lcdc_write(stat, LCD_MASKED_STAT_REG);

		if (stat & LCD_END_OF_FRAME0) {
			par->which_dma_channel_done = 0;
			lcdc_write(par->dma_start,
				   LCD_DMA_FRM_BUF_BASE_ADDR_0_REG);
			lcdc_write(par->dma_end,
				   LCD_DMA_FRM_BUF_CEILING_ADDR_0_REG);
			par->vsync_flag = 1;
			wake_up_interruptible(&par->vsync_wait);
		}

		if (stat & LCD_END_OF_FRAME1) {
			par->which_dma_channel_done = 1;
			lcdc_write(par->dma_start,
				   LCD_DMA_FRM_BUF_BASE_ADDR_1_REG);
			lcdc_write(par->dma_end,
				   LCD_DMA_FRM_BUF_CEILING_ADDR_1_REG);
			par->vsync_flag = 1;
			wake_up_interruptible(&par->vsync_wait);
		}

		/* Set only when controller is disabled and at the end of
		 * active frame
		 */
		if (stat & BIT(0)) {
			frame_done_flag = 1;
			wake_up_interruptible(&frame_done_wq);
		}
	}

	lcdc_write(0, LCD_END_OF_INT_IND_REG);
	return IRQ_HANDLED;
}

/* IRQ handler for version 1 LCDC */
static irqreturn_t lcdc_irq_handler_rev01(int irq, void *arg)
{
	struct da8xx_fb_par *par = arg;
	u32 stat = lcdc_read(LCD_STAT_REG);
	u32 reg_ras;

	if ((stat & LCD_SYNC_LOST) && (stat & LCD_FIFO_UNDERFLOW)) {
		lcd_disable_raster(DA8XX_FRAME_NOWAIT);
		lcdc_write(stat, LCD_STAT_REG);
		lcd_enable_raster();
	} else if (stat & LCD_PL_LOAD_DONE) {
		/*
		 * Must disable raster before changing state of any control bit.
		 * And also must be disabled before clearing the PL loading
		 * interrupt via the following write to the status register. If
		 * this is done after then one gets multiple PL done interrupts.
		 */
		lcd_disable_raster(DA8XX_FRAME_NOWAIT);

		lcdc_write(stat, LCD_STAT_REG);

		/* Disable PL completion inerrupt */
		reg_ras  = lcdc_read(LCD_RASTER_CTRL_REG);
		reg_ras &= ~LCD_V1_PL_INT_ENA;
		lcdc_write(reg_ras, LCD_RASTER_CTRL_REG);

		/* Setup and start data loading mode */
		lcd_blit(LOAD_DATA, par);
	} else {
		lcdc_write(stat, LCD_STAT_REG);

		if (stat & LCD_END_OF_FRAME0) {
			par->which_dma_channel_done = 0;
			lcdc_write(par->dma_start,
				   LCD_DMA_FRM_BUF_BASE_ADDR_0_REG);
			lcdc_write(par->dma_end,
				   LCD_DMA_FRM_BUF_CEILING_ADDR_0_REG);
			par->vsync_flag = 1;
			wake_up_interruptible(&par->vsync_wait);
		}

		if (stat & LCD_END_OF_FRAME1) {
			par->which_dma_channel_done = 1;
			lcdc_write(par->dma_start,
				   LCD_DMA_FRM_BUF_BASE_ADDR_1_REG);
			lcdc_write(par->dma_end,
				   LCD_DMA_FRM_BUF_CEILING_ADDR_1_REG);
			par->vsync_flag = 1;
			wake_up_interruptible(&par->vsync_wait);
		}
	}

	return IRQ_HANDLED;
}

static int fb_check_var(struct fb_var_screeninfo *var,
			struct fb_info *info)
{
	int err = 0;
	struct da8xx_fb_par *par = info->par;
	int bpp = var->bits_per_pixel >> 3;
	unsigned long line_size = var->xres_virtual * bpp;

	if (var->bits_per_pixel > 16 && lcd_revision == LCD_VERSION_1)
		return -EINVAL;

	switch (var->bits_per_pixel) {
	case 1:
	case 8:
		var->red.offset = 0;
		var->red.length = 8;
		var->green.offset = 0;
		var->green.length = 8;
		var->blue.offset = 0;
		var->blue.length = 8;
		var->transp.offset = 0;
		var->transp.length = 0;
		var->nonstd = 0;
		break;
	case 4:
		var->red.offset = 0;
		var->red.length = 4;
		var->green.offset = 0;
		var->green.length = 4;
		var->blue.offset = 0;
		var->blue.length = 4;
		var->transp.offset = 0;
		var->transp.length = 0;
		var->nonstd = FB_NONSTD_REV_PIX_IN_B;
		break;
	case 16:		/* RGB 565 */
		var->red.offset = 11;
		var->red.length = 5;
		var->green.offset = 5;
		var->green.length = 6;
		var->blue.offset = 0;
		var->blue.length = 5;
		var->transp.offset = 0;
		var->transp.length = 0;
		var->nonstd = 0;
		break;
	case 24:
		var->red.offset = 16;
		var->red.length = 8;
		var->green.offset = 8;
		var->green.length = 8;
		var->blue.offset = 0;
		var->blue.length = 8;
		var->nonstd = 0;
		break;
	case 32:
		var->transp.offset = 24;
		var->transp.length = 8;
		var->red.offset = 16;
		var->red.length = 8;
		var->green.offset = 8;
		var->green.length = 8;
		var->blue.offset = 0;
		var->blue.length = 8;
		var->nonstd = 0;
		break;
	default:
		err = -EINVAL;
	}

	var->red.msb_right = 0;
	var->green.msb_right = 0;
	var->blue.msb_right = 0;
	var->transp.msb_right = 0;

	if (line_size * var->yres_virtual > par->vram_size)
		var->yres_virtual = par->vram_size / line_size;

	if (var->yres > var->yres_virtual)
		var->yres = var->yres_virtual;

	if (var->xres > var->xres_virtual)
		var->xres = var->xres_virtual;

	if (var->xres + var->xoffset > var->xres_virtual)
		var->xoffset = var->xres_virtual - var->xres;
	if (var->yres + var->yoffset > var->yres_virtual)
		var->yoffset = var->yres_virtual - var->yres;

	var->pixclock = da8xx_fb_round_clk(par, var->pixclock);

	return err;
}

#ifdef CONFIG_CPU_FREQ
static int lcd_da8xx_cpufreq_transition(struct notifier_block *nb,
				     unsigned long val, void *data)
{
	struct da8xx_fb_par *par;

	par = container_of(nb, struct da8xx_fb_par, freq_transition);
	if (val == CPUFREQ_POSTCHANGE) {
		if (par->lcdc_clk_rate != clk_get_rate(par->lcdc_clk)) {
			par->lcdc_clk_rate = clk_get_rate(par->lcdc_clk);
			lcd_disable_raster(DA8XX_FRAME_WAIT);
			da8xx_fb_calc_config_clk_divider(par, &par->mode);
			if (par->blank == FB_BLANK_UNBLANK)
				lcd_enable_raster();
		}
	}

	return 0;
}

static int lcd_da8xx_cpufreq_register(struct da8xx_fb_par *par)
{
	par->freq_transition.notifier_call = lcd_da8xx_cpufreq_transition;

	return cpufreq_register_notifier(&par->freq_transition,
					 CPUFREQ_TRANSITION_NOTIFIER);
}

static void lcd_da8xx_cpufreq_deregister(struct da8xx_fb_par *par)
{
	cpufreq_unregister_notifier(&par->freq_transition,
				    CPUFREQ_TRANSITION_NOTIFIER);
}
#endif

static int fb_remove(struct platform_device *dev)
{
	struct fb_info *info = dev_get_drvdata(&dev->dev);

	if (info) {
		struct da8xx_fb_par *par = info->par;

#ifdef CONFIG_CPU_FREQ
		lcd_da8xx_cpufreq_deregister(par);
#endif
		if (par->panel_power_ctrl)
			par->panel_power_ctrl(0);

		lcd_disable_raster(DA8XX_FRAME_WAIT);
		lcdc_write(0, LCD_RASTER_CTRL_REG);

		/* disable DMA  */
		lcdc_write(0, LCD_DMA_CTRL_REG);

		unregister_framebuffer(info);
		fb_dealloc_cmap(&info->cmap);
		dma_free_coherent(par->dev, PALETTE_SIZE, par->v_palette_base,
				  par->p_palette_base);
		dma_free_coherent(par->dev, par->vram_size, par->vram_virt,
				  par->vram_phys);
		pm_runtime_put_sync(&dev->dev);
		pm_runtime_disable(&dev->dev);
		framebuffer_release(info);

	}
	return 0;
}

/*
 * Function to wait for vertical sync which for this LCD peripheral
 * translates into waiting for the current raster frame to complete.
 */
static int fb_wait_for_vsync(struct fb_info *info)
{
	struct da8xx_fb_par *par = info->par;
	int ret;

	/*
	 * Set flag to 0 and wait for isr to set to 1. It would seem there is a
	 * race condition here where the ISR could have occurred just before or
	 * just after this set. But since we are just coarsely waiting for
	 * a frame to complete then that's OK. i.e. if the frame completed
	 * just before this code executed then we have to wait another full
	 * frame time but there is no way to avoid such a situation. On the
	 * other hand if the frame completed just after then we don't need
	 * to wait long at all. Either way we are guaranteed to return to the
	 * user immediately after a frame completion which is all that is
	 * required.
	 */
	par->vsync_flag = 0;
	ret = wait_event_interruptible_timeout(par->vsync_wait,
					       par->vsync_flag != 0,
					       par->vsync_timeout);
	if (ret < 0)
		return ret;
	if (ret == 0)
		return -ETIMEDOUT;

	return 0;
}

static int fb_ioctl(struct fb_info *info, unsigned int cmd,
			  unsigned long arg)
{
	struct lcd_sync_arg sync_arg;

	switch (cmd) {
	case FBIOGET_CONTRAST:
	case FBIOPUT_CONTRAST:
	case FBIGET_BRIGHTNESS:
	case FBIPUT_BRIGHTNESS:
	case FBIGET_COLOR:
	case FBIPUT_COLOR:
		return -ENOTTY;
	case FBIPUT_HSYNC:
		if (copy_from_user(&sync_arg, (char *)arg,
				sizeof(struct lcd_sync_arg)))
			return -EFAULT;
		lcd_cfg_horizontal_sync(sync_arg.back_porch,
					sync_arg.pulse_width,
					sync_arg.front_porch);
		break;
	case FBIPUT_VSYNC:
		if (copy_from_user(&sync_arg, (char *)arg,
				sizeof(struct lcd_sync_arg)))
			return -EFAULT;
		lcd_cfg_vertical_sync(sync_arg.back_porch,
					sync_arg.pulse_width,
					sync_arg.front_porch);
		break;
	case FBIO_WAITFORVSYNC:
		return fb_wait_for_vsync(info);
	default:
		return -EINVAL;
	}
	return 0;
}

static int cfb_blank(int blank, struct fb_info *info)
{
	struct da8xx_fb_par *par = info->par;
	int ret = 0;

	if (par->blank == blank)
		return 0;

	par->blank = blank;
	switch (blank) {
	case FB_BLANK_UNBLANK:
		lcd_enable_raster();

		if (par->panel_power_ctrl)
			par->panel_power_ctrl(1);
		break;
	case FB_BLANK_NORMAL:
	case FB_BLANK_VSYNC_SUSPEND:
	case FB_BLANK_HSYNC_SUSPEND:
	case FB_BLANK_POWERDOWN:
		if (par->panel_power_ctrl)
			par->panel_power_ctrl(0);

		lcd_disable_raster(DA8XX_FRAME_WAIT);
		break;
	default:
		ret = -EINVAL;
	}

	return ret;
}

/*
 * Set new x,y offsets in the virtual display for the visible area and switch
 * to the new mode.
 */
static int da8xx_pan_display(struct fb_var_screeninfo *var,
			     struct fb_info *fbi)
{
	int ret = 0;
	struct fb_var_screeninfo new_var;
	struct da8xx_fb_par         *par = fbi->par;
	struct fb_fix_screeninfo    *fix = &fbi->fix;
	unsigned int end;
	unsigned int start;
	unsigned long irq_flags;

	if (var->xoffset != fbi->var.xoffset ||
			var->yoffset != fbi->var.yoffset) {
		memcpy(&new_var, &fbi->var, sizeof(new_var));
		new_var.xoffset = var->xoffset;
		new_var.yoffset = var->yoffset;
		if (fb_check_var(&new_var, fbi))
			ret = -EINVAL;
		else {
			memcpy(&fbi->var, &new_var, sizeof(new_var));

			start	= fix->smem_start +
				new_var.yoffset * fix->line_length +
				new_var.xoffset * fbi->var.bits_per_pixel / 8;
			end	= start + fbi->var.yres * fix->line_length - 1;
			par->dma_start	= start;
			par->dma_end	= end;
			spin_lock_irqsave(&par->lock_for_chan_update,
					irq_flags);
			if (par->which_dma_channel_done == 0) {
				lcdc_write(par->dma_start,
					   LCD_DMA_FRM_BUF_BASE_ADDR_0_REG);
				lcdc_write(par->dma_end,
					   LCD_DMA_FRM_BUF_CEILING_ADDR_0_REG);
			} else if (par->which_dma_channel_done == 1) {
				lcdc_write(par->dma_start,
					   LCD_DMA_FRM_BUF_BASE_ADDR_1_REG);
				lcdc_write(par->dma_end,
					   LCD_DMA_FRM_BUF_CEILING_ADDR_1_REG);
			}
			spin_unlock_irqrestore(&par->lock_for_chan_update,
					irq_flags);
		}
	}

	return ret;
}

static int da8xxfb_set_par(struct fb_info *info)
{
	struct da8xx_fb_par *par = info->par;
	int ret;
	bool raster = da8xx_fb_is_raster_enabled();

	if (raster)
		lcd_disable_raster(DA8XX_FRAME_WAIT);

	fb_var_to_videomode(&par->mode, &info->var);

	par->cfg.bpp = info->var.bits_per_pixel;

	info->fix.visual = (par->cfg.bpp <= 8) ?
				FB_VISUAL_PSEUDOCOLOR : FB_VISUAL_TRUECOLOR;
	info->fix.line_length = (par->mode.xres * par->cfg.bpp) / 8;

	ret = lcd_init(par, &par->cfg, &par->mode);
	if (ret < 0) {
		dev_err(par->dev, "lcd init failed\n");
		return ret;
	}

	par->dma_start = info->fix.smem_start +
			 info->var.yoffset * info->fix.line_length +
			 info->var.xoffset * info->var.bits_per_pixel / 8;
	par->dma_end   = par->dma_start +
			 info->var.yres * info->fix.line_length - 1;

	lcdc_write(par->dma_start, LCD_DMA_FRM_BUF_BASE_ADDR_0_REG);
	lcdc_write(par->dma_end, LCD_DMA_FRM_BUF_CEILING_ADDR_0_REG);
	lcdc_write(par->dma_start, LCD_DMA_FRM_BUF_BASE_ADDR_1_REG);
	lcdc_write(par->dma_end, LCD_DMA_FRM_BUF_CEILING_ADDR_1_REG);

	if (raster)
		lcd_enable_raster();

	return 0;
}

static struct fb_ops da8xx_fb_ops = {
	.owner = THIS_MODULE,
	.fb_check_var = fb_check_var,
	.fb_set_par = da8xxfb_set_par,
	.fb_setcolreg = fb_setcolreg,
	.fb_pan_display = da8xx_pan_display,
	.fb_ioctl = fb_ioctl,
	.fb_fillrect = cfb_fillrect,
	.fb_copyarea = cfb_copyarea,
	.fb_imageblit = cfb_imageblit,
	.fb_blank = cfb_blank,
};

static struct fb_videomode *da8xx_fb_get_videomode(struct platform_device *dev)
{
	struct da8xx_lcdc_platform_data *fb_pdata = dev_get_platdata(&dev->dev);
	struct fb_videomode *lcdc_info;
	int i;

	for (i = 0, lcdc_info = known_lcd_panels;
		i < ARRAY_SIZE(known_lcd_panels); i++, lcdc_info++) {
		if (strcmp(fb_pdata->type, lcdc_info->name) == 0)
			break;
	}

	if (i == ARRAY_SIZE(known_lcd_panels)) {
		dev_err(&dev->dev, "no panel found\n");
		return NULL;
	}
	dev_info(&dev->dev, "found %s panel\n", lcdc_info->name);

	return lcdc_info;
}

static int fb_probe(struct platform_device *device)
{
	struct da8xx_lcdc_platform_data *fb_pdata =
						dev_get_platdata(&device->dev);
	struct resource *lcdc_regs;
	struct lcd_ctrl_config *lcd_cfg;
	struct fb_videomode *lcdc_info;
	struct fb_info *da8xx_fb_info;
	struct da8xx_fb_par *par;
	struct clk *tmp_lcdc_clk;
	int ret;
	unsigned long ulcm;

	if (fb_pdata == NULL) {
		dev_err(&device->dev, "Can not get platform data\n");
		return -ENOENT;
	}

	lcdc_info = da8xx_fb_get_videomode(device);
	if (lcdc_info == NULL)
		return -ENODEV;

	lcdc_regs = platform_get_resource(device, IORESOURCE_MEM, 0);
	da8xx_fb_reg_base = devm_ioremap_resource(&device->dev, lcdc_regs);
	if (IS_ERR(da8xx_fb_reg_base))
		return PTR_ERR(da8xx_fb_reg_base);

	tmp_lcdc_clk = devm_clk_get(&device->dev, "fck");
	if (IS_ERR(tmp_lcdc_clk)) {
		dev_err(&device->dev, "Can not get device clock\n");
		return PTR_ERR(tmp_lcdc_clk);
	}

	pm_runtime_enable(&device->dev);
	pm_runtime_get_sync(&device->dev);

	/* Determine LCD IP Version */
	switch (lcdc_read(LCD_PID_REG)) {
	case 0x4C100102:
		lcd_revision = LCD_VERSION_1;
		break;
	case 0x4F200800:
	case 0x4F201000:
		lcd_revision = LCD_VERSION_2;
		break;
	default:
		dev_warn(&device->dev, "Unknown PID Reg value 0x%x, "
				"defaulting to LCD revision 1\n",
				lcdc_read(LCD_PID_REG));
		lcd_revision = LCD_VERSION_1;
		break;
	}

	lcd_cfg = (struct lcd_ctrl_config *)fb_pdata->controller_data;

	if (!lcd_cfg) {
		ret = -EINVAL;
		goto err_pm_runtime_disable;
	}

	da8xx_fb_info = framebuffer_alloc(sizeof(struct da8xx_fb_par),
					&device->dev);
	if (!da8xx_fb_info) {
		dev_dbg(&device->dev, "Memory allocation failed for fb_info\n");
		ret = -ENOMEM;
		goto err_pm_runtime_disable;
	}

	par = da8xx_fb_info->par;
	par->dev = &device->dev;
	par->lcdc_clk = tmp_lcdc_clk;
	par->lcdc_clk_rate = clk_get_rate(par->lcdc_clk);
	if (fb_pdata->panel_power_ctrl) {
		par->panel_power_ctrl = fb_pdata->panel_power_ctrl;
		par->panel_power_ctrl(1);
	}

	fb_videomode_to_var(&da8xx_fb_var, lcdc_info);
	par->cfg = *lcd_cfg;

	da8xx_fb_lcd_reset();

	/* allocate frame buffer */
	par->vram_size = lcdc_info->xres * lcdc_info->yres * lcd_cfg->bpp;
	ulcm = lcm((lcdc_info->xres * lcd_cfg->bpp)/8, PAGE_SIZE);
	par->vram_size = roundup(par->vram_size/8, ulcm);
	par->vram_size = par->vram_size * LCD_NUM_BUFFERS;

	par->vram_virt = dma_alloc_coherent(par->dev,
					    par->vram_size,
					    &par->vram_phys,
					    GFP_KERNEL | GFP_DMA);
	if (!par->vram_virt) {
		dev_err(&device->dev,
			"GLCD: kmalloc for frame buffer failed\n");
		ret = -EINVAL;
		goto err_release_fb;
	}

	da8xx_fb_info->screen_base = (char __iomem *) par->vram_virt;
	da8xx_fb_fix.smem_start    = par->vram_phys;
	da8xx_fb_fix.smem_len      = par->vram_size;
	da8xx_fb_fix.line_length   = (lcdc_info->xres * lcd_cfg->bpp) / 8;

	par->dma_start = par->vram_phys;
	par->dma_end   = par->dma_start + lcdc_info->yres *
		da8xx_fb_fix.line_length - 1;

	/* allocate palette buffer */
<<<<<<< HEAD
	par->v_palette_base = dma_alloc_coherent(NULL, PALETTE_SIZE,
=======
	par->v_palette_base = dma_alloc_coherent(par->dev, PALETTE_SIZE,
>>>>>>> 0ecfebd2
						 &par->p_palette_base,
						 GFP_KERNEL | GFP_DMA);
	if (!par->v_palette_base) {
		dev_err(&device->dev,
			"GLCD: kmalloc for palette buffer failed\n");
		ret = -EINVAL;
		goto err_release_fb_mem;
	}

	par->irq = platform_get_irq(device, 0);
	if (par->irq < 0) {
		ret = -ENOENT;
		goto err_release_pl_mem;
	}

	da8xx_fb_var.grayscale =
	    lcd_cfg->panel_shade == MONOCHROME ? 1 : 0;
	da8xx_fb_var.bits_per_pixel = lcd_cfg->bpp;

	/* Initialize fbinfo */
	da8xx_fb_info->flags = FBINFO_FLAG_DEFAULT;
	da8xx_fb_info->fix = da8xx_fb_fix;
	da8xx_fb_info->var = da8xx_fb_var;
	da8xx_fb_info->fbops = &da8xx_fb_ops;
	da8xx_fb_info->pseudo_palette = par->pseudo_palette;
	da8xx_fb_info->fix.visual = (da8xx_fb_info->var.bits_per_pixel <= 8) ?
				FB_VISUAL_PSEUDOCOLOR : FB_VISUAL_TRUECOLOR;

	ret = fb_alloc_cmap(&da8xx_fb_info->cmap, PALETTE_SIZE, 0);
	if (ret)
		goto err_release_pl_mem;
	da8xx_fb_info->cmap.len = par->palette_sz;

	/* initialize var_screeninfo */
	da8xx_fb_var.activate = FB_ACTIVATE_FORCE;
	fb_set_var(da8xx_fb_info, &da8xx_fb_var);

	dev_set_drvdata(&device->dev, da8xx_fb_info);

	/* initialize the vsync wait queue */
	init_waitqueue_head(&par->vsync_wait);
	par->vsync_timeout = HZ / 5;
	par->which_dma_channel_done = -1;
	spin_lock_init(&par->lock_for_chan_update);

	/* Register the Frame Buffer  */
	if (register_framebuffer(da8xx_fb_info) < 0) {
		dev_err(&device->dev,
			"GLCD: Frame Buffer Registration Failed!\n");
		ret = -EINVAL;
		goto err_dealloc_cmap;
	}

#ifdef CONFIG_CPU_FREQ
	ret = lcd_da8xx_cpufreq_register(par);
	if (ret) {
		dev_err(&device->dev, "failed to register cpufreq\n");
		goto err_cpu_freq;
	}
#endif

	if (lcd_revision == LCD_VERSION_1)
		lcdc_irq_handler = lcdc_irq_handler_rev01;
	else {
		init_waitqueue_head(&frame_done_wq);
		lcdc_irq_handler = lcdc_irq_handler_rev02;
	}

	ret = devm_request_irq(&device->dev, par->irq, lcdc_irq_handler, 0,
			       DRIVER_NAME, par);
	if (ret)
		goto irq_freq;
	return 0;

irq_freq:
#ifdef CONFIG_CPU_FREQ
	lcd_da8xx_cpufreq_deregister(par);
err_cpu_freq:
#endif
	unregister_framebuffer(da8xx_fb_info);

err_dealloc_cmap:
	fb_dealloc_cmap(&da8xx_fb_info->cmap);

err_release_pl_mem:
	dma_free_coherent(par->dev, PALETTE_SIZE, par->v_palette_base,
			  par->p_palette_base);

err_release_fb_mem:
	dma_free_coherent(par->dev, par->vram_size, par->vram_virt,
		          par->vram_phys);

err_release_fb:
	framebuffer_release(da8xx_fb_info);

err_pm_runtime_disable:
	pm_runtime_put_sync(&device->dev);
	pm_runtime_disable(&device->dev);

	return ret;
}

#ifdef CONFIG_PM_SLEEP
static struct lcdc_context {
	u32 clk_enable;
	u32 ctrl;
	u32 dma_ctrl;
	u32 raster_timing_0;
	u32 raster_timing_1;
	u32 raster_timing_2;
	u32 int_enable_set;
	u32 dma_frm_buf_base_addr_0;
	u32 dma_frm_buf_ceiling_addr_0;
	u32 dma_frm_buf_base_addr_1;
	u32 dma_frm_buf_ceiling_addr_1;
	u32 raster_ctrl;
} reg_context;

static void lcd_context_save(void)
{
	if (lcd_revision == LCD_VERSION_2) {
		reg_context.clk_enable = lcdc_read(LCD_CLK_ENABLE_REG);
		reg_context.int_enable_set = lcdc_read(LCD_INT_ENABLE_SET_REG);
	}

	reg_context.ctrl = lcdc_read(LCD_CTRL_REG);
	reg_context.dma_ctrl = lcdc_read(LCD_DMA_CTRL_REG);
	reg_context.raster_timing_0 = lcdc_read(LCD_RASTER_TIMING_0_REG);
	reg_context.raster_timing_1 = lcdc_read(LCD_RASTER_TIMING_1_REG);
	reg_context.raster_timing_2 = lcdc_read(LCD_RASTER_TIMING_2_REG);
	reg_context.dma_frm_buf_base_addr_0 =
		lcdc_read(LCD_DMA_FRM_BUF_BASE_ADDR_0_REG);
	reg_context.dma_frm_buf_ceiling_addr_0 =
		lcdc_read(LCD_DMA_FRM_BUF_CEILING_ADDR_0_REG);
	reg_context.dma_frm_buf_base_addr_1 =
		lcdc_read(LCD_DMA_FRM_BUF_BASE_ADDR_1_REG);
	reg_context.dma_frm_buf_ceiling_addr_1 =
		lcdc_read(LCD_DMA_FRM_BUF_CEILING_ADDR_1_REG);
	reg_context.raster_ctrl = lcdc_read(LCD_RASTER_CTRL_REG);
	return;
}

static void lcd_context_restore(void)
{
	if (lcd_revision == LCD_VERSION_2) {
		lcdc_write(reg_context.clk_enable, LCD_CLK_ENABLE_REG);
		lcdc_write(reg_context.int_enable_set, LCD_INT_ENABLE_SET_REG);
	}

	lcdc_write(reg_context.ctrl, LCD_CTRL_REG);
	lcdc_write(reg_context.dma_ctrl, LCD_DMA_CTRL_REG);
	lcdc_write(reg_context.raster_timing_0, LCD_RASTER_TIMING_0_REG);
	lcdc_write(reg_context.raster_timing_1, LCD_RASTER_TIMING_1_REG);
	lcdc_write(reg_context.raster_timing_2, LCD_RASTER_TIMING_2_REG);
	lcdc_write(reg_context.dma_frm_buf_base_addr_0,
			LCD_DMA_FRM_BUF_BASE_ADDR_0_REG);
	lcdc_write(reg_context.dma_frm_buf_ceiling_addr_0,
			LCD_DMA_FRM_BUF_CEILING_ADDR_0_REG);
	lcdc_write(reg_context.dma_frm_buf_base_addr_1,
			LCD_DMA_FRM_BUF_BASE_ADDR_1_REG);
	lcdc_write(reg_context.dma_frm_buf_ceiling_addr_1,
			LCD_DMA_FRM_BUF_CEILING_ADDR_1_REG);
	lcdc_write(reg_context.raster_ctrl, LCD_RASTER_CTRL_REG);
	return;
}

static int fb_suspend(struct device *dev)
{
	struct fb_info *info = dev_get_drvdata(dev);
	struct da8xx_fb_par *par = info->par;

	console_lock();
	if (par->panel_power_ctrl)
		par->panel_power_ctrl(0);

	fb_set_suspend(info, 1);
	lcd_disable_raster(DA8XX_FRAME_WAIT);
	lcd_context_save();
	pm_runtime_put_sync(dev);
	console_unlock();

	return 0;
}
static int fb_resume(struct device *dev)
{
	struct fb_info *info = dev_get_drvdata(dev);
	struct da8xx_fb_par *par = info->par;

	console_lock();
	pm_runtime_get_sync(dev);
	lcd_context_restore();
	if (par->blank == FB_BLANK_UNBLANK) {
		lcd_enable_raster();

		if (par->panel_power_ctrl)
			par->panel_power_ctrl(1);
	}

	fb_set_suspend(info, 0);
	console_unlock();

	return 0;
}
#endif

static SIMPLE_DEV_PM_OPS(fb_pm_ops, fb_suspend, fb_resume);

static struct platform_driver da8xx_fb_driver = {
	.probe = fb_probe,
	.remove = fb_remove,
	.driver = {
		   .name = DRIVER_NAME,
		   .pm	= &fb_pm_ops,
		   },
};
module_platform_driver(da8xx_fb_driver);

MODULE_DESCRIPTION("Framebuffer driver for TI da8xx/omap-l1xx");
MODULE_AUTHOR("Texas Instruments");
MODULE_LICENSE("GPL");<|MERGE_RESOLUTION|>--- conflicted
+++ resolved
@@ -1433,11 +1433,7 @@
 		da8xx_fb_fix.line_length - 1;
 
 	/* allocate palette buffer */
-<<<<<<< HEAD
-	par->v_palette_base = dma_alloc_coherent(NULL, PALETTE_SIZE,
-=======
 	par->v_palette_base = dma_alloc_coherent(par->dev, PALETTE_SIZE,
->>>>>>> 0ecfebd2
 						 &par->p_palette_base,
 						 GFP_KERNEL | GFP_DMA);
 	if (!par->v_palette_base) {
