--- conflicted
+++ resolved
@@ -1024,86 +1024,6 @@
 	ag71xx_wr(ag, AG71XX_REG_FIFO_CFG3, ag->fifodata[2]);
 }
 
-<<<<<<< HEAD
-static void ag71xx_mac_validate(struct phylink_config *config,
-			    unsigned long *supported,
-			    struct phylink_link_state *state)
-{
-	struct ag71xx *ag = netdev_priv(to_net_dev(config->dev));
-	__ETHTOOL_DECLARE_LINK_MODE_MASK(mask) = { 0, };
-
-	switch (state->interface) {
-	case PHY_INTERFACE_MODE_NA:
-		break;
-	case PHY_INTERFACE_MODE_MII:
-		if ((ag71xx_is(ag, AR9330) && ag->mac_idx == 0) ||
-		    ag71xx_is(ag, AR9340) ||
-		    ag71xx_is(ag, QCA9530) ||
-		    (ag71xx_is(ag, QCA9550) && ag->mac_idx == 1))
-			break;
-		goto unsupported;
-	case PHY_INTERFACE_MODE_GMII:
-		if ((ag71xx_is(ag, AR9330) && ag->mac_idx == 1) ||
-		    (ag71xx_is(ag, AR9340) && ag->mac_idx == 1) ||
-		    (ag71xx_is(ag, QCA9530) && ag->mac_idx == 1))
-			break;
-		goto unsupported;
-	case PHY_INTERFACE_MODE_SGMII:
-		if (ag71xx_is(ag, QCA9550) && ag->mac_idx == 0)
-			break;
-		goto unsupported;
-	case PHY_INTERFACE_MODE_RMII:
-		if (ag71xx_is(ag, AR9340) && ag->mac_idx == 0)
-			break;
-		goto unsupported;
-	case PHY_INTERFACE_MODE_RGMII:
-		if ((ag71xx_is(ag, AR9340) && ag->mac_idx == 0) ||
-		    (ag71xx_is(ag, QCA9550) && ag->mac_idx == 1))
-			break;
-		goto unsupported;
-	default:
-		goto unsupported;
-	}
-
-	phylink_set(mask, MII);
-
-	phylink_set(mask, Pause);
-	phylink_set(mask, Asym_Pause);
-	phylink_set(mask, Autoneg);
-	phylink_set(mask, 10baseT_Half);
-	phylink_set(mask, 10baseT_Full);
-	phylink_set(mask, 100baseT_Half);
-	phylink_set(mask, 100baseT_Full);
-
-	if (state->interface == PHY_INTERFACE_MODE_NA ||
-	    state->interface == PHY_INTERFACE_MODE_SGMII ||
-	    state->interface == PHY_INTERFACE_MODE_RGMII ||
-	    state->interface == PHY_INTERFACE_MODE_GMII) {
-		phylink_set(mask, 1000baseT_Full);
-		phylink_set(mask, 1000baseX_Full);
-	}
-
-	linkmode_and(supported, supported, mask);
-	linkmode_and(state->advertising, state->advertising, mask);
-
-	return;
-unsupported:
-	linkmode_zero(supported);
-}
-
-static void ag71xx_mac_pcs_get_state(struct phylink_config *config,
-				     struct phylink_link_state *state)
-{
-	state->link = 0;
-}
-
-static void ag71xx_mac_an_restart(struct phylink_config *config)
-{
-	/* Not Supported */
-}
-
-=======
->>>>>>> 754e0b0e
 static void ag71xx_mac_link_down(struct phylink_config *config,
 				 unsigned int mode, phy_interface_t interface)
 {
