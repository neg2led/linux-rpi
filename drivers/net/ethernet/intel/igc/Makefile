--- conflicted
+++ resolved
@@ -8,8 +8,4 @@
 obj-$(CONFIG_IGC) += igc.o
 
 igc-objs := igc_main.o igc_mac.o igc_i225.o igc_base.o igc_nvm.o igc_phy.o \
-<<<<<<< HEAD
-igc_ethtool.o igc_ptp.o
-=======
-igc_ethtool.o igc_ptp.o igc_dump.o
->>>>>>> 04d5ce62
+igc_ethtool.o igc_ptp.o igc_dump.o