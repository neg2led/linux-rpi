--- conflicted
+++ resolved
@@ -411,11 +411,7 @@
 			 u32 rss_context, u32 *tirn)
 {
 	if (fs->flow_type & FLOW_RSS) {
-<<<<<<< HEAD
-		struct mlx5e_lro_param lro_param;
-=======
 		struct mlx5e_packet_merge_param pkt_merge_param;
->>>>>>> df0cc57e
 		struct mlx5e_rss *rss;
 		u32 flow_type;
 		int err;
@@ -430,13 +426,8 @@
 		if (tt < 0)
 			return -EINVAL;
 
-<<<<<<< HEAD
-		lro_param = mlx5e_get_lro_param(&priv->channels.params);
-		err = mlx5e_rss_obtain_tirn(rss, tt, &lro_param, false, tirn);
-=======
 		pkt_merge_param = priv->channels.params.packet_merge;
 		err = mlx5e_rss_obtain_tirn(rss, tt, &pkt_merge_param, false, tirn);
->>>>>>> df0cc57e
 		if (err)
 			return err;
 		eth_rule->rss = rss;
