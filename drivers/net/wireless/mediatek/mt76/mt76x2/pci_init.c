--- conflicted
+++ resolved
@@ -313,36 +313,6 @@
 	mt76x02_mcu_cleanup(dev);
 }
 
-<<<<<<< HEAD
-struct mt76x02_dev *mt76x2_alloc_device(struct device *pdev)
-{
-	static const struct mt76_driver_ops drv_ops = {
-		.txwi_size = sizeof(struct mt76x02_txwi),
-		.update_survey = mt76x02_update_channel,
-		.tx_prepare_skb = mt76x02_tx_prepare_skb,
-		.tx_complete_skb = mt76x02_tx_complete_skb,
-		.rx_skb = mt76x02_queue_rx_skb,
-		.rx_poll_complete = mt76x02_rx_poll_complete,
-		.sta_ps = mt76x02_sta_ps,
-		.sta_add = mt76x02_sta_add,
-		.sta_remove = mt76x02_sta_remove,
-	};
-	struct mt76x02_dev *dev;
-	struct mt76_dev *mdev;
-
-	mdev = mt76_alloc_device(sizeof(*dev), &mt76x2_ops);
-	if (!mdev)
-		return NULL;
-
-	dev = container_of(mdev, struct mt76x02_dev, mt76);
-	mdev->dev = pdev;
-	mdev->drv = &drv_ops;
-
-	return dev;
-}
-
-=======
->>>>>>> 5c0c4c85
 int mt76x2_register_device(struct mt76x02_dev *dev)
 {
 	int ret;
