--- conflicted
+++ resolved
@@ -826,16 +826,7 @@
 	val &= ~GENMASK(19, 16);
 	writel(val, reg + SUN8I_V3S_PLL_AUDIO_REG);
 
-<<<<<<< HEAD
-	of_sunxi_ccu_probe(node, reg, ccu_desc);
-}
-
-static void __init sun8i_v3s_ccu_setup(struct device_node *node)
-{
-	sun8i_v3_v3s_ccu_init(node, &sun8i_v3s_ccu_desc);
-=======
 	return devm_sunxi_ccu_probe(&pdev->dev, reg, desc);
->>>>>>> 754e0b0e
 }
 
 static const struct of_device_id sun8i_v3s_ccu_ids[] = {
