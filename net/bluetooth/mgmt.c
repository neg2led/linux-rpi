/*
   BlueZ - Bluetooth protocol stack for Linux
   Copyright (C) 2010  Nokia Corporation

   This program is free software; you can redistribute it and/or modify
   it under the terms of the GNU General Public License version 2 as
   published by the Free Software Foundation;

   THE SOFTWARE IS PROVIDED "AS IS", WITHOUT WARRANTY OF ANY KIND, EXPRESS
   OR IMPLIED, INCLUDING BUT NOT LIMITED TO THE WARRANTIES OF MERCHANTABILITY,
   FITNESS FOR A PARTICULAR PURPOSE AND NONINFRINGEMENT OF THIRD PARTY RIGHTS.
   IN NO EVENT SHALL THE COPYRIGHT HOLDER(S) AND AUTHOR(S) BE LIABLE FOR ANY
   CLAIM, OR ANY SPECIAL INDIRECT OR CONSEQUENTIAL DAMAGES, OR ANY DAMAGES
   WHATSOEVER RESULTING FROM LOSS OF USE, DATA OR PROFITS, WHETHER IN AN
   ACTION OF CONTRACT, NEGLIGENCE OR OTHER TORTIOUS ACTION, ARISING OUT OF
   OR IN CONNECTION WITH THE USE OR PERFORMANCE OF THIS SOFTWARE.

   ALL LIABILITY, INCLUDING LIABILITY FOR INFRINGEMENT OF ANY PATENTS,
   COPYRIGHTS, TRADEMARKS OR OTHER RIGHTS, RELATING TO USE OF THIS
   SOFTWARE IS DISCLAIMED.
*/

/* Bluetooth HCI Management interface */

#include <linux/kernel.h>
#include <linux/uaccess.h>
#include <linux/module.h>
#include <asm/unaligned.h>

#include <net/bluetooth/bluetooth.h>
#include <net/bluetooth/hci_core.h>
#include <net/bluetooth/mgmt.h>
#include <net/bluetooth/smp.h>

#define MGMT_VERSION	0
#define MGMT_REVISION	1

#define INQUIRY_LEN_BREDR 0x08 /* TGAP(100) */

<<<<<<< HEAD
=======
#define SERVICE_CACHE_TIMEOUT (5 * 1000)

>>>>>>> dc0d633e
struct pending_cmd {
	struct list_head list;
	u16 opcode;
	int index;
	void *param;
	struct sock *sk;
	void *user_data;
};

/* HCI to MGMT error code conversion table */
static u8 mgmt_status_table[] = {
	MGMT_STATUS_SUCCESS,
	MGMT_STATUS_UNKNOWN_COMMAND,	/* Unknown Command */
	MGMT_STATUS_NOT_CONNECTED,	/* No Connection */
	MGMT_STATUS_FAILED,		/* Hardware Failure */
	MGMT_STATUS_CONNECT_FAILED,	/* Page Timeout */
	MGMT_STATUS_AUTH_FAILED,	/* Authentication Failed */
	MGMT_STATUS_NOT_PAIRED,		/* PIN or Key Missing */
	MGMT_STATUS_NO_RESOURCES,	/* Memory Full */
	MGMT_STATUS_TIMEOUT,		/* Connection Timeout */
	MGMT_STATUS_NO_RESOURCES,	/* Max Number of Connections */
	MGMT_STATUS_NO_RESOURCES,	/* Max Number of SCO Connections */
	MGMT_STATUS_ALREADY_CONNECTED,	/* ACL Connection Exists */
	MGMT_STATUS_BUSY,		/* Command Disallowed */
	MGMT_STATUS_NO_RESOURCES,	/* Rejected Limited Resources */
	MGMT_STATUS_REJECTED,		/* Rejected Security */
	MGMT_STATUS_REJECTED,		/* Rejected Personal */
	MGMT_STATUS_TIMEOUT,		/* Host Timeout */
	MGMT_STATUS_NOT_SUPPORTED,	/* Unsupported Feature */
	MGMT_STATUS_INVALID_PARAMS,	/* Invalid Parameters */
	MGMT_STATUS_DISCONNECTED,	/* OE User Ended Connection */
	MGMT_STATUS_NO_RESOURCES,	/* OE Low Resources */
	MGMT_STATUS_DISCONNECTED,	/* OE Power Off */
	MGMT_STATUS_DISCONNECTED,	/* Connection Terminated */
	MGMT_STATUS_BUSY,		/* Repeated Attempts */
	MGMT_STATUS_REJECTED,		/* Pairing Not Allowed */
	MGMT_STATUS_FAILED,		/* Unknown LMP PDU */
	MGMT_STATUS_NOT_SUPPORTED,	/* Unsupported Remote Feature */
	MGMT_STATUS_REJECTED,		/* SCO Offset Rejected */
	MGMT_STATUS_REJECTED,		/* SCO Interval Rejected */
	MGMT_STATUS_REJECTED,		/* Air Mode Rejected */
	MGMT_STATUS_INVALID_PARAMS,	/* Invalid LMP Parameters */
	MGMT_STATUS_FAILED,		/* Unspecified Error */
	MGMT_STATUS_NOT_SUPPORTED,	/* Unsupported LMP Parameter Value */
	MGMT_STATUS_FAILED,		/* Role Change Not Allowed */
	MGMT_STATUS_TIMEOUT,		/* LMP Response Timeout */
	MGMT_STATUS_FAILED,		/* LMP Error Transaction Collision */
	MGMT_STATUS_FAILED,		/* LMP PDU Not Allowed */
	MGMT_STATUS_REJECTED,		/* Encryption Mode Not Accepted */
	MGMT_STATUS_FAILED,		/* Unit Link Key Used */
	MGMT_STATUS_NOT_SUPPORTED,	/* QoS Not Supported */
	MGMT_STATUS_TIMEOUT,		/* Instant Passed */
	MGMT_STATUS_NOT_SUPPORTED,	/* Pairing Not Supported */
	MGMT_STATUS_FAILED,		/* Transaction Collision */
	MGMT_STATUS_INVALID_PARAMS,	/* Unacceptable Parameter */
	MGMT_STATUS_REJECTED,		/* QoS Rejected */
	MGMT_STATUS_NOT_SUPPORTED,	/* Classification Not Supported */
	MGMT_STATUS_REJECTED,		/* Insufficient Security */
	MGMT_STATUS_INVALID_PARAMS,	/* Parameter Out Of Range */
	MGMT_STATUS_BUSY,		/* Role Switch Pending */
	MGMT_STATUS_FAILED,		/* Slot Violation */
	MGMT_STATUS_FAILED,		/* Role Switch Failed */
	MGMT_STATUS_INVALID_PARAMS,	/* EIR Too Large */
	MGMT_STATUS_NOT_SUPPORTED,	/* Simple Pairing Not Supported */
	MGMT_STATUS_BUSY,		/* Host Busy Pairing */
	MGMT_STATUS_REJECTED,		/* Rejected, No Suitable Channel */
	MGMT_STATUS_BUSY,		/* Controller Busy */
	MGMT_STATUS_INVALID_PARAMS,	/* Unsuitable Connection Interval */
	MGMT_STATUS_TIMEOUT,		/* Directed Advertising Timeout */
	MGMT_STATUS_AUTH_FAILED,	/* Terminated Due to MIC Failure */
	MGMT_STATUS_CONNECT_FAILED,	/* Connection Establishment Failed */
	MGMT_STATUS_CONNECT_FAILED,	/* MAC Connection Failed */
};

static u8 mgmt_status(u8 hci_status)
{
	if (hci_status < ARRAY_SIZE(mgmt_status_table))
		return mgmt_status_table[hci_status];

	return MGMT_STATUS_FAILED;
}

static int cmd_status(struct sock *sk, u16 index, u16 cmd, u8 status)
{
	struct sk_buff *skb;
	struct mgmt_hdr *hdr;
	struct mgmt_ev_cmd_status *ev;
	int err;

	BT_DBG("sock %p, index %u, cmd %u, status %u", sk, index, cmd, status);

	skb = alloc_skb(sizeof(*hdr) + sizeof(*ev), GFP_ATOMIC);
	if (!skb)
		return -ENOMEM;

	hdr = (void *) skb_put(skb, sizeof(*hdr));

	hdr->opcode = cpu_to_le16(MGMT_EV_CMD_STATUS);
	hdr->index = cpu_to_le16(index);
	hdr->len = cpu_to_le16(sizeof(*ev));

	ev = (void *) skb_put(skb, sizeof(*ev));
	ev->status = status;
	put_unaligned_le16(cmd, &ev->opcode);

	err = sock_queue_rcv_skb(sk, skb);
	if (err < 0)
		kfree_skb(skb);

	return err;
}

static int cmd_complete(struct sock *sk, u16 index, u16 cmd, void *rp,
								size_t rp_len)
{
	struct sk_buff *skb;
	struct mgmt_hdr *hdr;
	struct mgmt_ev_cmd_complete *ev;
	int err;

	BT_DBG("sock %p", sk);

	skb = alloc_skb(sizeof(*hdr) + sizeof(*ev) + rp_len, GFP_ATOMIC);
	if (!skb)
		return -ENOMEM;

	hdr = (void *) skb_put(skb, sizeof(*hdr));

	hdr->opcode = cpu_to_le16(MGMT_EV_CMD_COMPLETE);
	hdr->index = cpu_to_le16(index);
	hdr->len = cpu_to_le16(sizeof(*ev) + rp_len);

	ev = (void *) skb_put(skb, sizeof(*ev) + rp_len);
	put_unaligned_le16(cmd, &ev->opcode);

	if (rp)
		memcpy(ev->data, rp, rp_len);

	err = sock_queue_rcv_skb(sk, skb);
	if (err < 0)
		kfree_skb(skb);

	return err;;
}

static int read_version(struct sock *sk)
{
	struct mgmt_rp_read_version rp;

	BT_DBG("sock %p", sk);

	rp.version = MGMT_VERSION;
	put_unaligned_le16(MGMT_REVISION, &rp.revision);

	return cmd_complete(sk, MGMT_INDEX_NONE, MGMT_OP_READ_VERSION, &rp,
								sizeof(rp));
}

static int read_index_list(struct sock *sk)
{
	struct mgmt_rp_read_index_list *rp;
	struct list_head *p;
	struct hci_dev *d;
	size_t rp_len;
	u16 count;
	int i, err;

	BT_DBG("sock %p", sk);

	read_lock(&hci_dev_list_lock);

	count = 0;
	list_for_each(p, &hci_dev_list) {
		count++;
	}

	rp_len = sizeof(*rp) + (2 * count);
	rp = kmalloc(rp_len, GFP_ATOMIC);
	if (!rp) {
		read_unlock(&hci_dev_list_lock);
		return -ENOMEM;
	}

	put_unaligned_le16(count, &rp->num_controllers);

	i = 0;
	list_for_each_entry(d, &hci_dev_list, list) {
		if (test_and_clear_bit(HCI_AUTO_OFF, &d->flags))
			cancel_delayed_work(&d->power_off);

		if (test_bit(HCI_SETUP, &d->flags))
			continue;

		put_unaligned_le16(d->id, &rp->index[i++]);
		BT_DBG("Added hci%u", d->id);
	}

	read_unlock(&hci_dev_list_lock);

	err = cmd_complete(sk, MGMT_INDEX_NONE, MGMT_OP_READ_INDEX_LIST, rp,
									rp_len);

	kfree(rp);

	return err;
}

static u32 get_supported_settings(struct hci_dev *hdev)
{
	u32 settings = 0;

	settings |= MGMT_SETTING_POWERED;
	settings |= MGMT_SETTING_CONNECTABLE;
	settings |= MGMT_SETTING_FAST_CONNECTABLE;
	settings |= MGMT_SETTING_DISCOVERABLE;
	settings |= MGMT_SETTING_PAIRABLE;

	if (hdev->features[6] & LMP_SIMPLE_PAIR)
		settings |= MGMT_SETTING_SSP;

	if (!(hdev->features[4] & LMP_NO_BREDR)) {
		settings |= MGMT_SETTING_BREDR;
		settings |= MGMT_SETTING_LINK_SECURITY;
	}

	if (hdev->features[4] & LMP_LE)
		settings |= MGMT_SETTING_LE;

	return settings;
}

static u32 get_current_settings(struct hci_dev *hdev)
{
	u32 settings = 0;

	if (test_bit(HCI_UP, &hdev->flags))
		settings |= MGMT_SETTING_POWERED;
	else
		return settings;

	if (test_bit(HCI_PSCAN, &hdev->flags))
		settings |= MGMT_SETTING_CONNECTABLE;

	if (test_bit(HCI_ISCAN, &hdev->flags))
		settings |= MGMT_SETTING_DISCOVERABLE;

	if (test_bit(HCI_PAIRABLE, &hdev->flags))
		settings |= MGMT_SETTING_PAIRABLE;

	if (!(hdev->features[4] & LMP_NO_BREDR))
		settings |= MGMT_SETTING_BREDR;

	if (hdev->extfeatures[0] & LMP_HOST_LE)
		settings |= MGMT_SETTING_LE;

	if (test_bit(HCI_AUTH, &hdev->flags))
		settings |= MGMT_SETTING_LINK_SECURITY;

	if (hdev->ssp_mode > 0)
		settings |= MGMT_SETTING_SSP;

	return settings;
}

#define EIR_FLAGS		0x01 /* flags */
#define EIR_UUID16_SOME		0x02 /* 16-bit UUID, more available */
#define EIR_UUID16_ALL		0x03 /* 16-bit UUID, all listed */
#define EIR_UUID32_SOME		0x04 /* 32-bit UUID, more available */
#define EIR_UUID32_ALL		0x05 /* 32-bit UUID, all listed */
#define EIR_UUID128_SOME	0x06 /* 128-bit UUID, more available */
#define EIR_UUID128_ALL		0x07 /* 128-bit UUID, all listed */
#define EIR_NAME_SHORT		0x08 /* shortened local name */
#define EIR_NAME_COMPLETE	0x09 /* complete local name */
#define EIR_TX_POWER		0x0A /* transmit power level */
#define EIR_DEVICE_ID		0x10 /* device ID */

#define PNP_INFO_SVCLASS_ID		0x1200

static u8 bluetooth_base_uuid[] = {
			0xFB, 0x34, 0x9B, 0x5F, 0x80, 0x00, 0x00, 0x80,
			0x00, 0x10, 0x00, 0x00, 0x00, 0x00, 0x00, 0x00,
};

static u16 get_uuid16(u8 *uuid128)
{
	u32 val;
	int i;

	for (i = 0; i < 12; i++) {
		if (bluetooth_base_uuid[i] != uuid128[i])
			return 0;
	}

	memcpy(&val, &uuid128[12], 4);

	val = le32_to_cpu(val);
	if (val > 0xffff)
		return 0;

	return (u16) val;
}

static void create_eir(struct hci_dev *hdev, u8 *data)
{
	u8 *ptr = data;
	u16 eir_len = 0;
	u16 uuid16_list[HCI_MAX_EIR_LENGTH / sizeof(u16)];
	int i, truncated = 0;
	struct bt_uuid *uuid;
	size_t name_len;

	name_len = strlen(hdev->dev_name);

	if (name_len > 0) {
		/* EIR Data type */
		if (name_len > 48) {
			name_len = 48;
			ptr[1] = EIR_NAME_SHORT;
		} else
			ptr[1] = EIR_NAME_COMPLETE;

		/* EIR Data length */
		ptr[0] = name_len + 1;

		memcpy(ptr + 2, hdev->dev_name, name_len);

		eir_len += (name_len + 2);
		ptr += (name_len + 2);
	}

	memset(uuid16_list, 0, sizeof(uuid16_list));

	/* Group all UUID16 types */
	list_for_each_entry(uuid, &hdev->uuids, list) {
		u16 uuid16;

		uuid16 = get_uuid16(uuid->uuid);
		if (uuid16 == 0)
			return;

		if (uuid16 < 0x1100)
			continue;

		if (uuid16 == PNP_INFO_SVCLASS_ID)
			continue;

		/* Stop if not enough space to put next UUID */
		if (eir_len + 2 + sizeof(u16) > HCI_MAX_EIR_LENGTH) {
			truncated = 1;
			break;
		}

		/* Check for duplicates */
		for (i = 0; uuid16_list[i] != 0; i++)
			if (uuid16_list[i] == uuid16)
				break;

		if (uuid16_list[i] == 0) {
			uuid16_list[i] = uuid16;
			eir_len += sizeof(u16);
		}
	}

	if (uuid16_list[0] != 0) {
		u8 *length = ptr;

		/* EIR Data type */
		ptr[1] = truncated ? EIR_UUID16_SOME : EIR_UUID16_ALL;

		ptr += 2;
		eir_len += 2;

		for (i = 0; uuid16_list[i] != 0; i++) {
			*ptr++ = (uuid16_list[i] & 0x00ff);
			*ptr++ = (uuid16_list[i] & 0xff00) >> 8;
		}

		/* EIR Data length */
		*length = (i * sizeof(u16)) + 1;
	}
}

static int update_eir(struct hci_dev *hdev)
{
	struct hci_cp_write_eir cp;

	if (!(hdev->features[6] & LMP_EXT_INQ))
		return 0;

	if (hdev->ssp_mode == 0)
		return 0;

	if (test_bit(HCI_SERVICE_CACHE, &hdev->flags))
		return 0;

	memset(&cp, 0, sizeof(cp));

	create_eir(hdev, cp.data);

	if (memcmp(cp.data, hdev->eir, sizeof(cp.data)) == 0)
		return 0;

	memcpy(hdev->eir, cp.data, sizeof(cp.data));

	return hci_send_cmd(hdev, HCI_OP_WRITE_EIR, sizeof(cp), &cp);
}

static u8 get_service_classes(struct hci_dev *hdev)
{
	struct bt_uuid *uuid;
	u8 val = 0;

	list_for_each_entry(uuid, &hdev->uuids, list)
		val |= uuid->svc_hint;

	return val;
}

static int update_class(struct hci_dev *hdev)
{
	u8 cod[3];

	BT_DBG("%s", hdev->name);

	if (test_bit(HCI_SERVICE_CACHE, &hdev->flags))
		return 0;

	cod[0] = hdev->minor_class;
	cod[1] = hdev->major_class;
	cod[2] = get_service_classes(hdev);

	if (memcmp(cod, hdev->dev_class, 3) == 0)
		return 0;

	return hci_send_cmd(hdev, HCI_OP_WRITE_CLASS_OF_DEV, sizeof(cod), cod);
}

static void service_cache_off(struct work_struct *work)
{
	struct hci_dev *hdev = container_of(work, struct hci_dev,
							service_cache.work);

	if (!test_and_clear_bit(HCI_SERVICE_CACHE, &hdev->flags))
		return;

	hci_dev_lock(hdev);

	update_eir(hdev);
	update_class(hdev);

	hci_dev_unlock(hdev);
}

static void mgmt_init_hdev(struct hci_dev *hdev)
{
	if (!test_and_set_bit(HCI_MGMT, &hdev->flags))
		INIT_DELAYED_WORK(&hdev->service_cache, service_cache_off);

	if (!test_and_set_bit(HCI_SERVICE_CACHE, &hdev->flags))
		schedule_delayed_work(&hdev->service_cache,
				msecs_to_jiffies(SERVICE_CACHE_TIMEOUT));
}

static int read_controller_info(struct sock *sk, u16 index)
{
	struct mgmt_rp_read_info rp;
	struct hci_dev *hdev;

	BT_DBG("sock %p hci%u", sk, index);

	hdev = hci_dev_get(index);
	if (!hdev)
		return cmd_status(sk, index, MGMT_OP_READ_INFO,
						MGMT_STATUS_INVALID_PARAMS);

	if (test_and_clear_bit(HCI_AUTO_OFF, &hdev->flags))
		cancel_delayed_work_sync(&hdev->power_off);

	hci_dev_lock(hdev);

	if (test_and_clear_bit(HCI_PI_MGMT_INIT, &hci_pi(sk)->flags))
		mgmt_init_hdev(hdev);

	memset(&rp, 0, sizeof(rp));

	bacpy(&rp.bdaddr, &hdev->bdaddr);

	rp.version = hdev->hci_ver;

	put_unaligned_le16(hdev->manufacturer, &rp.manufacturer);

	rp.supported_settings = cpu_to_le32(get_supported_settings(hdev));
	rp.current_settings = cpu_to_le32(get_current_settings(hdev));

	memcpy(rp.dev_class, hdev->dev_class, 3);

	memcpy(rp.name, hdev->dev_name, sizeof(hdev->dev_name));

	hci_dev_unlock(hdev);
	hci_dev_put(hdev);

	return cmd_complete(sk, index, MGMT_OP_READ_INFO, &rp, sizeof(rp));
}

static void mgmt_pending_free(struct pending_cmd *cmd)
{
	sock_put(cmd->sk);
	kfree(cmd->param);
	kfree(cmd);
}

static struct pending_cmd *mgmt_pending_add(struct sock *sk, u16 opcode,
							struct hci_dev *hdev,
							void *data, u16 len)
{
	struct pending_cmd *cmd;

	cmd = kmalloc(sizeof(*cmd), GFP_ATOMIC);
	if (!cmd)
		return NULL;

	cmd->opcode = opcode;
	cmd->index = hdev->id;

	cmd->param = kmalloc(len, GFP_ATOMIC);
	if (!cmd->param) {
		kfree(cmd);
		return NULL;
	}

	if (data)
		memcpy(cmd->param, data, len);

	cmd->sk = sk;
	sock_hold(sk);

	list_add(&cmd->list, &hdev->mgmt_pending);

	return cmd;
}

static void mgmt_pending_foreach(u16 opcode, struct hci_dev *hdev,
				void (*cb)(struct pending_cmd *cmd, void *data),
				void *data)
{
	struct list_head *p, *n;

	list_for_each_safe(p, n, &hdev->mgmt_pending) {
		struct pending_cmd *cmd;

		cmd = list_entry(p, struct pending_cmd, list);

		if (opcode > 0 && cmd->opcode != opcode)
			continue;

		cb(cmd, data);
	}
}

static struct pending_cmd *mgmt_pending_find(u16 opcode, struct hci_dev *hdev)
{
	struct pending_cmd *cmd;

	list_for_each_entry(cmd, &hdev->mgmt_pending, list) {
		if (cmd->opcode == opcode)
			return cmd;
	}

	return NULL;
}

static void mgmt_pending_remove(struct pending_cmd *cmd)
{
	list_del(&cmd->list);
	mgmt_pending_free(cmd);
}

<<<<<<< HEAD
static int send_mode_rsp(struct sock *sk, u16 opcode, u16 index, u8 val)
{
	struct mgmt_mode rp;

	rp.val = val;

	return cmd_complete(sk, index, opcode, &rp, sizeof(rp));
=======
static int send_settings_rsp(struct sock *sk, u16 opcode, struct hci_dev *hdev)
{
	__le32 settings = cpu_to_le32(get_current_settings(hdev));

	return cmd_complete(sk, hdev->id, opcode, &settings, sizeof(settings));
>>>>>>> dc0d633e
}

static int set_powered(struct sock *sk, u16 index, unsigned char *data, u16 len)
{
	struct mgmt_mode *cp;
	struct hci_dev *hdev;
	struct pending_cmd *cmd;
	int err, up;

	cp = (void *) data;

	BT_DBG("request for hci%u", index);

	if (len != sizeof(*cp))
		return cmd_status(sk, index, MGMT_OP_SET_POWERED,
						MGMT_STATUS_INVALID_PARAMS);

	hdev = hci_dev_get(index);
	if (!hdev)
		return cmd_status(sk, index, MGMT_OP_SET_POWERED,
						MGMT_STATUS_INVALID_PARAMS);

	hci_dev_lock(hdev);

	up = test_bit(HCI_UP, &hdev->flags);
	if ((cp->val && up) || (!cp->val && !up)) {
<<<<<<< HEAD
		err = send_mode_rsp(sk, index, MGMT_OP_SET_POWERED, cp->val);
=======
		err = send_settings_rsp(sk, MGMT_OP_SET_POWERED, hdev);
>>>>>>> dc0d633e
		goto failed;
	}

	if (mgmt_pending_find(MGMT_OP_SET_POWERED, hdev)) {
		err = cmd_status(sk, index, MGMT_OP_SET_POWERED,
							MGMT_STATUS_BUSY);
		goto failed;
	}

	cmd = mgmt_pending_add(sk, MGMT_OP_SET_POWERED, hdev, data, len);
	if (!cmd) {
		err = -ENOMEM;
		goto failed;
	}

	if (cp->val)
		schedule_work(&hdev->power_on);
	else
<<<<<<< HEAD
		queue_work(hdev->workqueue, &hdev->power_off.work);
=======
		schedule_work(&hdev->power_off.work);
>>>>>>> dc0d633e

	err = 0;

failed:
	hci_dev_unlock(hdev);
	hci_dev_put(hdev);
	return err;
}

static int set_discoverable(struct sock *sk, u16 index, unsigned char *data,
									u16 len)
{
	struct mgmt_cp_set_discoverable *cp;
	struct hci_dev *hdev;
	struct pending_cmd *cmd;
	u8 scan;
	int err;

	cp = (void *) data;

	BT_DBG("request for hci%u", index);

	if (len != sizeof(*cp))
		return cmd_status(sk, index, MGMT_OP_SET_DISCOVERABLE,
						MGMT_STATUS_INVALID_PARAMS);

	hdev = hci_dev_get(index);
	if (!hdev)
		return cmd_status(sk, index, MGMT_OP_SET_DISCOVERABLE,
						MGMT_STATUS_INVALID_PARAMS);

	hci_dev_lock(hdev);

	if (!test_bit(HCI_UP, &hdev->flags)) {
		err = cmd_status(sk, index, MGMT_OP_SET_DISCOVERABLE,
						MGMT_STATUS_NOT_POWERED);
		goto failed;
	}

	if (mgmt_pending_find(MGMT_OP_SET_DISCOVERABLE, hdev) ||
			mgmt_pending_find(MGMT_OP_SET_CONNECTABLE, hdev)) {
		err = cmd_status(sk, index, MGMT_OP_SET_DISCOVERABLE,
							MGMT_STATUS_BUSY);
		goto failed;
	}

	if (cp->val == test_bit(HCI_ISCAN, &hdev->flags) &&
					test_bit(HCI_PSCAN, &hdev->flags)) {
<<<<<<< HEAD
		err = send_mode_rsp(sk, index, MGMT_OP_SET_DISCOVERABLE,
								cp->val);
=======
		err = send_settings_rsp(sk, MGMT_OP_SET_DISCOVERABLE, hdev);
>>>>>>> dc0d633e
		goto failed;
	}

	cmd = mgmt_pending_add(sk, MGMT_OP_SET_DISCOVERABLE, hdev, data, len);
	if (!cmd) {
		err = -ENOMEM;
		goto failed;
	}

	scan = SCAN_PAGE;
<<<<<<< HEAD

	if (cp->val)
		scan |= SCAN_INQUIRY;
	else
		cancel_delayed_work(&hdev->discov_off);

	err = hci_send_cmd(hdev, HCI_OP_WRITE_SCAN_ENABLE, 1, &scan);
	if (err < 0)
		mgmt_pending_remove(cmd);

	if (cp->val)
		hdev->discov_timeout = get_unaligned_le16(&cp->timeout);

failed:
	hci_dev_unlock_bh(hdev);
	hci_dev_put(hdev);

	return err;
}

static int set_connectable(struct sock *sk, u16 index, unsigned char *data,
									u16 len)
{
	struct mgmt_mode *cp;
	struct hci_dev *hdev;
	struct pending_cmd *cmd;
	u8 scan;
	int err;

	cp = (void *) data;

	BT_DBG("request for hci%u", index);

	if (len != sizeof(*cp))
		return cmd_status(sk, index, MGMT_OP_SET_CONNECTABLE,
						MGMT_STATUS_INVALID_PARAMS);

	hdev = hci_dev_get(index);
	if (!hdev)
		return cmd_status(sk, index, MGMT_OP_SET_CONNECTABLE,
						MGMT_STATUS_INVALID_PARAMS);

	hci_dev_lock_bh(hdev);

	if (!test_bit(HCI_UP, &hdev->flags)) {
		err = cmd_status(sk, index, MGMT_OP_SET_CONNECTABLE,
						MGMT_STATUS_NOT_POWERED);
		goto failed;
	}

	if (mgmt_pending_find(MGMT_OP_SET_DISCOVERABLE, hdev) ||
			mgmt_pending_find(MGMT_OP_SET_CONNECTABLE, hdev)) {
		err = cmd_status(sk, index, MGMT_OP_SET_CONNECTABLE,
							MGMT_STATUS_BUSY);
		goto failed;
	}

	if (cp->val == test_bit(HCI_PSCAN, &hdev->flags)) {
		err = send_mode_rsp(sk, index, MGMT_OP_SET_CONNECTABLE,
								cp->val);
		goto failed;
	}

	cmd = mgmt_pending_add(sk, MGMT_OP_SET_CONNECTABLE, hdev, data, len);
	if (!cmd) {
		err = -ENOMEM;
		goto failed;
	}

	if (cp->val)
		scan = SCAN_PAGE;
	else
		scan = 0;

	err = hci_send_cmd(hdev, HCI_OP_WRITE_SCAN_ENABLE, 1, &scan);
	if (err < 0)
		mgmt_pending_remove(cmd);

failed:
	hci_dev_unlock_bh(hdev);
	hci_dev_put(hdev);

	return err;
}

static int mgmt_event(u16 event, struct hci_dev *hdev, void *data,
					u16 data_len, struct sock *skip_sk)
{
	struct sk_buff *skb;
	struct mgmt_hdr *hdr;

	skb = alloc_skb(sizeof(*hdr) + data_len, GFP_ATOMIC);
	if (!skb)
		return -ENOMEM;

	bt_cb(skb)->channel = HCI_CHANNEL_CONTROL;

	hdr = (void *) skb_put(skb, sizeof(*hdr));
	hdr->opcode = cpu_to_le16(event);
	if (hdev)
		hdr->index = cpu_to_le16(hdev->id);
	else
		hdr->index = cpu_to_le16(MGMT_INDEX_NONE);
	hdr->len = cpu_to_le16(data_len);

	if (data)
		memcpy(skb_put(skb, data_len), data, data_len);

	hci_send_to_sock(NULL, skb, skip_sk);
	kfree_skb(skb);

	return 0;
}

static int set_pairable(struct sock *sk, u16 index, unsigned char *data,
									u16 len)
{
	struct mgmt_mode *cp, ev;
	struct hci_dev *hdev;
	int err;

	cp = (void *) data;

	BT_DBG("request for hci%u", index);

	if (len != sizeof(*cp))
		return cmd_status(sk, index, MGMT_OP_SET_PAIRABLE,
						MGMT_STATUS_INVALID_PARAMS);

	hdev = hci_dev_get(index);
	if (!hdev)
		return cmd_status(sk, index, MGMT_OP_SET_PAIRABLE,
						MGMT_STATUS_INVALID_PARAMS);

	hci_dev_lock_bh(hdev);

	if (cp->val)
		set_bit(HCI_PAIRABLE, &hdev->flags);
	else
		clear_bit(HCI_PAIRABLE, &hdev->flags);

	err = send_mode_rsp(sk, MGMT_OP_SET_PAIRABLE, index, cp->val);
	if (err < 0)
		goto failed;

	ev.val = cp->val;

	err = mgmt_event(MGMT_EV_PAIRABLE, hdev, &ev, sizeof(ev), sk);

failed:
	hci_dev_unlock_bh(hdev);
	hci_dev_put(hdev);

	return err;
}

#define EIR_FLAGS		0x01 /* flags */
#define EIR_UUID16_SOME		0x02 /* 16-bit UUID, more available */
#define EIR_UUID16_ALL		0x03 /* 16-bit UUID, all listed */
#define EIR_UUID32_SOME		0x04 /* 32-bit UUID, more available */
#define EIR_UUID32_ALL		0x05 /* 32-bit UUID, all listed */
#define EIR_UUID128_SOME	0x06 /* 128-bit UUID, more available */
#define EIR_UUID128_ALL		0x07 /* 128-bit UUID, all listed */
#define EIR_NAME_SHORT		0x08 /* shortened local name */
#define EIR_NAME_COMPLETE	0x09 /* complete local name */
#define EIR_TX_POWER		0x0A /* transmit power level */
#define EIR_DEVICE_ID		0x10 /* device ID */

#define PNP_INFO_SVCLASS_ID		0x1200

static u8 bluetooth_base_uuid[] = {
			0xFB, 0x34, 0x9B, 0x5F, 0x80, 0x00, 0x00, 0x80,
			0x00, 0x10, 0x00, 0x00, 0x00, 0x00, 0x00, 0x00,
};

static u16 get_uuid16(u8 *uuid128)
{
	u32 val;
	int i;

	for (i = 0; i < 12; i++) {
		if (bluetooth_base_uuid[i] != uuid128[i])
			return 0;
	}

	memcpy(&val, &uuid128[12], 4);

	val = le32_to_cpu(val);
	if (val > 0xffff)
		return 0;

	return (u16) val;
}

static void create_eir(struct hci_dev *hdev, u8 *data)
{
	u8 *ptr = data;
	u16 eir_len = 0;
	u16 uuid16_list[HCI_MAX_EIR_LENGTH / sizeof(u16)];
	int i, truncated = 0;
	struct bt_uuid *uuid;
	size_t name_len;
=======
>>>>>>> dc0d633e

	if (cp->val)
		scan |= SCAN_INQUIRY;
	else
		cancel_delayed_work(&hdev->discov_off);

	err = hci_send_cmd(hdev, HCI_OP_WRITE_SCAN_ENABLE, 1, &scan);
	if (err < 0)
		mgmt_pending_remove(cmd);

	if (cp->val)
		hdev->discov_timeout = get_unaligned_le16(&cp->timeout);

failed:
	hci_dev_unlock(hdev);
	hci_dev_put(hdev);

	return err;
}

static int set_connectable(struct sock *sk, u16 index, unsigned char *data,
									u16 len)
{
	struct mgmt_mode *cp;
	struct hci_dev *hdev;
	struct pending_cmd *cmd;
	u8 scan;
	int err;

<<<<<<< HEAD
	/* Group all UUID16 types */
	list_for_each_entry(uuid, &hdev->uuids, list) {
		u16 uuid16;
=======
	cp = (void *) data;
>>>>>>> dc0d633e

	BT_DBG("request for hci%u", index);

	if (len != sizeof(*cp))
		return cmd_status(sk, index, MGMT_OP_SET_CONNECTABLE,
						MGMT_STATUS_INVALID_PARAMS);

	hdev = hci_dev_get(index);
	if (!hdev)
		return cmd_status(sk, index, MGMT_OP_SET_CONNECTABLE,
						MGMT_STATUS_INVALID_PARAMS);

	hci_dev_lock(hdev);

	if (!test_bit(HCI_UP, &hdev->flags)) {
		err = cmd_status(sk, index, MGMT_OP_SET_CONNECTABLE,
						MGMT_STATUS_NOT_POWERED);
		goto failed;
	}

	if (mgmt_pending_find(MGMT_OP_SET_DISCOVERABLE, hdev) ||
			mgmt_pending_find(MGMT_OP_SET_CONNECTABLE, hdev)) {
		err = cmd_status(sk, index, MGMT_OP_SET_CONNECTABLE,
							MGMT_STATUS_BUSY);
		goto failed;
	}

	if (cp->val == test_bit(HCI_PSCAN, &hdev->flags)) {
		err = send_settings_rsp(sk, MGMT_OP_SET_CONNECTABLE, hdev);
		goto failed;
	}

	cmd = mgmt_pending_add(sk, MGMT_OP_SET_CONNECTABLE, hdev, data, len);
	if (!cmd) {
		err = -ENOMEM;
		goto failed;
	}

	if (cp->val)
		scan = SCAN_PAGE;
	else
		scan = 0;

	err = hci_send_cmd(hdev, HCI_OP_WRITE_SCAN_ENABLE, 1, &scan);
	if (err < 0)
		mgmt_pending_remove(cmd);

failed:
	hci_dev_unlock(hdev);
	hci_dev_put(hdev);

	return err;
}

static int mgmt_event(u16 event, struct hci_dev *hdev, void *data,
					u16 data_len, struct sock *skip_sk)
{
	struct sk_buff *skb;
	struct mgmt_hdr *hdr;

	skb = alloc_skb(sizeof(*hdr) + data_len, GFP_ATOMIC);
	if (!skb)
		return -ENOMEM;

	bt_cb(skb)->channel = HCI_CHANNEL_CONTROL;

	hdr = (void *) skb_put(skb, sizeof(*hdr));
	hdr->opcode = cpu_to_le16(event);
	if (hdev)
		hdr->index = cpu_to_le16(hdev->id);
	else
		hdr->index = cpu_to_le16(MGMT_INDEX_NONE);
	hdr->len = cpu_to_le16(data_len);

	if (data)
		memcpy(skb_put(skb, data_len), data, data_len);

	hci_send_to_sock(NULL, skb, skip_sk);
	kfree_skb(skb);

	return 0;
}

static int set_pairable(struct sock *sk, u16 index, unsigned char *data,
									u16 len)
{
<<<<<<< HEAD
	struct bt_uuid *uuid;
	u8 val = 0;

	list_for_each_entry(uuid, &hdev->uuids, list)
		val |= uuid->svc_hint;
=======
	struct mgmt_mode *cp;
	struct hci_dev *hdev;
	__le32 ev;
	int err;

	cp = (void *) data;

	BT_DBG("request for hci%u", index);
>>>>>>> dc0d633e

	if (len != sizeof(*cp))
		return cmd_status(sk, index, MGMT_OP_SET_PAIRABLE,
						MGMT_STATUS_INVALID_PARAMS);

	hdev = hci_dev_get(index);
	if (!hdev)
		return cmd_status(sk, index, MGMT_OP_SET_PAIRABLE,
						MGMT_STATUS_INVALID_PARAMS);

	hci_dev_lock(hdev);

	if (cp->val)
		set_bit(HCI_PAIRABLE, &hdev->flags);
	else
		clear_bit(HCI_PAIRABLE, &hdev->flags);

	err = send_settings_rsp(sk, MGMT_OP_SET_PAIRABLE, hdev);
	if (err < 0)
		goto failed;

	ev = cpu_to_le32(get_current_settings(hdev));

	err = mgmt_event(MGMT_EV_NEW_SETTINGS, hdev, &ev, sizeof(ev), sk);

failed:
	hci_dev_unlock(hdev);
	hci_dev_put(hdev);

	return err;
}

static int add_uuid(struct sock *sk, u16 index, unsigned char *data, u16 len)
{
	struct mgmt_cp_add_uuid *cp;
	struct hci_dev *hdev;
	struct bt_uuid *uuid;
	int err;

	cp = (void *) data;

	BT_DBG("request for hci%u", index);

	if (len != sizeof(*cp))
		return cmd_status(sk, index, MGMT_OP_ADD_UUID,
						MGMT_STATUS_INVALID_PARAMS);

	hdev = hci_dev_get(index);
	if (!hdev)
		return cmd_status(sk, index, MGMT_OP_ADD_UUID,
						MGMT_STATUS_INVALID_PARAMS);

	hci_dev_lock(hdev);

	uuid = kmalloc(sizeof(*uuid), GFP_ATOMIC);
	if (!uuid) {
		err = -ENOMEM;
		goto failed;
	}

	memcpy(uuid->uuid, cp->uuid, 16);
	uuid->svc_hint = cp->svc_hint;

	list_add(&uuid->list, &hdev->uuids);

	err = update_class(hdev);
	if (err < 0)
		goto failed;

	err = update_eir(hdev);
	if (err < 0)
		goto failed;

	err = cmd_complete(sk, index, MGMT_OP_ADD_UUID, NULL, 0);

failed:
	hci_dev_unlock(hdev);
	hci_dev_put(hdev);

	return err;
}

static int remove_uuid(struct sock *sk, u16 index, unsigned char *data, u16 len)
{
	struct list_head *p, *n;
	struct mgmt_cp_remove_uuid *cp;
	struct hci_dev *hdev;
	u8 bt_uuid_any[] = { 0, 0, 0, 0, 0, 0, 0, 0, 0, 0, 0, 0, 0, 0, 0, 0 };
	int err, found;

	cp = (void *) data;

	BT_DBG("request for hci%u", index);

	if (len != sizeof(*cp))
		return cmd_status(sk, index, MGMT_OP_REMOVE_UUID,
						MGMT_STATUS_INVALID_PARAMS);

	hdev = hci_dev_get(index);
	if (!hdev)
		return cmd_status(sk, index, MGMT_OP_REMOVE_UUID,
						MGMT_STATUS_INVALID_PARAMS);

	hci_dev_lock(hdev);

	if (memcmp(cp->uuid, bt_uuid_any, 16) == 0) {
		err = hci_uuids_clear(hdev);
		goto unlock;
	}

	found = 0;

	list_for_each_safe(p, n, &hdev->uuids) {
		struct bt_uuid *match = list_entry(p, struct bt_uuid, list);

		if (memcmp(match->uuid, cp->uuid, 16) != 0)
			continue;

		list_del(&match->list);
		found++;
	}

	if (found == 0) {
		err = cmd_status(sk, index, MGMT_OP_REMOVE_UUID,
						MGMT_STATUS_INVALID_PARAMS);
		goto unlock;
	}

	err = update_class(hdev);
	if (err < 0)
		goto unlock;

	err = update_eir(hdev);
	if (err < 0)
		goto unlock;

	err = cmd_complete(sk, index, MGMT_OP_REMOVE_UUID, NULL, 0);

unlock:
	hci_dev_unlock(hdev);
	hci_dev_put(hdev);

	return err;
}

static int set_dev_class(struct sock *sk, u16 index, unsigned char *data,
									u16 len)
{
	struct hci_dev *hdev;
	struct mgmt_cp_set_dev_class *cp;
	int err;

	cp = (void *) data;

	BT_DBG("request for hci%u", index);

	if (len != sizeof(*cp))
		return cmd_status(sk, index, MGMT_OP_SET_DEV_CLASS,
						MGMT_STATUS_INVALID_PARAMS);

	hdev = hci_dev_get(index);
	if (!hdev)
		return cmd_status(sk, index, MGMT_OP_SET_DEV_CLASS,
						MGMT_STATUS_INVALID_PARAMS);

	hci_dev_lock(hdev);

	hdev->major_class = cp->major;
	hdev->minor_class = cp->minor;

	if (test_and_clear_bit(HCI_SERVICE_CACHE, &hdev->flags)) {
		hci_dev_unlock(hdev);
		cancel_delayed_work_sync(&hdev->service_cache);
		hci_dev_lock(hdev);
		update_eir(hdev);
	}

	err = update_class(hdev);

	if (err == 0)
		err = cmd_complete(sk, index, MGMT_OP_SET_DEV_CLASS, NULL, 0);

<<<<<<< HEAD
	hci_dev_unlock_bh(hdev);
	hci_dev_put(hdev);

	return err;
}

static int set_service_cache(struct sock *sk, u16 index,  unsigned char *data,
									u16 len)
{
	struct hci_dev *hdev;
	struct mgmt_cp_set_service_cache *cp;
	int err;

	cp = (void *) data;

	if (len != sizeof(*cp))
		return cmd_status(sk, index, MGMT_OP_SET_SERVICE_CACHE,
						MGMT_STATUS_INVALID_PARAMS);

	hdev = hci_dev_get(index);
	if (!hdev)
		return cmd_status(sk, index, MGMT_OP_SET_SERVICE_CACHE,
						MGMT_STATUS_INVALID_PARAMS);

	hci_dev_lock_bh(hdev);

	BT_DBG("hci%u enable %d", index, cp->enable);

	if (cp->enable) {
		set_bit(HCI_SERVICE_CACHE, &hdev->flags);
		err = 0;
	} else {
		clear_bit(HCI_SERVICE_CACHE, &hdev->flags);
		err = update_class(hdev);
		if (err == 0)
			err = update_eir(hdev);
	}

	if (err == 0)
		err = cmd_complete(sk, index, MGMT_OP_SET_SERVICE_CACHE, NULL,
									0);
	else
		cmd_status(sk, index, MGMT_OP_SET_SERVICE_CACHE, -err);


	hci_dev_unlock_bh(hdev);
=======
	hci_dev_unlock(hdev);
>>>>>>> dc0d633e
	hci_dev_put(hdev);

	return err;
}

static int load_link_keys(struct sock *sk, u16 index, unsigned char *data,
								u16 len)
{
	struct hci_dev *hdev;
	struct mgmt_cp_load_link_keys *cp;
	u16 key_count, expected_len;
	int i;

	cp = (void *) data;

	if (len < sizeof(*cp))
		return cmd_status(sk, index, MGMT_OP_LOAD_LINK_KEYS,
						MGMT_STATUS_INVALID_PARAMS);

	key_count = get_unaligned_le16(&cp->key_count);

	expected_len = sizeof(*cp) + key_count *
					sizeof(struct mgmt_link_key_info);
	if (expected_len != len) {
		BT_ERR("load_link_keys: expected %u bytes, got %u bytes",
							len, expected_len);
		return cmd_status(sk, index, MGMT_OP_LOAD_LINK_KEYS,
						MGMT_STATUS_INVALID_PARAMS);
	}

	hdev = hci_dev_get(index);
	if (!hdev)
		return cmd_status(sk, index, MGMT_OP_LOAD_LINK_KEYS,
						MGMT_STATUS_INVALID_PARAMS);

	BT_DBG("hci%u debug_keys %u key_count %u", index, cp->debug_keys,
								key_count);

	hci_dev_lock(hdev);

	hci_link_keys_clear(hdev);

	set_bit(HCI_LINK_KEYS, &hdev->flags);

	if (cp->debug_keys)
		set_bit(HCI_DEBUG_KEYS, &hdev->flags);
	else
		clear_bit(HCI_DEBUG_KEYS, &hdev->flags);

	for (i = 0; i < key_count; i++) {
		struct mgmt_link_key_info *key = &cp->keys[i];

		hci_add_link_key(hdev, NULL, 0, &key->bdaddr, key->val, key->type,
								key->pin_len);
	}

	cmd_complete(sk, index, MGMT_OP_LOAD_LINK_KEYS, NULL, 0);

<<<<<<< HEAD
	hci_dev_unlock_bh(hdev);
=======
	hci_dev_unlock(hdev);
>>>>>>> dc0d633e
	hci_dev_put(hdev);

	return 0;
}

static int remove_keys(struct sock *sk, u16 index, unsigned char *data,
								u16 len)
{
	struct hci_dev *hdev;
	struct mgmt_cp_remove_keys *cp;
	struct mgmt_rp_remove_keys rp;
	struct hci_cp_disconnect dc;
	struct pending_cmd *cmd;
	struct hci_conn *conn;
	int err;

	cp = (void *) data;

	if (len != sizeof(*cp))
		return cmd_status(sk, index, MGMT_OP_REMOVE_KEYS,
						MGMT_STATUS_INVALID_PARAMS);

	hdev = hci_dev_get(index);
	if (!hdev)
		return cmd_status(sk, index, MGMT_OP_REMOVE_KEYS,
						MGMT_STATUS_INVALID_PARAMS);

	hci_dev_lock(hdev);

	memset(&rp, 0, sizeof(rp));
	bacpy(&rp.bdaddr, &cp->bdaddr);
	rp.status = MGMT_STATUS_FAILED;

	memset(&rp, 0, sizeof(rp));
	bacpy(&rp.bdaddr, &cp->bdaddr);
	rp.status = MGMT_STATUS_FAILED;

	err = hci_remove_link_key(hdev, &cp->bdaddr);
	if (err < 0) {
		rp.status = MGMT_STATUS_NOT_PAIRED;
		goto unlock;
	}

	if (!test_bit(HCI_UP, &hdev->flags) || !cp->disconnect) {
		err = cmd_complete(sk, index, MGMT_OP_REMOVE_KEYS, &rp,
								sizeof(rp));
		goto unlock;
	}

	conn = hci_conn_hash_lookup_ba(hdev, ACL_LINK, &cp->bdaddr);
	if (!conn) {
		err = cmd_complete(sk, index, MGMT_OP_REMOVE_KEYS, &rp,
								sizeof(rp));
		goto unlock;
	}

	cmd = mgmt_pending_add(sk, MGMT_OP_REMOVE_KEYS, hdev, cp, sizeof(*cp));
	if (!cmd) {
		err = -ENOMEM;
		goto unlock;
	}

	put_unaligned_le16(conn->handle, &dc.handle);
	dc.reason = 0x13; /* Remote User Terminated Connection */
	err = hci_send_cmd(hdev, HCI_OP_DISCONNECT, sizeof(dc), &dc);
	if (err < 0)
		mgmt_pending_remove(cmd);

unlock:
	if (err < 0)
		err = cmd_complete(sk, index, MGMT_OP_REMOVE_KEYS, &rp,
								sizeof(rp));
<<<<<<< HEAD
	hci_dev_unlock_bh(hdev);
=======
	hci_dev_unlock(hdev);
>>>>>>> dc0d633e
	hci_dev_put(hdev);

	return err;
}

static int disconnect(struct sock *sk, u16 index, unsigned char *data, u16 len)
{
	struct hci_dev *hdev;
	struct mgmt_cp_disconnect *cp;
	struct hci_cp_disconnect dc;
	struct pending_cmd *cmd;
	struct hci_conn *conn;
	int err;

	BT_DBG("");

	cp = (void *) data;

	if (len != sizeof(*cp))
		return cmd_status(sk, index, MGMT_OP_DISCONNECT,
						MGMT_STATUS_INVALID_PARAMS);

	hdev = hci_dev_get(index);
	if (!hdev)
		return cmd_status(sk, index, MGMT_OP_DISCONNECT,
						MGMT_STATUS_INVALID_PARAMS);

	hci_dev_lock(hdev);

	if (!test_bit(HCI_UP, &hdev->flags)) {
		err = cmd_status(sk, index, MGMT_OP_DISCONNECT,
						MGMT_STATUS_NOT_POWERED);
		goto failed;
	}

	if (mgmt_pending_find(MGMT_OP_DISCONNECT, hdev)) {
		err = cmd_status(sk, index, MGMT_OP_DISCONNECT,
							MGMT_STATUS_BUSY);
		goto failed;
	}

	conn = hci_conn_hash_lookup_ba(hdev, ACL_LINK, &cp->bdaddr);
	if (!conn)
		conn = hci_conn_hash_lookup_ba(hdev, LE_LINK, &cp->bdaddr);

	if (!conn) {
		err = cmd_status(sk, index, MGMT_OP_DISCONNECT,
						MGMT_STATUS_NOT_CONNECTED);
		goto failed;
	}

	cmd = mgmt_pending_add(sk, MGMT_OP_DISCONNECT, hdev, data, len);
	if (!cmd) {
		err = -ENOMEM;
		goto failed;
	}

	put_unaligned_le16(conn->handle, &dc.handle);
	dc.reason = 0x13; /* Remote User Terminated Connection */

	err = hci_send_cmd(hdev, HCI_OP_DISCONNECT, sizeof(dc), &dc);
	if (err < 0)
		mgmt_pending_remove(cmd);

failed:
	hci_dev_unlock(hdev);
	hci_dev_put(hdev);

	return err;
}

static u8 link_to_mgmt(u8 link_type, u8 addr_type)
{
	switch (link_type) {
	case LE_LINK:
		switch (addr_type) {
		case ADDR_LE_DEV_PUBLIC:
			return MGMT_ADDR_LE_PUBLIC;
		case ADDR_LE_DEV_RANDOM:
			return MGMT_ADDR_LE_RANDOM;
		default:
			return MGMT_ADDR_INVALID;
		}
	case ACL_LINK:
		return MGMT_ADDR_BREDR;
	default:
		return MGMT_ADDR_INVALID;
	}
}

static int get_connections(struct sock *sk, u16 index)
{
	struct mgmt_rp_get_connections *rp;
	struct hci_dev *hdev;
	struct hci_conn *c;
	struct list_head *p;
	size_t rp_len;
	u16 count;
	int i, err;

	BT_DBG("");

	hdev = hci_dev_get(index);
	if (!hdev)
		return cmd_status(sk, index, MGMT_OP_GET_CONNECTIONS,
						MGMT_STATUS_INVALID_PARAMS);

	hci_dev_lock(hdev);

	count = 0;
	list_for_each(p, &hdev->conn_hash.list) {
		count++;
	}

	rp_len = sizeof(*rp) + (count * sizeof(struct mgmt_addr_info));
	rp = kmalloc(rp_len, GFP_ATOMIC);
	if (!rp) {
		err = -ENOMEM;
		goto unlock;
	}

	put_unaligned_le16(count, &rp->conn_count);

	i = 0;
	list_for_each_entry(c, &hdev->conn_hash.list, list) {
		bacpy(&rp->addr[i].bdaddr, &c->dst);
		rp->addr[i].type = link_to_mgmt(c->type, c->dst_type);
		if (rp->addr[i].type == MGMT_ADDR_INVALID)
			continue;
		i++;
	}

	/* Recalculate length in case of filtered SCO connections, etc */
	rp_len = sizeof(*rp) + (i * sizeof(struct mgmt_addr_info));

	err = cmd_complete(sk, index, MGMT_OP_GET_CONNECTIONS, rp, rp_len);

unlock:
	kfree(rp);
	hci_dev_unlock(hdev);
	hci_dev_put(hdev);
	return err;
}

static int send_pin_code_neg_reply(struct sock *sk, u16 index,
		struct hci_dev *hdev, struct mgmt_cp_pin_code_neg_reply *cp)
{
	struct pending_cmd *cmd;
	int err;

	cmd = mgmt_pending_add(sk, MGMT_OP_PIN_CODE_NEG_REPLY, hdev, cp,
								sizeof(*cp));
	if (!cmd)
		return -ENOMEM;

	err = hci_send_cmd(hdev, HCI_OP_PIN_CODE_NEG_REPLY, sizeof(cp->bdaddr),
								&cp->bdaddr);
	if (err < 0)
		mgmt_pending_remove(cmd);

	return err;
}

static int pin_code_reply(struct sock *sk, u16 index, unsigned char *data,
									u16 len)
{
	struct hci_dev *hdev;
	struct hci_conn *conn;
	struct mgmt_cp_pin_code_reply *cp;
	struct mgmt_cp_pin_code_neg_reply ncp;
	struct hci_cp_pin_code_reply reply;
	struct pending_cmd *cmd;
	int err;

	BT_DBG("");

	cp = (void *) data;

	if (len != sizeof(*cp))
		return cmd_status(sk, index, MGMT_OP_PIN_CODE_REPLY,
						MGMT_STATUS_INVALID_PARAMS);

	hdev = hci_dev_get(index);
	if (!hdev)
		return cmd_status(sk, index, MGMT_OP_PIN_CODE_REPLY,
						MGMT_STATUS_INVALID_PARAMS);

	hci_dev_lock(hdev);

	if (!test_bit(HCI_UP, &hdev->flags)) {
		err = cmd_status(sk, index, MGMT_OP_PIN_CODE_REPLY,
						MGMT_STATUS_NOT_POWERED);
		goto failed;
	}

	conn = hci_conn_hash_lookup_ba(hdev, ACL_LINK, &cp->bdaddr);
	if (!conn) {
		err = cmd_status(sk, index, MGMT_OP_PIN_CODE_REPLY,
						MGMT_STATUS_NOT_CONNECTED);
		goto failed;
	}

	if (conn->pending_sec_level == BT_SECURITY_HIGH && cp->pin_len != 16) {
		bacpy(&ncp.bdaddr, &cp->bdaddr);

		BT_ERR("PIN code is not 16 bytes long");

		err = send_pin_code_neg_reply(sk, index, hdev, &ncp);
		if (err >= 0)
			err = cmd_status(sk, index, MGMT_OP_PIN_CODE_REPLY,
						MGMT_STATUS_INVALID_PARAMS);

		goto failed;
	}

	cmd = mgmt_pending_add(sk, MGMT_OP_PIN_CODE_REPLY, hdev, data, len);
	if (!cmd) {
		err = -ENOMEM;
		goto failed;
	}

	bacpy(&reply.bdaddr, &cp->bdaddr);
	reply.pin_len = cp->pin_len;
	memcpy(reply.pin_code, cp->pin_code, sizeof(reply.pin_code));

	err = hci_send_cmd(hdev, HCI_OP_PIN_CODE_REPLY, sizeof(reply), &reply);
	if (err < 0)
		mgmt_pending_remove(cmd);

failed:
	hci_dev_unlock(hdev);
	hci_dev_put(hdev);

	return err;
}

static int pin_code_neg_reply(struct sock *sk, u16 index, unsigned char *data,
									u16 len)
{
	struct hci_dev *hdev;
	struct mgmt_cp_pin_code_neg_reply *cp;
	int err;

	BT_DBG("");

	cp = (void *) data;

	if (len != sizeof(*cp))
		return cmd_status(sk, index, MGMT_OP_PIN_CODE_NEG_REPLY,
						MGMT_STATUS_INVALID_PARAMS);

	hdev = hci_dev_get(index);
	if (!hdev)
		return cmd_status(sk, index, MGMT_OP_PIN_CODE_NEG_REPLY,
						MGMT_STATUS_INVALID_PARAMS);

	hci_dev_lock(hdev);

	if (!test_bit(HCI_UP, &hdev->flags)) {
		err = cmd_status(sk, index, MGMT_OP_PIN_CODE_NEG_REPLY,
						MGMT_STATUS_NOT_POWERED);
		goto failed;
	}

	err = send_pin_code_neg_reply(sk, index, hdev, cp);

failed:
	hci_dev_unlock(hdev);
	hci_dev_put(hdev);

	return err;
}

static int set_io_capability(struct sock *sk, u16 index, unsigned char *data,
									u16 len)
{
	struct hci_dev *hdev;
	struct mgmt_cp_set_io_capability *cp;

	BT_DBG("");

	cp = (void *) data;

	if (len != sizeof(*cp))
		return cmd_status(sk, index, MGMT_OP_SET_IO_CAPABILITY,
						MGMT_STATUS_INVALID_PARAMS);

	hdev = hci_dev_get(index);
	if (!hdev)
		return cmd_status(sk, index, MGMT_OP_SET_IO_CAPABILITY,
						MGMT_STATUS_INVALID_PARAMS);

	hci_dev_lock(hdev);

	hdev->io_capability = cp->io_capability;

	BT_DBG("%s IO capability set to 0x%02x", hdev->name,
							hdev->io_capability);

	hci_dev_unlock(hdev);
	hci_dev_put(hdev);

	return cmd_complete(sk, index, MGMT_OP_SET_IO_CAPABILITY, NULL, 0);
}

static inline struct pending_cmd *find_pairing(struct hci_conn *conn)
{
	struct hci_dev *hdev = conn->hdev;
	struct pending_cmd *cmd;

	list_for_each_entry(cmd, &hdev->mgmt_pending, list) {
		if (cmd->opcode != MGMT_OP_PAIR_DEVICE)
			continue;

		if (cmd->user_data != conn)
			continue;

		return cmd;
	}

	return NULL;
}

static void pairing_complete(struct pending_cmd *cmd, u8 status)
{
	struct mgmt_rp_pair_device rp;
	struct hci_conn *conn = cmd->user_data;

	bacpy(&rp.addr.bdaddr, &conn->dst);
	rp.addr.type = link_to_mgmt(conn->type, conn->dst_type);
	rp.status = status;

	cmd_complete(cmd->sk, cmd->index, MGMT_OP_PAIR_DEVICE, &rp, sizeof(rp));

	/* So we don't get further callbacks for this connection */
	conn->connect_cfm_cb = NULL;
	conn->security_cfm_cb = NULL;
	conn->disconn_cfm_cb = NULL;

	hci_conn_put(conn);

	mgmt_pending_remove(cmd);
}

static void pairing_complete_cb(struct hci_conn *conn, u8 status)
{
	struct pending_cmd *cmd;

	BT_DBG("status %u", status);

	cmd = find_pairing(conn);
	if (!cmd)
		BT_DBG("Unable to find a pending command");
	else
		pairing_complete(cmd, status);
}

static int pair_device(struct sock *sk, u16 index, unsigned char *data, u16 len)
{
	struct hci_dev *hdev;
	struct mgmt_cp_pair_device *cp;
	struct mgmt_rp_pair_device rp;
	struct pending_cmd *cmd;
	u8 sec_level, auth_type;
	struct hci_conn *conn;
	int err;

	BT_DBG("");

	cp = (void *) data;

	if (len != sizeof(*cp))
		return cmd_status(sk, index, MGMT_OP_PAIR_DEVICE,
						MGMT_STATUS_INVALID_PARAMS);

	hdev = hci_dev_get(index);
	if (!hdev)
		return cmd_status(sk, index, MGMT_OP_PAIR_DEVICE,
						MGMT_STATUS_INVALID_PARAMS);

	hci_dev_lock(hdev);

	sec_level = BT_SECURITY_MEDIUM;
	if (cp->io_cap == 0x03)
		auth_type = HCI_AT_DEDICATED_BONDING;
	else
		auth_type = HCI_AT_DEDICATED_BONDING_MITM;

	if (cp->addr.type == MGMT_ADDR_BREDR)
		conn = hci_connect(hdev, ACL_LINK, &cp->addr.bdaddr, sec_level,
								auth_type);
	else
		conn = hci_connect(hdev, LE_LINK, &cp->addr.bdaddr, sec_level,
								auth_type);

	memset(&rp, 0, sizeof(rp));
	bacpy(&rp.addr.bdaddr, &cp->addr.bdaddr);
	rp.addr.type = cp->addr.type;

	if (IS_ERR(conn)) {
		rp.status = -PTR_ERR(conn);
		err = cmd_complete(sk, index, MGMT_OP_PAIR_DEVICE,
							&rp, sizeof(rp));
		goto unlock;
	}

	if (conn->connect_cfm_cb) {
		hci_conn_put(conn);
		rp.status = EBUSY;
		err = cmd_complete(sk, index, MGMT_OP_PAIR_DEVICE,
							&rp, sizeof(rp));
		goto unlock;
	}

	cmd = mgmt_pending_add(sk, MGMT_OP_PAIR_DEVICE, hdev, data, len);
	if (!cmd) {
		err = -ENOMEM;
		hci_conn_put(conn);
		goto unlock;
	}

	/* For LE, just connecting isn't a proof that the pairing finished */
	if (cp->addr.type == MGMT_ADDR_BREDR)
		conn->connect_cfm_cb = pairing_complete_cb;

	conn->security_cfm_cb = pairing_complete_cb;
	conn->disconn_cfm_cb = pairing_complete_cb;
	conn->io_capability = cp->io_cap;
	cmd->user_data = conn;

	if (conn->state == BT_CONNECTED &&
				hci_conn_security(conn, sec_level, auth_type))
		pairing_complete(cmd, 0);

	err = 0;

unlock:
	hci_dev_unlock(hdev);
	hci_dev_put(hdev);

	return err;
}

static int user_pairing_resp(struct sock *sk, u16 index, bdaddr_t *bdaddr,
					u16 mgmt_op, u16 hci_op, __le32 passkey)
{
	struct pending_cmd *cmd;
	struct hci_dev *hdev;
	struct hci_conn *conn;
	int err;

	hdev = hci_dev_get(index);
	if (!hdev)
		return cmd_status(sk, index, mgmt_op,
						MGMT_STATUS_INVALID_PARAMS);
<<<<<<< HEAD
=======

	hci_dev_lock(hdev);

	if (!test_bit(HCI_UP, &hdev->flags)) {
		err = cmd_status(sk, index, mgmt_op, MGMT_STATUS_NOT_POWERED);
		goto done;
	}

	/*
	 * Check for an existing ACL link, if present pair via
	 * HCI commands.
	 *
	 * If no ACL link is present, check for an LE link and if
	 * present, pair via the SMP engine.
	 *
	 * If neither ACL nor LE links are present, fail with error.
	 */
	conn = hci_conn_hash_lookup_ba(hdev, ACL_LINK, bdaddr);
	if (!conn) {
		conn = hci_conn_hash_lookup_ba(hdev, LE_LINK, bdaddr);
		if (!conn) {
			err = cmd_status(sk, index, mgmt_op,
						MGMT_STATUS_NOT_CONNECTED);
			goto done;
		}

		/* Continue with pairing via SMP */
		err = smp_user_confirm_reply(conn, mgmt_op, passkey);
>>>>>>> dc0d633e

		if (!err)
			err = cmd_status(sk, index, mgmt_op,
							MGMT_STATUS_SUCCESS);
		else
			err = cmd_status(sk, index, mgmt_op,
							MGMT_STATUS_FAILED);

<<<<<<< HEAD
	if (!test_bit(HCI_UP, &hdev->flags)) {
		err = cmd_status(sk, index, mgmt_op, MGMT_STATUS_NOT_POWERED);
		goto done;
	}

	/*
	 * Check for an existing ACL link, if present pair via
	 * HCI commands.
	 *
	 * If no ACL link is present, check for an LE link and if
	 * present, pair via the SMP engine.
	 *
	 * If neither ACL nor LE links are present, fail with error.
	 */
	conn = hci_conn_hash_lookup_ba(hdev, ACL_LINK, bdaddr);
	if (!conn) {
		conn = hci_conn_hash_lookup_ba(hdev, LE_LINK, bdaddr);
		if (!conn) {
			err = cmd_status(sk, index, mgmt_op,
						MGMT_STATUS_NOT_CONNECTED);
			goto done;
		}

		/* Continue with pairing via SMP */

		err = cmd_status(sk, index, mgmt_op, MGMT_STATUS_SUCCESS);
=======
>>>>>>> dc0d633e
		goto done;
	}

	cmd = mgmt_pending_add(sk, mgmt_op, hdev, bdaddr, sizeof(*bdaddr));
	if (!cmd) {
		err = -ENOMEM;
		goto done;
	}

	/* Continue with pairing via HCI */
	if (hci_op == HCI_OP_USER_PASSKEY_REPLY) {
		struct hci_cp_user_passkey_reply cp;

		bacpy(&cp.bdaddr, bdaddr);
		cp.passkey = passkey;
		err = hci_send_cmd(hdev, hci_op, sizeof(cp), &cp);
	} else
		err = hci_send_cmd(hdev, hci_op, sizeof(*bdaddr), bdaddr);

	if (err < 0)
		mgmt_pending_remove(cmd);

done:
<<<<<<< HEAD
	hci_dev_unlock_bh(hdev);
=======
	hci_dev_unlock(hdev);
>>>>>>> dc0d633e
	hci_dev_put(hdev);

	return err;
}

static int user_confirm_reply(struct sock *sk, u16 index, void *data, u16 len)
{
	struct mgmt_cp_user_confirm_reply *cp = (void *) data;

	BT_DBG("");

	if (len != sizeof(*cp))
		return cmd_status(sk, index, MGMT_OP_USER_CONFIRM_REPLY,
						MGMT_STATUS_INVALID_PARAMS);

	return user_pairing_resp(sk, index, &cp->bdaddr,
			MGMT_OP_USER_CONFIRM_REPLY,
			HCI_OP_USER_CONFIRM_REPLY, 0);
}

static int user_confirm_neg_reply(struct sock *sk, u16 index, void *data,
									u16 len)
{
<<<<<<< HEAD
	struct mgmt_cp_user_confirm_reply *cp = (void *) data;
=======
	struct mgmt_cp_user_confirm_neg_reply *cp = data;
>>>>>>> dc0d633e

	BT_DBG("");

	if (len != sizeof(*cp))
		return cmd_status(sk, index, MGMT_OP_USER_CONFIRM_NEG_REPLY,
						MGMT_STATUS_INVALID_PARAMS);

	return user_pairing_resp(sk, index, &cp->bdaddr,
			MGMT_OP_USER_CONFIRM_NEG_REPLY,
			HCI_OP_USER_CONFIRM_NEG_REPLY, 0);
}

static int user_passkey_reply(struct sock *sk, u16 index, void *data, u16 len)
{
	struct mgmt_cp_user_passkey_reply *cp = (void *) data;

	BT_DBG("");

	if (len != sizeof(*cp))
		return cmd_status(sk, index, MGMT_OP_USER_PASSKEY_REPLY,
									EINVAL);

	return user_pairing_resp(sk, index, &cp->bdaddr,
			MGMT_OP_USER_PASSKEY_REPLY,
			HCI_OP_USER_PASSKEY_REPLY, cp->passkey);
}

static int user_passkey_neg_reply(struct sock *sk, u16 index, void *data,
									u16 len)
{
	struct mgmt_cp_user_passkey_neg_reply *cp = (void *) data;

	BT_DBG("");

	if (len != sizeof(*cp))
		return cmd_status(sk, index, MGMT_OP_USER_PASSKEY_NEG_REPLY,
									EINVAL);

	return user_pairing_resp(sk, index, &cp->bdaddr,
			MGMT_OP_USER_PASSKEY_NEG_REPLY,
			HCI_OP_USER_PASSKEY_NEG_REPLY, 0);
}

static int set_local_name(struct sock *sk, u16 index, unsigned char *data,
								u16 len)
{
	struct mgmt_cp_set_local_name *mgmt_cp = (void *) data;
	struct hci_cp_write_local_name hci_cp;
	struct hci_dev *hdev;
	struct pending_cmd *cmd;
	int err;

	BT_DBG("");

	if (len != sizeof(*mgmt_cp))
		return cmd_status(sk, index, MGMT_OP_SET_LOCAL_NAME,
						MGMT_STATUS_INVALID_PARAMS);

	hdev = hci_dev_get(index);
	if (!hdev)
		return cmd_status(sk, index, MGMT_OP_SET_LOCAL_NAME,
						MGMT_STATUS_INVALID_PARAMS);

	hci_dev_lock(hdev);

	cmd = mgmt_pending_add(sk, MGMT_OP_SET_LOCAL_NAME, hdev, data, len);
	if (!cmd) {
		err = -ENOMEM;
		goto failed;
	}

	memcpy(hci_cp.name, mgmt_cp->name, sizeof(hci_cp.name));
	err = hci_send_cmd(hdev, HCI_OP_WRITE_LOCAL_NAME, sizeof(hci_cp),
								&hci_cp);
	if (err < 0)
		mgmt_pending_remove(cmd);

failed:
	hci_dev_unlock(hdev);
	hci_dev_put(hdev);

	return err;
}

static int read_local_oob_data(struct sock *sk, u16 index)
{
	struct hci_dev *hdev;
	struct pending_cmd *cmd;
	int err;

	BT_DBG("hci%u", index);

	hdev = hci_dev_get(index);
	if (!hdev)
		return cmd_status(sk, index, MGMT_OP_READ_LOCAL_OOB_DATA,
						MGMT_STATUS_INVALID_PARAMS);

	hci_dev_lock(hdev);

	if (!test_bit(HCI_UP, &hdev->flags)) {
		err = cmd_status(sk, index, MGMT_OP_READ_LOCAL_OOB_DATA,
						MGMT_STATUS_NOT_POWERED);
		goto unlock;
	}

	if (!(hdev->features[6] & LMP_SIMPLE_PAIR)) {
		err = cmd_status(sk, index, MGMT_OP_READ_LOCAL_OOB_DATA,
						MGMT_STATUS_NOT_SUPPORTED);
		goto unlock;
	}

	if (mgmt_pending_find(MGMT_OP_READ_LOCAL_OOB_DATA, hdev)) {
		err = cmd_status(sk, index, MGMT_OP_READ_LOCAL_OOB_DATA,
							MGMT_STATUS_BUSY);
		goto unlock;
	}

	cmd = mgmt_pending_add(sk, MGMT_OP_READ_LOCAL_OOB_DATA, hdev, NULL, 0);
	if (!cmd) {
		err = -ENOMEM;
		goto unlock;
	}

	err = hci_send_cmd(hdev, HCI_OP_READ_LOCAL_OOB_DATA, 0, NULL);
	if (err < 0)
		mgmt_pending_remove(cmd);

unlock:
	hci_dev_unlock(hdev);
	hci_dev_put(hdev);

	return err;
}

static int add_remote_oob_data(struct sock *sk, u16 index, unsigned char *data,
									u16 len)
{
	struct hci_dev *hdev;
	struct mgmt_cp_add_remote_oob_data *cp = (void *) data;
	int err;

	BT_DBG("hci%u ", index);

	if (len != sizeof(*cp))
		return cmd_status(sk, index, MGMT_OP_ADD_REMOTE_OOB_DATA,
						MGMT_STATUS_INVALID_PARAMS);

	hdev = hci_dev_get(index);
	if (!hdev)
		return cmd_status(sk, index, MGMT_OP_ADD_REMOTE_OOB_DATA,
						MGMT_STATUS_INVALID_PARAMS);

	hci_dev_lock(hdev);

	err = hci_add_remote_oob_data(hdev, &cp->bdaddr, cp->hash,
								cp->randomizer);
	if (err < 0)
		err = cmd_status(sk, index, MGMT_OP_ADD_REMOTE_OOB_DATA,
							MGMT_STATUS_FAILED);
	else
		err = cmd_complete(sk, index, MGMT_OP_ADD_REMOTE_OOB_DATA, NULL,
									0);

	hci_dev_unlock(hdev);
	hci_dev_put(hdev);

	return err;
}

static int remove_remote_oob_data(struct sock *sk, u16 index,
						unsigned char *data, u16 len)
{
	struct hci_dev *hdev;
	struct mgmt_cp_remove_remote_oob_data *cp = (void *) data;
	int err;

	BT_DBG("hci%u ", index);

	if (len != sizeof(*cp))
		return cmd_status(sk, index, MGMT_OP_REMOVE_REMOTE_OOB_DATA,
						MGMT_STATUS_INVALID_PARAMS);

	hdev = hci_dev_get(index);
	if (!hdev)
		return cmd_status(sk, index, MGMT_OP_REMOVE_REMOTE_OOB_DATA,
						MGMT_STATUS_INVALID_PARAMS);

	hci_dev_lock(hdev);

	err = hci_remove_remote_oob_data(hdev, &cp->bdaddr);
	if (err < 0)
		err = cmd_status(sk, index, MGMT_OP_REMOVE_REMOTE_OOB_DATA,
						MGMT_STATUS_INVALID_PARAMS);
	else
		err = cmd_complete(sk, index, MGMT_OP_REMOVE_REMOTE_OOB_DATA,
								NULL, 0);

	hci_dev_unlock(hdev);
	hci_dev_put(hdev);

	return err;
}

static int start_discovery(struct sock *sk, u16 index,
						unsigned char *data, u16 len)
{
	struct mgmt_cp_start_discovery *cp = (void *) data;
	struct pending_cmd *cmd;
	struct hci_dev *hdev;
	int err;

	BT_DBG("hci%u", index);

	if (len != sizeof(*cp))
		return cmd_status(sk, index, MGMT_OP_START_DISCOVERY,
						MGMT_STATUS_INVALID_PARAMS);

	hdev = hci_dev_get(index);
	if (!hdev)
		return cmd_status(sk, index, MGMT_OP_START_DISCOVERY,
						MGMT_STATUS_INVALID_PARAMS);
<<<<<<< HEAD
=======

	hci_dev_lock(hdev);
>>>>>>> dc0d633e

	if (!test_bit(HCI_UP, &hdev->flags)) {
		err = cmd_status(sk, index, MGMT_OP_START_DISCOVERY,
						MGMT_STATUS_NOT_POWERED);
		goto failed;
	}

<<<<<<< HEAD
	if (!test_bit(HCI_UP, &hdev->flags)) {
		err = cmd_status(sk, index, MGMT_OP_START_DISCOVERY,
						MGMT_STATUS_NOT_POWERED);
		goto failed;
	}

=======
>>>>>>> dc0d633e
	cmd = mgmt_pending_add(sk, MGMT_OP_START_DISCOVERY, hdev, NULL, 0);
	if (!cmd) {
		err = -ENOMEM;
		goto failed;
	}

	err = hci_do_inquiry(hdev, INQUIRY_LEN_BREDR);
	if (err < 0)
		mgmt_pending_remove(cmd);

failed:
	hci_dev_unlock(hdev);
	hci_dev_put(hdev);

	return err;
}

static int stop_discovery(struct sock *sk, u16 index)
{
	struct hci_dev *hdev;
	struct pending_cmd *cmd;
	int err;

	BT_DBG("hci%u", index);

	hdev = hci_dev_get(index);
	if (!hdev)
		return cmd_status(sk, index, MGMT_OP_STOP_DISCOVERY,
						MGMT_STATUS_INVALID_PARAMS);

	hci_dev_lock(hdev);

	cmd = mgmt_pending_add(sk, MGMT_OP_STOP_DISCOVERY, hdev, NULL, 0);
	if (!cmd) {
		err = -ENOMEM;
		goto failed;
	}

	err = hci_cancel_inquiry(hdev);
	if (err < 0)
		mgmt_pending_remove(cmd);

failed:
	hci_dev_unlock(hdev);
	hci_dev_put(hdev);

	return err;
}

static int block_device(struct sock *sk, u16 index, unsigned char *data,
								u16 len)
{
	struct hci_dev *hdev;
	struct mgmt_cp_block_device *cp = (void *) data;
	int err;

	BT_DBG("hci%u", index);

	if (len != sizeof(*cp))
		return cmd_status(sk, index, MGMT_OP_BLOCK_DEVICE,
						MGMT_STATUS_INVALID_PARAMS);

	hdev = hci_dev_get(index);
	if (!hdev)
		return cmd_status(sk, index, MGMT_OP_BLOCK_DEVICE,
						MGMT_STATUS_INVALID_PARAMS);
<<<<<<< HEAD

	hci_dev_lock_bh(hdev);

=======

	hci_dev_lock(hdev);

>>>>>>> dc0d633e
	err = hci_blacklist_add(hdev, &cp->bdaddr);
	if (err < 0)
		err = cmd_status(sk, index, MGMT_OP_BLOCK_DEVICE,
							MGMT_STATUS_FAILED);
	else
		err = cmd_complete(sk, index, MGMT_OP_BLOCK_DEVICE,
							NULL, 0);

<<<<<<< HEAD
	hci_dev_unlock_bh(hdev);
=======
	hci_dev_unlock(hdev);
>>>>>>> dc0d633e
	hci_dev_put(hdev);

	return err;
}

static int unblock_device(struct sock *sk, u16 index, unsigned char *data,
								u16 len)
{
	struct hci_dev *hdev;
	struct mgmt_cp_unblock_device *cp = (void *) data;
	int err;

	BT_DBG("hci%u", index);

	if (len != sizeof(*cp))
		return cmd_status(sk, index, MGMT_OP_UNBLOCK_DEVICE,
						MGMT_STATUS_INVALID_PARAMS);

	hdev = hci_dev_get(index);
	if (!hdev)
		return cmd_status(sk, index, MGMT_OP_UNBLOCK_DEVICE,
						MGMT_STATUS_INVALID_PARAMS);
<<<<<<< HEAD

	hci_dev_lock_bh(hdev);

=======

	hci_dev_lock(hdev);

>>>>>>> dc0d633e
	err = hci_blacklist_del(hdev, &cp->bdaddr);

	if (err < 0)
		err = cmd_status(sk, index, MGMT_OP_UNBLOCK_DEVICE,
						MGMT_STATUS_INVALID_PARAMS);
	else
		err = cmd_complete(sk, index, MGMT_OP_UNBLOCK_DEVICE,
								NULL, 0);

<<<<<<< HEAD
	hci_dev_unlock_bh(hdev);
=======
	hci_dev_unlock(hdev);
>>>>>>> dc0d633e
	hci_dev_put(hdev);

	return err;
}

static int set_fast_connectable(struct sock *sk, u16 index,
					unsigned char *data, u16 len)
{
	struct hci_dev *hdev;
	struct mgmt_mode *cp = (void *) data;
	struct hci_cp_write_page_scan_activity acp;
	u8 type;
	int err;

	BT_DBG("hci%u", index);

	if (len != sizeof(*cp))
		return cmd_status(sk, index, MGMT_OP_SET_FAST_CONNECTABLE,
						MGMT_STATUS_INVALID_PARAMS);

	hdev = hci_dev_get(index);
	if (!hdev)
		return cmd_status(sk, index, MGMT_OP_SET_FAST_CONNECTABLE,
						MGMT_STATUS_INVALID_PARAMS);

	hci_dev_lock(hdev);

	if (cp->val) {
		type = PAGE_SCAN_TYPE_INTERLACED;
		acp.interval = 0x0024;	/* 22.5 msec page scan interval */
	} else {
		type = PAGE_SCAN_TYPE_STANDARD;	/* default */
		acp.interval = 0x0800;	/* default 1.28 sec page scan */
	}

	acp.window = 0x0012;	/* default 11.25 msec page scan window */

	err = hci_send_cmd(hdev, HCI_OP_WRITE_PAGE_SCAN_ACTIVITY,
						sizeof(acp), &acp);
	if (err < 0) {
		err = cmd_status(sk, index, MGMT_OP_SET_FAST_CONNECTABLE,
							MGMT_STATUS_FAILED);
		goto done;
	}

	err = hci_send_cmd(hdev, HCI_OP_WRITE_PAGE_SCAN_TYPE, 1, &type);
	if (err < 0) {
		err = cmd_status(sk, index, MGMT_OP_SET_FAST_CONNECTABLE,
							MGMT_STATUS_FAILED);
		goto done;
	}

	err = cmd_complete(sk, index, MGMT_OP_SET_FAST_CONNECTABLE,
							NULL, 0);
done:
	hci_dev_unlock(hdev);
	hci_dev_put(hdev);

	return err;
}

int mgmt_control(struct sock *sk, struct msghdr *msg, size_t msglen)
{
	unsigned char *buf;
	struct mgmt_hdr *hdr;
	u16 opcode, index, len;
	int err;

	BT_DBG("got %zu bytes", msglen);

	if (msglen < sizeof(*hdr))
		return -EINVAL;

	buf = kmalloc(msglen, GFP_KERNEL);
	if (!buf)
		return -ENOMEM;

	if (memcpy_fromiovec(buf, msg->msg_iov, msglen)) {
		err = -EFAULT;
		goto done;
	}

	hdr = (struct mgmt_hdr *) buf;
	opcode = get_unaligned_le16(&hdr->opcode);
	index = get_unaligned_le16(&hdr->index);
	len = get_unaligned_le16(&hdr->len);

	if (len != msglen - sizeof(*hdr)) {
		err = -EINVAL;
		goto done;
	}

	switch (opcode) {
	case MGMT_OP_READ_VERSION:
		err = read_version(sk);
		break;
	case MGMT_OP_READ_INDEX_LIST:
		err = read_index_list(sk);
		break;
	case MGMT_OP_READ_INFO:
		err = read_controller_info(sk, index);
		break;
	case MGMT_OP_SET_POWERED:
		err = set_powered(sk, index, buf + sizeof(*hdr), len);
		break;
	case MGMT_OP_SET_DISCOVERABLE:
		err = set_discoverable(sk, index, buf + sizeof(*hdr), len);
		break;
	case MGMT_OP_SET_CONNECTABLE:
		err = set_connectable(sk, index, buf + sizeof(*hdr), len);
		break;
	case MGMT_OP_SET_FAST_CONNECTABLE:
		err = set_fast_connectable(sk, index, buf + sizeof(*hdr),
								len);
		break;
	case MGMT_OP_SET_PAIRABLE:
		err = set_pairable(sk, index, buf + sizeof(*hdr), len);
		break;
	case MGMT_OP_ADD_UUID:
		err = add_uuid(sk, index, buf + sizeof(*hdr), len);
		break;
	case MGMT_OP_REMOVE_UUID:
		err = remove_uuid(sk, index, buf + sizeof(*hdr), len);
		break;
	case MGMT_OP_SET_DEV_CLASS:
		err = set_dev_class(sk, index, buf + sizeof(*hdr), len);
		break;
<<<<<<< HEAD
	case MGMT_OP_SET_SERVICE_CACHE:
		err = set_service_cache(sk, index, buf + sizeof(*hdr), len);
		break;
=======
>>>>>>> dc0d633e
	case MGMT_OP_LOAD_LINK_KEYS:
		err = load_link_keys(sk, index, buf + sizeof(*hdr), len);
		break;
	case MGMT_OP_REMOVE_KEYS:
		err = remove_keys(sk, index, buf + sizeof(*hdr), len);
		break;
	case MGMT_OP_DISCONNECT:
		err = disconnect(sk, index, buf + sizeof(*hdr), len);
		break;
	case MGMT_OP_GET_CONNECTIONS:
		err = get_connections(sk, index);
		break;
	case MGMT_OP_PIN_CODE_REPLY:
		err = pin_code_reply(sk, index, buf + sizeof(*hdr), len);
		break;
	case MGMT_OP_PIN_CODE_NEG_REPLY:
		err = pin_code_neg_reply(sk, index, buf + sizeof(*hdr), len);
		break;
	case MGMT_OP_SET_IO_CAPABILITY:
		err = set_io_capability(sk, index, buf + sizeof(*hdr), len);
		break;
	case MGMT_OP_PAIR_DEVICE:
		err = pair_device(sk, index, buf + sizeof(*hdr), len);
		break;
	case MGMT_OP_USER_CONFIRM_REPLY:
		err = user_confirm_reply(sk, index, buf + sizeof(*hdr), len);
		break;
	case MGMT_OP_USER_CONFIRM_NEG_REPLY:
		err = user_confirm_neg_reply(sk, index, buf + sizeof(*hdr),
									len);
		break;
	case MGMT_OP_USER_PASSKEY_REPLY:
		err = user_passkey_reply(sk, index, buf + sizeof(*hdr), len);
		break;
	case MGMT_OP_USER_PASSKEY_NEG_REPLY:
		err = user_passkey_neg_reply(sk, index, buf + sizeof(*hdr),
									len);
		break;
	case MGMT_OP_SET_LOCAL_NAME:
		err = set_local_name(sk, index, buf + sizeof(*hdr), len);
		break;
	case MGMT_OP_READ_LOCAL_OOB_DATA:
		err = read_local_oob_data(sk, index);
		break;
	case MGMT_OP_ADD_REMOTE_OOB_DATA:
		err = add_remote_oob_data(sk, index, buf + sizeof(*hdr), len);
		break;
	case MGMT_OP_REMOVE_REMOTE_OOB_DATA:
		err = remove_remote_oob_data(sk, index, buf + sizeof(*hdr),
									len);
		break;
	case MGMT_OP_START_DISCOVERY:
		err = start_discovery(sk, index, buf + sizeof(*hdr), len);
		break;
	case MGMT_OP_STOP_DISCOVERY:
		err = stop_discovery(sk, index);
		break;
	case MGMT_OP_BLOCK_DEVICE:
		err = block_device(sk, index, buf + sizeof(*hdr), len);
		break;
	case MGMT_OP_UNBLOCK_DEVICE:
		err = unblock_device(sk, index, buf + sizeof(*hdr), len);
		break;
	default:
		BT_DBG("Unknown op %u", opcode);
		err = cmd_status(sk, index, opcode,
						MGMT_STATUS_UNKNOWN_COMMAND);
		break;
	}

	if (err < 0)
		goto done;

	err = msglen;

done:
	kfree(buf);
	return err;
}

static void cmd_status_rsp(struct pending_cmd *cmd, void *data)
{
	u8 *status = data;

	cmd_status(cmd->sk, cmd->index, cmd->opcode, *status);
	mgmt_pending_remove(cmd);
}

int mgmt_index_added(struct hci_dev *hdev)
{
	return mgmt_event(MGMT_EV_INDEX_ADDED, hdev, NULL, 0, NULL);
}

int mgmt_index_removed(struct hci_dev *hdev)
{
	u8 status = ENODEV;

	mgmt_pending_foreach(0, hdev, cmd_status_rsp, &status);

	return mgmt_event(MGMT_EV_INDEX_REMOVED, hdev, NULL, 0, NULL);
}

struct cmd_lookup {
	u8 val;
	struct sock *sk;
	struct hci_dev *hdev;
};

static void settings_rsp(struct pending_cmd *cmd, void *data)
{
	struct cmd_lookup *match = data;

	send_settings_rsp(cmd->sk, cmd->opcode, match->hdev);

	list_del(&cmd->list);

	if (match->sk == NULL) {
		match->sk = cmd->sk;
		sock_hold(match->sk);
	}

	mgmt_pending_free(cmd);
}

int mgmt_powered(struct hci_dev *hdev, u8 powered)
{
	struct cmd_lookup match = { powered, NULL, hdev };
	__le32 ev;
	int ret;

<<<<<<< HEAD
	mgmt_pending_foreach(MGMT_OP_SET_POWERED, hdev, mode_rsp, &match);
=======
	mgmt_pending_foreach(MGMT_OP_SET_POWERED, hdev, settings_rsp, &match);
>>>>>>> dc0d633e

	if (!powered) {
		u8 status = ENETDOWN;
		mgmt_pending_foreach(0, hdev, cmd_status_rsp, &status);
	}

	ev = cpu_to_le32(get_current_settings(hdev));

<<<<<<< HEAD
	ret = mgmt_event(MGMT_EV_POWERED, hdev, &ev, sizeof(ev), match.sk);
=======
	ret = mgmt_event(MGMT_EV_NEW_SETTINGS, hdev, &ev, sizeof(ev),
								match.sk);
>>>>>>> dc0d633e

	if (match.sk)
		sock_put(match.sk);

	return ret;
}

int mgmt_discoverable(struct hci_dev *hdev, u8 discoverable)
{
	struct cmd_lookup match = { discoverable, NULL, hdev };
	__le32 ev;
	int ret;

<<<<<<< HEAD
	mgmt_pending_foreach(MGMT_OP_SET_DISCOVERABLE, hdev, mode_rsp, &match);
=======
	mgmt_pending_foreach(MGMT_OP_SET_DISCOVERABLE, hdev, settings_rsp, &match);
>>>>>>> dc0d633e

	ev = cpu_to_le32(get_current_settings(hdev));

<<<<<<< HEAD
	ret = mgmt_event(MGMT_EV_DISCOVERABLE, hdev, &ev, sizeof(ev),
=======
	ret = mgmt_event(MGMT_EV_NEW_SETTINGS, hdev, &ev, sizeof(ev),
>>>>>>> dc0d633e
								match.sk);
	if (match.sk)
		sock_put(match.sk);

	return ret;
}

int mgmt_connectable(struct hci_dev *hdev, u8 connectable)
{
	__le32 ev;
	struct cmd_lookup match = { connectable, NULL, hdev };
	int ret;

<<<<<<< HEAD
	mgmt_pending_foreach(MGMT_OP_SET_CONNECTABLE, hdev, mode_rsp, &match);
=======
	mgmt_pending_foreach(MGMT_OP_SET_CONNECTABLE, hdev, settings_rsp,
								&match);
>>>>>>> dc0d633e

	ev = cpu_to_le32(get_current_settings(hdev));

<<<<<<< HEAD
	ret = mgmt_event(MGMT_EV_CONNECTABLE, hdev, &ev, sizeof(ev), match.sk);
=======
	ret = mgmt_event(MGMT_EV_NEW_SETTINGS, hdev, &ev, sizeof(ev), match.sk);
>>>>>>> dc0d633e

	if (match.sk)
		sock_put(match.sk);

	return ret;
}

int mgmt_write_scan_failed(struct hci_dev *hdev, u8 scan, u8 status)
<<<<<<< HEAD
{
	u8 mgmt_err = mgmt_status(status);

	if (scan & SCAN_PAGE)
		mgmt_pending_foreach(MGMT_OP_SET_CONNECTABLE, hdev,
						cmd_status_rsp, &mgmt_err);

	if (scan & SCAN_INQUIRY)
		mgmt_pending_foreach(MGMT_OP_SET_DISCOVERABLE, hdev,
						cmd_status_rsp, &mgmt_err);

	return 0;
}

int mgmt_new_link_key(struct hci_dev *hdev, struct link_key *key,
								u8 persistent)
{
=======
{
	u8 mgmt_err = mgmt_status(status);

	if (scan & SCAN_PAGE)
		mgmt_pending_foreach(MGMT_OP_SET_CONNECTABLE, hdev,
						cmd_status_rsp, &mgmt_err);

	if (scan & SCAN_INQUIRY)
		mgmt_pending_foreach(MGMT_OP_SET_DISCOVERABLE, hdev,
						cmd_status_rsp, &mgmt_err);

	return 0;
}

int mgmt_new_link_key(struct hci_dev *hdev, struct link_key *key,
								u8 persistent)
{
>>>>>>> dc0d633e
	struct mgmt_ev_new_link_key ev;

	memset(&ev, 0, sizeof(ev));

	ev.store_hint = persistent;
	bacpy(&ev.key.bdaddr, &key->bdaddr);
	ev.key.type = key->type;
	memcpy(ev.key.val, key->val, 16);
	ev.key.pin_len = key->pin_len;

	return mgmt_event(MGMT_EV_NEW_LINK_KEY, hdev, &ev, sizeof(ev), NULL);
}

int mgmt_connected(struct hci_dev *hdev, bdaddr_t *bdaddr, u8 link_type,
								u8 addr_type)
{
	struct mgmt_addr_info ev;

	bacpy(&ev.bdaddr, bdaddr);
	ev.type = link_to_mgmt(link_type, addr_type);

	return mgmt_event(MGMT_EV_CONNECTED, hdev, &ev, sizeof(ev), NULL);
}

static void disconnect_rsp(struct pending_cmd *cmd, void *data)
{
	struct mgmt_cp_disconnect *cp = cmd->param;
	struct sock **sk = data;
	struct mgmt_rp_disconnect rp;

	bacpy(&rp.bdaddr, &cp->bdaddr);
	rp.status = 0;

	cmd_complete(cmd->sk, cmd->index, MGMT_OP_DISCONNECT, &rp, sizeof(rp));

	*sk = cmd->sk;
	sock_hold(*sk);

	mgmt_pending_remove(cmd);
}

static void remove_keys_rsp(struct pending_cmd *cmd, void *data)
<<<<<<< HEAD
{
	u8 *status = data;
	struct mgmt_cp_remove_keys *cp = cmd->param;
	struct mgmt_rp_remove_keys rp;

	memset(&rp, 0, sizeof(rp));
	bacpy(&rp.bdaddr, &cp->bdaddr);
	if (status != NULL)
		rp.status = *status;

	cmd_complete(cmd->sk, cmd->index, MGMT_OP_REMOVE_KEYS, &rp,
								sizeof(rp));

	mgmt_pending_remove(cmd);
}

int mgmt_disconnected(struct hci_dev *hdev, bdaddr_t *bdaddr, u8 link_type,
								u8 addr_type)
{
=======
{
	u8 *status = data;
	struct mgmt_cp_remove_keys *cp = cmd->param;
	struct mgmt_rp_remove_keys rp;

	memset(&rp, 0, sizeof(rp));
	bacpy(&rp.bdaddr, &cp->bdaddr);
	if (status != NULL)
		rp.status = *status;

	cmd_complete(cmd->sk, cmd->index, MGMT_OP_REMOVE_KEYS, &rp,
								sizeof(rp));

	mgmt_pending_remove(cmd);
}

int mgmt_disconnected(struct hci_dev *hdev, bdaddr_t *bdaddr, u8 link_type,
								u8 addr_type)
{
>>>>>>> dc0d633e
	struct mgmt_addr_info ev;
	struct sock *sk = NULL;
	int err;

	mgmt_pending_foreach(MGMT_OP_DISCONNECT, hdev, disconnect_rsp, &sk);

	bacpy(&ev.bdaddr, bdaddr);
	ev.type = link_to_mgmt(link_type, addr_type);

	err = mgmt_event(MGMT_EV_DISCONNECTED, hdev, &ev, sizeof(ev), sk);

	if (sk)
		sock_put(sk);

	mgmt_pending_foreach(MGMT_OP_REMOVE_KEYS, hdev, remove_keys_rsp, NULL);

	return err;
}

int mgmt_disconnect_failed(struct hci_dev *hdev, bdaddr_t *bdaddr, u8 status)
{
	struct pending_cmd *cmd;
	u8 mgmt_err = mgmt_status(status);
	int err;

	cmd = mgmt_pending_find(MGMT_OP_DISCONNECT, hdev);
	if (!cmd)
		return -ENOENT;

	if (bdaddr) {
		struct mgmt_rp_disconnect rp;

		bacpy(&rp.bdaddr, bdaddr);
		rp.status = status;

		err = cmd_complete(cmd->sk, cmd->index, MGMT_OP_DISCONNECT,
							&rp, sizeof(rp));
	} else
		err = cmd_status(cmd->sk, hdev->id, MGMT_OP_DISCONNECT,
								mgmt_err);

	mgmt_pending_remove(cmd);

	return err;
}

int mgmt_connect_failed(struct hci_dev *hdev, bdaddr_t *bdaddr, u8 link_type,
						u8 addr_type, u8 status)
{
	struct mgmt_ev_connect_failed ev;

	bacpy(&ev.addr.bdaddr, bdaddr);
	ev.addr.type = link_to_mgmt(link_type, addr_type);
	ev.status = mgmt_status(status);

	return mgmt_event(MGMT_EV_CONNECT_FAILED, hdev, &ev, sizeof(ev), NULL);
}

int mgmt_pin_code_request(struct hci_dev *hdev, bdaddr_t *bdaddr, u8 secure)
{
	struct mgmt_ev_pin_code_request ev;

	bacpy(&ev.bdaddr, bdaddr);
	ev.secure = secure;

	return mgmt_event(MGMT_EV_PIN_CODE_REQUEST, hdev, &ev, sizeof(ev),
									NULL);
}

int mgmt_pin_code_reply_complete(struct hci_dev *hdev, bdaddr_t *bdaddr,
								u8 status)
{
	struct pending_cmd *cmd;
	struct mgmt_rp_pin_code_reply rp;
	int err;

	cmd = mgmt_pending_find(MGMT_OP_PIN_CODE_REPLY, hdev);
	if (!cmd)
		return -ENOENT;

	bacpy(&rp.bdaddr, bdaddr);
	rp.status = mgmt_status(status);

	err = cmd_complete(cmd->sk, hdev->id, MGMT_OP_PIN_CODE_REPLY, &rp,
								sizeof(rp));

	mgmt_pending_remove(cmd);

	return err;
}

int mgmt_pin_code_neg_reply_complete(struct hci_dev *hdev, bdaddr_t *bdaddr,
								u8 status)
{
	struct pending_cmd *cmd;
	struct mgmt_rp_pin_code_reply rp;
	int err;

	cmd = mgmt_pending_find(MGMT_OP_PIN_CODE_NEG_REPLY, hdev);
	if (!cmd)
		return -ENOENT;

	bacpy(&rp.bdaddr, bdaddr);
	rp.status = mgmt_status(status);

	err = cmd_complete(cmd->sk, hdev->id, MGMT_OP_PIN_CODE_NEG_REPLY, &rp,
								sizeof(rp));

	mgmt_pending_remove(cmd);

	return err;
}

int mgmt_user_confirm_request(struct hci_dev *hdev, bdaddr_t *bdaddr,
						__le32 value, u8 confirm_hint)
{
	struct mgmt_ev_user_confirm_request ev;

	BT_DBG("%s", hdev->name);

	bacpy(&ev.bdaddr, bdaddr);
	ev.confirm_hint = confirm_hint;
	put_unaligned_le32(value, &ev.value);

	return mgmt_event(MGMT_EV_USER_CONFIRM_REQUEST, hdev, &ev, sizeof(ev),
<<<<<<< HEAD
									NULL);
}

int mgmt_user_passkey_request(struct hci_dev *hdev, bdaddr_t *bdaddr)
{
	struct mgmt_ev_user_passkey_request ev;

	BT_DBG("%s", hdev->name);

	bacpy(&ev.bdaddr, bdaddr);

	return mgmt_event(MGMT_EV_USER_PASSKEY_REQUEST, hdev, &ev, sizeof(ev),
									NULL);
}

=======
									NULL);
}

int mgmt_user_passkey_request(struct hci_dev *hdev, bdaddr_t *bdaddr)
{
	struct mgmt_ev_user_passkey_request ev;

	BT_DBG("%s", hdev->name);

	bacpy(&ev.bdaddr, bdaddr);

	return mgmt_event(MGMT_EV_USER_PASSKEY_REQUEST, hdev, &ev, sizeof(ev),
									NULL);
}

>>>>>>> dc0d633e
static int user_pairing_resp_complete(struct hci_dev *hdev, bdaddr_t *bdaddr,
							u8 status, u8 opcode)
{
	struct pending_cmd *cmd;
	struct mgmt_rp_user_confirm_reply rp;
	int err;

	cmd = mgmt_pending_find(opcode, hdev);
	if (!cmd)
		return -ENOENT;

	bacpy(&rp.bdaddr, bdaddr);
	rp.status = mgmt_status(status);
	err = cmd_complete(cmd->sk, hdev->id, opcode, &rp, sizeof(rp));

	mgmt_pending_remove(cmd);

	return err;
}

int mgmt_user_confirm_reply_complete(struct hci_dev *hdev, bdaddr_t *bdaddr,
								u8 status)
{
	return user_pairing_resp_complete(hdev, bdaddr, status,
						MGMT_OP_USER_CONFIRM_REPLY);
}

int mgmt_user_confirm_neg_reply_complete(struct hci_dev *hdev,
						bdaddr_t *bdaddr, u8 status)
{
	return user_pairing_resp_complete(hdev, bdaddr, status,
					MGMT_OP_USER_CONFIRM_NEG_REPLY);
}

int mgmt_user_passkey_reply_complete(struct hci_dev *hdev, bdaddr_t *bdaddr,
								u8 status)
{
	return user_pairing_resp_complete(hdev, bdaddr, status,
						MGMT_OP_USER_PASSKEY_REPLY);
}

int mgmt_user_passkey_neg_reply_complete(struct hci_dev *hdev,
						bdaddr_t *bdaddr, u8 status)
{
	return user_pairing_resp_complete(hdev, bdaddr, status,
					MGMT_OP_USER_PASSKEY_NEG_REPLY);
}

int mgmt_auth_failed(struct hci_dev *hdev, bdaddr_t *bdaddr, u8 status)
{
	struct mgmt_ev_auth_failed ev;

	bacpy(&ev.bdaddr, bdaddr);
	ev.status = mgmt_status(status);

	return mgmt_event(MGMT_EV_AUTH_FAILED, hdev, &ev, sizeof(ev), NULL);
}

int mgmt_set_local_name_complete(struct hci_dev *hdev, u8 *name, u8 status)
{
	struct pending_cmd *cmd;
	struct mgmt_cp_set_local_name ev;
	int err;

	memset(&ev, 0, sizeof(ev));
	memcpy(ev.name, name, HCI_MAX_NAME_LENGTH);

	cmd = mgmt_pending_find(MGMT_OP_SET_LOCAL_NAME, hdev);
	if (!cmd)
		goto send_event;

	if (status) {
		err = cmd_status(cmd->sk, hdev->id, MGMT_OP_SET_LOCAL_NAME,
							mgmt_status(status));
		goto failed;
	}

	update_eir(hdev);

	err = cmd_complete(cmd->sk, hdev->id, MGMT_OP_SET_LOCAL_NAME, &ev,
								sizeof(ev));
	if (err < 0)
		goto failed;

send_event:
	err = mgmt_event(MGMT_EV_LOCAL_NAME_CHANGED, hdev, &ev, sizeof(ev),
							cmd ? cmd->sk : NULL);

failed:
	if (cmd)
		mgmt_pending_remove(cmd);
	return err;
}

int mgmt_read_local_oob_data_reply_complete(struct hci_dev *hdev, u8 *hash,
						u8 *randomizer, u8 status)
{
	struct pending_cmd *cmd;
	int err;

	BT_DBG("%s status %u", hdev->name, status);

	cmd = mgmt_pending_find(MGMT_OP_READ_LOCAL_OOB_DATA, hdev);
	if (!cmd)
		return -ENOENT;

	if (status) {
		err = cmd_status(cmd->sk, hdev->id,
						MGMT_OP_READ_LOCAL_OOB_DATA,
						mgmt_status(status));
	} else {
		struct mgmt_rp_read_local_oob_data rp;

		memcpy(rp.hash, hash, sizeof(rp.hash));
		memcpy(rp.randomizer, randomizer, sizeof(rp.randomizer));

		err = cmd_complete(cmd->sk, hdev->id,
						MGMT_OP_READ_LOCAL_OOB_DATA,
						&rp, sizeof(rp));
	}

	mgmt_pending_remove(cmd);

	return err;
}

int mgmt_device_found(struct hci_dev *hdev, bdaddr_t *bdaddr, u8 link_type,
				u8 addr_type, u8 *dev_class, s8 rssi, u8 *eir)
{
	struct mgmt_ev_device_found ev;

	memset(&ev, 0, sizeof(ev));

	bacpy(&ev.addr.bdaddr, bdaddr);
	ev.addr.type = link_to_mgmt(link_type, addr_type);
	ev.rssi = rssi;

	if (eir)
		memcpy(ev.eir, eir, sizeof(ev.eir));

	if (dev_class)
		memcpy(ev.dev_class, dev_class, sizeof(ev.dev_class));

	return mgmt_event(MGMT_EV_DEVICE_FOUND, hdev, &ev, sizeof(ev), NULL);
}

int mgmt_remote_name(struct hci_dev *hdev, bdaddr_t *bdaddr, u8 *name)
{
	struct mgmt_ev_remote_name ev;

	memset(&ev, 0, sizeof(ev));

	bacpy(&ev.bdaddr, bdaddr);
	memcpy(ev.name, name, HCI_MAX_NAME_LENGTH);

	return mgmt_event(MGMT_EV_REMOTE_NAME, hdev, &ev, sizeof(ev), NULL);
}

int mgmt_start_discovery_failed(struct hci_dev *hdev, u8 status)
{
	struct pending_cmd *cmd;
	int err;

	cmd = mgmt_pending_find(MGMT_OP_START_DISCOVERY, hdev);
	if (!cmd)
		return -ENOENT;

	err = cmd_status(cmd->sk, hdev->id, cmd->opcode, mgmt_status(status));
	mgmt_pending_remove(cmd);

	return err;
}

int mgmt_stop_discovery_failed(struct hci_dev *hdev, u8 status)
{
	struct pending_cmd *cmd;
	int err;

	cmd = mgmt_pending_find(MGMT_OP_STOP_DISCOVERY, hdev);
	if (!cmd)
		return -ENOENT;

	err = cmd_status(cmd->sk, hdev->id, cmd->opcode, status);
	mgmt_pending_remove(cmd);

	return err;
}

int mgmt_discovering(struct hci_dev *hdev, u8 discovering)
{
	struct pending_cmd *cmd;

	if (discovering)
		cmd = mgmt_pending_find(MGMT_OP_START_DISCOVERY, hdev);
	else
		cmd = mgmt_pending_find(MGMT_OP_STOP_DISCOVERY, hdev);

	if (cmd != NULL) {
		cmd_complete(cmd->sk, hdev->id, cmd->opcode, NULL, 0);
		mgmt_pending_remove(cmd);
	}

	return mgmt_event(MGMT_EV_DISCOVERING, hdev, &discovering,
						sizeof(discovering), NULL);
}

int mgmt_device_blocked(struct hci_dev *hdev, bdaddr_t *bdaddr)
{
	struct pending_cmd *cmd;
	struct mgmt_ev_device_blocked ev;

	cmd = mgmt_pending_find(MGMT_OP_BLOCK_DEVICE, hdev);

	bacpy(&ev.bdaddr, bdaddr);

	return mgmt_event(MGMT_EV_DEVICE_BLOCKED, hdev, &ev, sizeof(ev),
							cmd ? cmd->sk : NULL);
}

int mgmt_device_unblocked(struct hci_dev *hdev, bdaddr_t *bdaddr)
{
	struct pending_cmd *cmd;
	struct mgmt_ev_device_unblocked ev;

	cmd = mgmt_pending_find(MGMT_OP_UNBLOCK_DEVICE, hdev);

	bacpy(&ev.bdaddr, bdaddr);

	return mgmt_event(MGMT_EV_DEVICE_UNBLOCKED, hdev, &ev, sizeof(ev),
							cmd ? cmd->sk : NULL);
}<|MERGE_RESOLUTION|>--- conflicted
+++ resolved
@@ -37,11 +37,8 @@
 
 #define INQUIRY_LEN_BREDR 0x08 /* TGAP(100) */
 
-<<<<<<< HEAD
-=======
 #define SERVICE_CACHE_TIMEOUT (5 * 1000)
 
->>>>>>> dc0d633e
 struct pending_cmd {
 	struct list_head list;
 	u16 opcode;
@@ -619,21 +616,11 @@
 	mgmt_pending_free(cmd);
 }
 
-<<<<<<< HEAD
-static int send_mode_rsp(struct sock *sk, u16 opcode, u16 index, u8 val)
-{
-	struct mgmt_mode rp;
-
-	rp.val = val;
-
-	return cmd_complete(sk, index, opcode, &rp, sizeof(rp));
-=======
 static int send_settings_rsp(struct sock *sk, u16 opcode, struct hci_dev *hdev)
 {
 	__le32 settings = cpu_to_le32(get_current_settings(hdev));
 
 	return cmd_complete(sk, hdev->id, opcode, &settings, sizeof(settings));
->>>>>>> dc0d633e
 }
 
 static int set_powered(struct sock *sk, u16 index, unsigned char *data, u16 len)
@@ -660,11 +647,7 @@
 
 	up = test_bit(HCI_UP, &hdev->flags);
 	if ((cp->val && up) || (!cp->val && !up)) {
-<<<<<<< HEAD
-		err = send_mode_rsp(sk, index, MGMT_OP_SET_POWERED, cp->val);
-=======
 		err = send_settings_rsp(sk, MGMT_OP_SET_POWERED, hdev);
->>>>>>> dc0d633e
 		goto failed;
 	}
 
@@ -683,11 +666,7 @@
 	if (cp->val)
 		schedule_work(&hdev->power_on);
 	else
-<<<<<<< HEAD
-		queue_work(hdev->workqueue, &hdev->power_off.work);
-=======
 		schedule_work(&hdev->power_off.work);
->>>>>>> dc0d633e
 
 	err = 0;
 
@@ -736,12 +715,7 @@
 
 	if (cp->val == test_bit(HCI_ISCAN, &hdev->flags) &&
 					test_bit(HCI_PSCAN, &hdev->flags)) {
-<<<<<<< HEAD
-		err = send_mode_rsp(sk, index, MGMT_OP_SET_DISCOVERABLE,
-								cp->val);
-=======
 		err = send_settings_rsp(sk, MGMT_OP_SET_DISCOVERABLE, hdev);
->>>>>>> dc0d633e
 		goto failed;
 	}
 
@@ -752,7 +726,6 @@
 	}
 
 	scan = SCAN_PAGE;
-<<<<<<< HEAD
 
 	if (cp->val)
 		scan |= SCAN_INQUIRY;
@@ -767,7 +740,7 @@
 		hdev->discov_timeout = get_unaligned_le16(&cp->timeout);
 
 failed:
-	hci_dev_unlock_bh(hdev);
+	hci_dev_unlock(hdev);
 	hci_dev_put(hdev);
 
 	return err;
@@ -795,7 +768,7 @@
 		return cmd_status(sk, index, MGMT_OP_SET_CONNECTABLE,
 						MGMT_STATUS_INVALID_PARAMS);
 
-	hci_dev_lock_bh(hdev);
+	hci_dev_lock(hdev);
 
 	if (!test_bit(HCI_UP, &hdev->flags)) {
 		err = cmd_status(sk, index, MGMT_OP_SET_CONNECTABLE,
@@ -811,8 +784,7 @@
 	}
 
 	if (cp->val == test_bit(HCI_PSCAN, &hdev->flags)) {
-		err = send_mode_rsp(sk, index, MGMT_OP_SET_CONNECTABLE,
-								cp->val);
+		err = send_settings_rsp(sk, MGMT_OP_SET_CONNECTABLE, hdev);
 		goto failed;
 	}
 
@@ -832,7 +804,7 @@
 		mgmt_pending_remove(cmd);
 
 failed:
-	hci_dev_unlock_bh(hdev);
+	hci_dev_unlock(hdev);
 	hci_dev_put(hdev);
 
 	return err;
@@ -870,222 +842,6 @@
 static int set_pairable(struct sock *sk, u16 index, unsigned char *data,
 									u16 len)
 {
-	struct mgmt_mode *cp, ev;
-	struct hci_dev *hdev;
-	int err;
-
-	cp = (void *) data;
-
-	BT_DBG("request for hci%u", index);
-
-	if (len != sizeof(*cp))
-		return cmd_status(sk, index, MGMT_OP_SET_PAIRABLE,
-						MGMT_STATUS_INVALID_PARAMS);
-
-	hdev = hci_dev_get(index);
-	if (!hdev)
-		return cmd_status(sk, index, MGMT_OP_SET_PAIRABLE,
-						MGMT_STATUS_INVALID_PARAMS);
-
-	hci_dev_lock_bh(hdev);
-
-	if (cp->val)
-		set_bit(HCI_PAIRABLE, &hdev->flags);
-	else
-		clear_bit(HCI_PAIRABLE, &hdev->flags);
-
-	err = send_mode_rsp(sk, MGMT_OP_SET_PAIRABLE, index, cp->val);
-	if (err < 0)
-		goto failed;
-
-	ev.val = cp->val;
-
-	err = mgmt_event(MGMT_EV_PAIRABLE, hdev, &ev, sizeof(ev), sk);
-
-failed:
-	hci_dev_unlock_bh(hdev);
-	hci_dev_put(hdev);
-
-	return err;
-}
-
-#define EIR_FLAGS		0x01 /* flags */
-#define EIR_UUID16_SOME		0x02 /* 16-bit UUID, more available */
-#define EIR_UUID16_ALL		0x03 /* 16-bit UUID, all listed */
-#define EIR_UUID32_SOME		0x04 /* 32-bit UUID, more available */
-#define EIR_UUID32_ALL		0x05 /* 32-bit UUID, all listed */
-#define EIR_UUID128_SOME	0x06 /* 128-bit UUID, more available */
-#define EIR_UUID128_ALL		0x07 /* 128-bit UUID, all listed */
-#define EIR_NAME_SHORT		0x08 /* shortened local name */
-#define EIR_NAME_COMPLETE	0x09 /* complete local name */
-#define EIR_TX_POWER		0x0A /* transmit power level */
-#define EIR_DEVICE_ID		0x10 /* device ID */
-
-#define PNP_INFO_SVCLASS_ID		0x1200
-
-static u8 bluetooth_base_uuid[] = {
-			0xFB, 0x34, 0x9B, 0x5F, 0x80, 0x00, 0x00, 0x80,
-			0x00, 0x10, 0x00, 0x00, 0x00, 0x00, 0x00, 0x00,
-};
-
-static u16 get_uuid16(u8 *uuid128)
-{
-	u32 val;
-	int i;
-
-	for (i = 0; i < 12; i++) {
-		if (bluetooth_base_uuid[i] != uuid128[i])
-			return 0;
-	}
-
-	memcpy(&val, &uuid128[12], 4);
-
-	val = le32_to_cpu(val);
-	if (val > 0xffff)
-		return 0;
-
-	return (u16) val;
-}
-
-static void create_eir(struct hci_dev *hdev, u8 *data)
-{
-	u8 *ptr = data;
-	u16 eir_len = 0;
-	u16 uuid16_list[HCI_MAX_EIR_LENGTH / sizeof(u16)];
-	int i, truncated = 0;
-	struct bt_uuid *uuid;
-	size_t name_len;
-=======
->>>>>>> dc0d633e
-
-	if (cp->val)
-		scan |= SCAN_INQUIRY;
-	else
-		cancel_delayed_work(&hdev->discov_off);
-
-	err = hci_send_cmd(hdev, HCI_OP_WRITE_SCAN_ENABLE, 1, &scan);
-	if (err < 0)
-		mgmt_pending_remove(cmd);
-
-	if (cp->val)
-		hdev->discov_timeout = get_unaligned_le16(&cp->timeout);
-
-failed:
-	hci_dev_unlock(hdev);
-	hci_dev_put(hdev);
-
-	return err;
-}
-
-static int set_connectable(struct sock *sk, u16 index, unsigned char *data,
-									u16 len)
-{
-	struct mgmt_mode *cp;
-	struct hci_dev *hdev;
-	struct pending_cmd *cmd;
-	u8 scan;
-	int err;
-
-<<<<<<< HEAD
-	/* Group all UUID16 types */
-	list_for_each_entry(uuid, &hdev->uuids, list) {
-		u16 uuid16;
-=======
-	cp = (void *) data;
->>>>>>> dc0d633e
-
-	BT_DBG("request for hci%u", index);
-
-	if (len != sizeof(*cp))
-		return cmd_status(sk, index, MGMT_OP_SET_CONNECTABLE,
-						MGMT_STATUS_INVALID_PARAMS);
-
-	hdev = hci_dev_get(index);
-	if (!hdev)
-		return cmd_status(sk, index, MGMT_OP_SET_CONNECTABLE,
-						MGMT_STATUS_INVALID_PARAMS);
-
-	hci_dev_lock(hdev);
-
-	if (!test_bit(HCI_UP, &hdev->flags)) {
-		err = cmd_status(sk, index, MGMT_OP_SET_CONNECTABLE,
-						MGMT_STATUS_NOT_POWERED);
-		goto failed;
-	}
-
-	if (mgmt_pending_find(MGMT_OP_SET_DISCOVERABLE, hdev) ||
-			mgmt_pending_find(MGMT_OP_SET_CONNECTABLE, hdev)) {
-		err = cmd_status(sk, index, MGMT_OP_SET_CONNECTABLE,
-							MGMT_STATUS_BUSY);
-		goto failed;
-	}
-
-	if (cp->val == test_bit(HCI_PSCAN, &hdev->flags)) {
-		err = send_settings_rsp(sk, MGMT_OP_SET_CONNECTABLE, hdev);
-		goto failed;
-	}
-
-	cmd = mgmt_pending_add(sk, MGMT_OP_SET_CONNECTABLE, hdev, data, len);
-	if (!cmd) {
-		err = -ENOMEM;
-		goto failed;
-	}
-
-	if (cp->val)
-		scan = SCAN_PAGE;
-	else
-		scan = 0;
-
-	err = hci_send_cmd(hdev, HCI_OP_WRITE_SCAN_ENABLE, 1, &scan);
-	if (err < 0)
-		mgmt_pending_remove(cmd);
-
-failed:
-	hci_dev_unlock(hdev);
-	hci_dev_put(hdev);
-
-	return err;
-}
-
-static int mgmt_event(u16 event, struct hci_dev *hdev, void *data,
-					u16 data_len, struct sock *skip_sk)
-{
-	struct sk_buff *skb;
-	struct mgmt_hdr *hdr;
-
-	skb = alloc_skb(sizeof(*hdr) + data_len, GFP_ATOMIC);
-	if (!skb)
-		return -ENOMEM;
-
-	bt_cb(skb)->channel = HCI_CHANNEL_CONTROL;
-
-	hdr = (void *) skb_put(skb, sizeof(*hdr));
-	hdr->opcode = cpu_to_le16(event);
-	if (hdev)
-		hdr->index = cpu_to_le16(hdev->id);
-	else
-		hdr->index = cpu_to_le16(MGMT_INDEX_NONE);
-	hdr->len = cpu_to_le16(data_len);
-
-	if (data)
-		memcpy(skb_put(skb, data_len), data, data_len);
-
-	hci_send_to_sock(NULL, skb, skip_sk);
-	kfree_skb(skb);
-
-	return 0;
-}
-
-static int set_pairable(struct sock *sk, u16 index, unsigned char *data,
-									u16 len)
-{
-<<<<<<< HEAD
-	struct bt_uuid *uuid;
-	u8 val = 0;
-
-	list_for_each_entry(uuid, &hdev->uuids, list)
-		val |= uuid->svc_hint;
-=======
 	struct mgmt_mode *cp;
 	struct hci_dev *hdev;
 	__le32 ev;
@@ -1094,7 +850,6 @@
 	cp = (void *) data;
 
 	BT_DBG("request for hci%u", index);
->>>>>>> dc0d633e
 
 	if (len != sizeof(*cp))
 		return cmd_status(sk, index, MGMT_OP_SET_PAIRABLE,
@@ -1277,56 +1032,7 @@
 	if (err == 0)
 		err = cmd_complete(sk, index, MGMT_OP_SET_DEV_CLASS, NULL, 0);
 
-<<<<<<< HEAD
-	hci_dev_unlock_bh(hdev);
-	hci_dev_put(hdev);
-
-	return err;
-}
-
-static int set_service_cache(struct sock *sk, u16 index,  unsigned char *data,
-									u16 len)
-{
-	struct hci_dev *hdev;
-	struct mgmt_cp_set_service_cache *cp;
-	int err;
-
-	cp = (void *) data;
-
-	if (len != sizeof(*cp))
-		return cmd_status(sk, index, MGMT_OP_SET_SERVICE_CACHE,
-						MGMT_STATUS_INVALID_PARAMS);
-
-	hdev = hci_dev_get(index);
-	if (!hdev)
-		return cmd_status(sk, index, MGMT_OP_SET_SERVICE_CACHE,
-						MGMT_STATUS_INVALID_PARAMS);
-
-	hci_dev_lock_bh(hdev);
-
-	BT_DBG("hci%u enable %d", index, cp->enable);
-
-	if (cp->enable) {
-		set_bit(HCI_SERVICE_CACHE, &hdev->flags);
-		err = 0;
-	} else {
-		clear_bit(HCI_SERVICE_CACHE, &hdev->flags);
-		err = update_class(hdev);
-		if (err == 0)
-			err = update_eir(hdev);
-	}
-
-	if (err == 0)
-		err = cmd_complete(sk, index, MGMT_OP_SET_SERVICE_CACHE, NULL,
-									0);
-	else
-		cmd_status(sk, index, MGMT_OP_SET_SERVICE_CACHE, -err);
-
-
-	hci_dev_unlock_bh(hdev);
-=======
 	hci_dev_unlock(hdev);
->>>>>>> dc0d633e
 	hci_dev_put(hdev);
 
 	return err;
@@ -1385,11 +1091,7 @@
 
 	cmd_complete(sk, index, MGMT_OP_LOAD_LINK_KEYS, NULL, 0);
 
-<<<<<<< HEAD
-	hci_dev_unlock_bh(hdev);
-=======
 	hci_dev_unlock(hdev);
->>>>>>> dc0d633e
 	hci_dev_put(hdev);
 
 	return 0;
@@ -1423,10 +1125,6 @@
 	bacpy(&rp.bdaddr, &cp->bdaddr);
 	rp.status = MGMT_STATUS_FAILED;
 
-	memset(&rp, 0, sizeof(rp));
-	bacpy(&rp.bdaddr, &cp->bdaddr);
-	rp.status = MGMT_STATUS_FAILED;
-
 	err = hci_remove_link_key(hdev, &cp->bdaddr);
 	if (err < 0) {
 		rp.status = MGMT_STATUS_NOT_PAIRED;
@@ -1462,11 +1160,7 @@
 	if (err < 0)
 		err = cmd_complete(sk, index, MGMT_OP_REMOVE_KEYS, &rp,
 								sizeof(rp));
-<<<<<<< HEAD
-	hci_dev_unlock_bh(hdev);
-=======
 	hci_dev_unlock(hdev);
->>>>>>> dc0d633e
 	hci_dev_put(hdev);
 
 	return err;
@@ -1922,8 +1616,6 @@
 	if (!hdev)
 		return cmd_status(sk, index, mgmt_op,
 						MGMT_STATUS_INVALID_PARAMS);
-<<<<<<< HEAD
-=======
 
 	hci_dev_lock(hdev);
 
@@ -1952,7 +1644,6 @@
 
 		/* Continue with pairing via SMP */
 		err = smp_user_confirm_reply(conn, mgmt_op, passkey);
->>>>>>> dc0d633e
 
 		if (!err)
 			err = cmd_status(sk, index, mgmt_op,
@@ -1961,35 +1652,6 @@
 			err = cmd_status(sk, index, mgmt_op,
 							MGMT_STATUS_FAILED);
 
-<<<<<<< HEAD
-	if (!test_bit(HCI_UP, &hdev->flags)) {
-		err = cmd_status(sk, index, mgmt_op, MGMT_STATUS_NOT_POWERED);
-		goto done;
-	}
-
-	/*
-	 * Check for an existing ACL link, if present pair via
-	 * HCI commands.
-	 *
-	 * If no ACL link is present, check for an LE link and if
-	 * present, pair via the SMP engine.
-	 *
-	 * If neither ACL nor LE links are present, fail with error.
-	 */
-	conn = hci_conn_hash_lookup_ba(hdev, ACL_LINK, bdaddr);
-	if (!conn) {
-		conn = hci_conn_hash_lookup_ba(hdev, LE_LINK, bdaddr);
-		if (!conn) {
-			err = cmd_status(sk, index, mgmt_op,
-						MGMT_STATUS_NOT_CONNECTED);
-			goto done;
-		}
-
-		/* Continue with pairing via SMP */
-
-		err = cmd_status(sk, index, mgmt_op, MGMT_STATUS_SUCCESS);
-=======
->>>>>>> dc0d633e
 		goto done;
 	}
 
@@ -2013,11 +1675,7 @@
 		mgmt_pending_remove(cmd);
 
 done:
-<<<<<<< HEAD
-	hci_dev_unlock_bh(hdev);
-=======
 	hci_dev_unlock(hdev);
->>>>>>> dc0d633e
 	hci_dev_put(hdev);
 
 	return err;
@@ -2041,11 +1699,7 @@
 static int user_confirm_neg_reply(struct sock *sk, u16 index, void *data,
 									u16 len)
 {
-<<<<<<< HEAD
-	struct mgmt_cp_user_confirm_reply *cp = (void *) data;
-=======
 	struct mgmt_cp_user_confirm_neg_reply *cp = data;
->>>>>>> dc0d633e
 
 	BT_DBG("");
 
@@ -2267,11 +1921,8 @@
 	if (!hdev)
 		return cmd_status(sk, index, MGMT_OP_START_DISCOVERY,
 						MGMT_STATUS_INVALID_PARAMS);
-<<<<<<< HEAD
-=======
 
 	hci_dev_lock(hdev);
->>>>>>> dc0d633e
 
 	if (!test_bit(HCI_UP, &hdev->flags)) {
 		err = cmd_status(sk, index, MGMT_OP_START_DISCOVERY,
@@ -2279,15 +1930,6 @@
 		goto failed;
 	}
 
-<<<<<<< HEAD
-	if (!test_bit(HCI_UP, &hdev->flags)) {
-		err = cmd_status(sk, index, MGMT_OP_START_DISCOVERY,
-						MGMT_STATUS_NOT_POWERED);
-		goto failed;
-	}
-
-=======
->>>>>>> dc0d633e
 	cmd = mgmt_pending_add(sk, MGMT_OP_START_DISCOVERY, hdev, NULL, 0);
 	if (!cmd) {
 		err = -ENOMEM;
@@ -2354,15 +1996,9 @@
 	if (!hdev)
 		return cmd_status(sk, index, MGMT_OP_BLOCK_DEVICE,
 						MGMT_STATUS_INVALID_PARAMS);
-<<<<<<< HEAD
-
-	hci_dev_lock_bh(hdev);
-
-=======
 
 	hci_dev_lock(hdev);
 
->>>>>>> dc0d633e
 	err = hci_blacklist_add(hdev, &cp->bdaddr);
 	if (err < 0)
 		err = cmd_status(sk, index, MGMT_OP_BLOCK_DEVICE,
@@ -2371,11 +2007,7 @@
 		err = cmd_complete(sk, index, MGMT_OP_BLOCK_DEVICE,
 							NULL, 0);
 
-<<<<<<< HEAD
-	hci_dev_unlock_bh(hdev);
-=======
 	hci_dev_unlock(hdev);
->>>>>>> dc0d633e
 	hci_dev_put(hdev);
 
 	return err;
@@ -2398,15 +2030,9 @@
 	if (!hdev)
 		return cmd_status(sk, index, MGMT_OP_UNBLOCK_DEVICE,
 						MGMT_STATUS_INVALID_PARAMS);
-<<<<<<< HEAD
-
-	hci_dev_lock_bh(hdev);
-
-=======
 
 	hci_dev_lock(hdev);
 
->>>>>>> dc0d633e
 	err = hci_blacklist_del(hdev, &cp->bdaddr);
 
 	if (err < 0)
@@ -2416,11 +2042,7 @@
 		err = cmd_complete(sk, index, MGMT_OP_UNBLOCK_DEVICE,
 								NULL, 0);
 
-<<<<<<< HEAD
-	hci_dev_unlock_bh(hdev);
-=======
 	hci_dev_unlock(hdev);
->>>>>>> dc0d633e
 	hci_dev_put(hdev);
 
 	return err;
@@ -2548,12 +2170,6 @@
 	case MGMT_OP_SET_DEV_CLASS:
 		err = set_dev_class(sk, index, buf + sizeof(*hdr), len);
 		break;
-<<<<<<< HEAD
-	case MGMT_OP_SET_SERVICE_CACHE:
-		err = set_service_cache(sk, index, buf + sizeof(*hdr), len);
-		break;
-=======
->>>>>>> dc0d633e
 	case MGMT_OP_LOAD_LINK_KEYS:
 		err = load_link_keys(sk, index, buf + sizeof(*hdr), len);
 		break;
@@ -2684,11 +2300,7 @@
 	__le32 ev;
 	int ret;
 
-<<<<<<< HEAD
-	mgmt_pending_foreach(MGMT_OP_SET_POWERED, hdev, mode_rsp, &match);
-=======
 	mgmt_pending_foreach(MGMT_OP_SET_POWERED, hdev, settings_rsp, &match);
->>>>>>> dc0d633e
 
 	if (!powered) {
 		u8 status = ENETDOWN;
@@ -2697,12 +2309,8 @@
 
 	ev = cpu_to_le32(get_current_settings(hdev));
 
-<<<<<<< HEAD
-	ret = mgmt_event(MGMT_EV_POWERED, hdev, &ev, sizeof(ev), match.sk);
-=======
 	ret = mgmt_event(MGMT_EV_NEW_SETTINGS, hdev, &ev, sizeof(ev),
 								match.sk);
->>>>>>> dc0d633e
 
 	if (match.sk)
 		sock_put(match.sk);
@@ -2716,19 +2324,11 @@
 	__le32 ev;
 	int ret;
 
-<<<<<<< HEAD
-	mgmt_pending_foreach(MGMT_OP_SET_DISCOVERABLE, hdev, mode_rsp, &match);
-=======
 	mgmt_pending_foreach(MGMT_OP_SET_DISCOVERABLE, hdev, settings_rsp, &match);
->>>>>>> dc0d633e
 
 	ev = cpu_to_le32(get_current_settings(hdev));
 
-<<<<<<< HEAD
-	ret = mgmt_event(MGMT_EV_DISCOVERABLE, hdev, &ev, sizeof(ev),
-=======
 	ret = mgmt_event(MGMT_EV_NEW_SETTINGS, hdev, &ev, sizeof(ev),
->>>>>>> dc0d633e
 								match.sk);
 	if (match.sk)
 		sock_put(match.sk);
@@ -2742,20 +2342,12 @@
 	struct cmd_lookup match = { connectable, NULL, hdev };
 	int ret;
 
-<<<<<<< HEAD
-	mgmt_pending_foreach(MGMT_OP_SET_CONNECTABLE, hdev, mode_rsp, &match);
-=======
 	mgmt_pending_foreach(MGMT_OP_SET_CONNECTABLE, hdev, settings_rsp,
 								&match);
->>>>>>> dc0d633e
 
 	ev = cpu_to_le32(get_current_settings(hdev));
 
-<<<<<<< HEAD
-	ret = mgmt_event(MGMT_EV_CONNECTABLE, hdev, &ev, sizeof(ev), match.sk);
-=======
 	ret = mgmt_event(MGMT_EV_NEW_SETTINGS, hdev, &ev, sizeof(ev), match.sk);
->>>>>>> dc0d633e
 
 	if (match.sk)
 		sock_put(match.sk);
@@ -2764,7 +2356,6 @@
 }
 
 int mgmt_write_scan_failed(struct hci_dev *hdev, u8 scan, u8 status)
-<<<<<<< HEAD
 {
 	u8 mgmt_err = mgmt_status(status);
 
@@ -2782,25 +2373,6 @@
 int mgmt_new_link_key(struct hci_dev *hdev, struct link_key *key,
 								u8 persistent)
 {
-=======
-{
-	u8 mgmt_err = mgmt_status(status);
-
-	if (scan & SCAN_PAGE)
-		mgmt_pending_foreach(MGMT_OP_SET_CONNECTABLE, hdev,
-						cmd_status_rsp, &mgmt_err);
-
-	if (scan & SCAN_INQUIRY)
-		mgmt_pending_foreach(MGMT_OP_SET_DISCOVERABLE, hdev,
-						cmd_status_rsp, &mgmt_err);
-
-	return 0;
-}
-
-int mgmt_new_link_key(struct hci_dev *hdev, struct link_key *key,
-								u8 persistent)
-{
->>>>>>> dc0d633e
 	struct mgmt_ev_new_link_key ev;
 
 	memset(&ev, 0, sizeof(ev));
@@ -2843,7 +2415,6 @@
 }
 
 static void remove_keys_rsp(struct pending_cmd *cmd, void *data)
-<<<<<<< HEAD
 {
 	u8 *status = data;
 	struct mgmt_cp_remove_keys *cp = cmd->param;
@@ -2863,27 +2434,6 @@
 int mgmt_disconnected(struct hci_dev *hdev, bdaddr_t *bdaddr, u8 link_type,
 								u8 addr_type)
 {
-=======
-{
-	u8 *status = data;
-	struct mgmt_cp_remove_keys *cp = cmd->param;
-	struct mgmt_rp_remove_keys rp;
-
-	memset(&rp, 0, sizeof(rp));
-	bacpy(&rp.bdaddr, &cp->bdaddr);
-	if (status != NULL)
-		rp.status = *status;
-
-	cmd_complete(cmd->sk, cmd->index, MGMT_OP_REMOVE_KEYS, &rp,
-								sizeof(rp));
-
-	mgmt_pending_remove(cmd);
-}
-
-int mgmt_disconnected(struct hci_dev *hdev, bdaddr_t *bdaddr, u8 link_type,
-								u8 addr_type)
-{
->>>>>>> dc0d633e
 	struct mgmt_addr_info ev;
 	struct sock *sk = NULL;
 	int err;
@@ -3009,7 +2559,6 @@
 	put_unaligned_le32(value, &ev.value);
 
 	return mgmt_event(MGMT_EV_USER_CONFIRM_REQUEST, hdev, &ev, sizeof(ev),
-<<<<<<< HEAD
 									NULL);
 }
 
@@ -3025,23 +2574,6 @@
 									NULL);
 }
 
-=======
-									NULL);
-}
-
-int mgmt_user_passkey_request(struct hci_dev *hdev, bdaddr_t *bdaddr)
-{
-	struct mgmt_ev_user_passkey_request ev;
-
-	BT_DBG("%s", hdev->name);
-
-	bacpy(&ev.bdaddr, bdaddr);
-
-	return mgmt_event(MGMT_EV_USER_PASSKEY_REQUEST, hdev, &ev, sizeof(ev),
-									NULL);
-}
-
->>>>>>> dc0d633e
 static int user_pairing_resp_complete(struct hci_dev *hdev, bdaddr_t *bdaddr,
 							u8 status, u8 opcode)
 {
