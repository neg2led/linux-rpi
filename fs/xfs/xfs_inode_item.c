--- conflicted
+++ resolved
@@ -909,21 +909,12 @@
 	bp = iip->ili_item.li_buf;
 	xfs_iflush_abort_clean(iip);
 	spin_unlock(&iip->ili_lock);
-<<<<<<< HEAD
 
 	xfs_iflags_clear(ip, XFS_IFLUSHING);
 	if (bp)
 		xfs_buf_rele(bp);
 }
 
-=======
-
-	xfs_iflags_clear(ip, XFS_IFLUSHING);
-	if (bp)
-		xfs_buf_rele(bp);
-}
-
->>>>>>> 88084a3d
 /*
  * Abort an inode flush in the case of a shutdown filesystem. This can be called
  * from anywhere with just an inode reference and does not require holding the
