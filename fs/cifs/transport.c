// SPDX-License-Identifier: LGPL-2.1
/*
 *
 *   Copyright (C) International Business Machines  Corp., 2002,2008
 *   Author(s): Steve French (sfrench@us.ibm.com)
 *   Jeremy Allison (jra@samba.org) 2006.
 *
 */

#include <linux/fs.h>
#include <linux/list.h>
#include <linux/gfp.h>
#include <linux/wait.h>
#include <linux/net.h>
#include <linux/delay.h>
#include <linux/freezer.h>
#include <linux/tcp.h>
#include <linux/bvec.h>
#include <linux/highmem.h>
#include <linux/uaccess.h>
#include <asm/processor.h>
#include <linux/mempool.h>
#include <linux/sched/signal.h>
#include "cifspdu.h"
#include "cifsglob.h"
#include "cifsproto.h"
#include "cifs_debug.h"
#include "smb2proto.h"
#include "smbdirect.h"

/* Max number of iovectors we can use off the stack when sending requests. */
#define CIFS_MAX_IOV_SIZE 8

void
cifs_wake_up_task(struct mid_q_entry *mid)
{
	wake_up_process(mid->callback_data);
}

struct mid_q_entry *
AllocMidQEntry(const struct smb_hdr *smb_buffer, struct TCP_Server_Info *server)
{
	struct mid_q_entry *temp;

	if (server == NULL) {
		cifs_dbg(VFS, "Null TCP session in AllocMidQEntry\n");
		return NULL;
	}

	temp = mempool_alloc(cifs_mid_poolp, GFP_NOFS);
	memset(temp, 0, sizeof(struct mid_q_entry));
	kref_init(&temp->refcount);
	temp->mid = get_mid(smb_buffer);
	temp->pid = current->pid;
	temp->command = cpu_to_le16(smb_buffer->Command);
	cifs_dbg(FYI, "For smb_command %d\n", smb_buffer->Command);
	/*	do_gettimeofday(&temp->when_sent);*/ /* easier to use jiffies */
	/* when mid allocated can be before when sent */
	temp->when_alloc = jiffies;
	temp->server = server;

	/*
	 * The default is for the mid to be synchronous, so the
	 * default callback just wakes up the current task.
	 */
	get_task_struct(current);
	temp->creator = current;
	temp->callback = cifs_wake_up_task;
	temp->callback_data = current;

	atomic_inc(&midCount);
	temp->mid_state = MID_REQUEST_ALLOCATED;
	return temp;
}

static void _cifs_mid_q_entry_release(struct kref *refcount)
{
	struct mid_q_entry *midEntry =
			container_of(refcount, struct mid_q_entry, refcount);
#ifdef CONFIG_CIFS_STATS2
	__le16 command = midEntry->server->vals->lock_cmd;
	__u16 smb_cmd = le16_to_cpu(midEntry->command);
	unsigned long now;
	unsigned long roundtrip_time;
#endif
	struct TCP_Server_Info *server = midEntry->server;

	if (midEntry->resp_buf && (midEntry->mid_flags & MID_WAIT_CANCELLED) &&
	    midEntry->mid_state == MID_RESPONSE_RECEIVED &&
	    server->ops->handle_cancelled_mid)
		server->ops->handle_cancelled_mid(midEntry, server);

	midEntry->mid_state = MID_FREE;
	atomic_dec(&midCount);
	if (midEntry->large_buf)
		cifs_buf_release(midEntry->resp_buf);
	else
		cifs_small_buf_release(midEntry->resp_buf);
#ifdef CONFIG_CIFS_STATS2
	now = jiffies;
	if (now < midEntry->when_alloc)
		cifs_server_dbg(VFS, "Invalid mid allocation time\n");
	roundtrip_time = now - midEntry->when_alloc;

	if (smb_cmd < NUMBER_OF_SMB2_COMMANDS) {
		if (atomic_read(&server->num_cmds[smb_cmd]) == 0) {
			server->slowest_cmd[smb_cmd] = roundtrip_time;
			server->fastest_cmd[smb_cmd] = roundtrip_time;
		} else {
			if (server->slowest_cmd[smb_cmd] < roundtrip_time)
				server->slowest_cmd[smb_cmd] = roundtrip_time;
			else if (server->fastest_cmd[smb_cmd] > roundtrip_time)
				server->fastest_cmd[smb_cmd] = roundtrip_time;
		}
		cifs_stats_inc(&server->num_cmds[smb_cmd]);
		server->time_per_cmd[smb_cmd] += roundtrip_time;
	}
	/*
	 * commands taking longer than one second (default) can be indications
	 * that something is wrong, unless it is quite a slow link or a very
	 * busy server. Note that this calc is unlikely or impossible to wrap
	 * as long as slow_rsp_threshold is not set way above recommended max
	 * value (32767 ie 9 hours) and is generally harmless even if wrong
	 * since only affects debug counters - so leaving the calc as simple
	 * comparison rather than doing multiple conversions and overflow
	 * checks
	 */
	if ((slow_rsp_threshold != 0) &&
	    time_after(now, midEntry->when_alloc + (slow_rsp_threshold * HZ)) &&
	    (midEntry->command != command)) {
		/*
		 * smb2slowcmd[NUMBER_OF_SMB2_COMMANDS] counts by command
		 * NB: le16_to_cpu returns unsigned so can not be negative below
		 */
		if (smb_cmd < NUMBER_OF_SMB2_COMMANDS)
			cifs_stats_inc(&server->smb2slowcmd[smb_cmd]);

		trace_smb3_slow_rsp(smb_cmd, midEntry->mid, midEntry->pid,
			       midEntry->when_sent, midEntry->when_received);
		if (cifsFYI & CIFS_TIMER) {
			pr_debug("slow rsp: cmd %d mid %llu",
				 midEntry->command, midEntry->mid);
			cifs_info("A: 0x%lx S: 0x%lx R: 0x%lx\n",
				  now - midEntry->when_alloc,
				  now - midEntry->when_sent,
				  now - midEntry->when_received);
		}
	}
#endif
	put_task_struct(midEntry->creator);

	mempool_free(midEntry, cifs_mid_poolp);
}

void cifs_mid_q_entry_release(struct mid_q_entry *midEntry)
{
	spin_lock(&GlobalMid_Lock);
	kref_put(&midEntry->refcount, _cifs_mid_q_entry_release);
	spin_unlock(&GlobalMid_Lock);
}

void DeleteMidQEntry(struct mid_q_entry *midEntry)
{
	cifs_mid_q_entry_release(midEntry);
}

void
cifs_delete_mid(struct mid_q_entry *mid)
{
	spin_lock(&GlobalMid_Lock);
	if (!(mid->mid_flags & MID_DELETED)) {
		list_del_init(&mid->qhead);
		mid->mid_flags |= MID_DELETED;
	}
	spin_unlock(&GlobalMid_Lock);

	DeleteMidQEntry(mid);
}

/*
 * smb_send_kvec - send an array of kvecs to the server
 * @server:	Server to send the data to
 * @smb_msg:	Message to send
 * @sent:	amount of data sent on socket is stored here
 *
 * Our basic "send data to server" function. Should be called with srv_mutex
 * held. The caller is responsible for handling the results.
 */
static int
smb_send_kvec(struct TCP_Server_Info *server, struct msghdr *smb_msg,
	      size_t *sent)
{
	int rc = 0;
	int retries = 0;
	struct socket *ssocket = server->ssocket;

	*sent = 0;

	smb_msg->msg_name = (struct sockaddr *) &server->dstaddr;
	smb_msg->msg_namelen = sizeof(struct sockaddr);
	smb_msg->msg_control = NULL;
	smb_msg->msg_controllen = 0;
	if (server->noblocksnd)
		smb_msg->msg_flags = MSG_DONTWAIT + MSG_NOSIGNAL;
	else
		smb_msg->msg_flags = MSG_NOSIGNAL;

	while (msg_data_left(smb_msg)) {
		/*
		 * If blocking send, we try 3 times, since each can block
		 * for 5 seconds. For nonblocking  we have to try more
		 * but wait increasing amounts of time allowing time for
		 * socket to clear.  The overall time we wait in either
		 * case to send on the socket is about 15 seconds.
		 * Similarly we wait for 15 seconds for a response from
		 * the server in SendReceive[2] for the server to send
		 * a response back for most types of requests (except
		 * SMB Write past end of file which can be slow, and
		 * blocking lock operations). NFS waits slightly longer
		 * than CIFS, but this can make it take longer for
		 * nonresponsive servers to be detected and 15 seconds
		 * is more than enough time for modern networks to
		 * send a packet.  In most cases if we fail to send
		 * after the retries we will kill the socket and
		 * reconnect which may clear the network problem.
		 */
		rc = sock_sendmsg(ssocket, smb_msg);
		if (rc == -EAGAIN) {
			retries++;
			if (retries >= 14 ||
			    (!server->noblocksnd && (retries > 2))) {
				cifs_server_dbg(VFS, "sends on sock %p stuck for 15 seconds\n",
					 ssocket);
				return -EAGAIN;
			}
			msleep(1 << retries);
			continue;
		}

		if (rc < 0)
			return rc;

		if (rc == 0) {
			/* should never happen, letting socket clear before
			   retrying is our only obvious option here */
			cifs_server_dbg(VFS, "tcp sent no data\n");
			msleep(500);
			continue;
		}

		/* send was at least partially successful */
		*sent += rc;
		retries = 0; /* in case we get ENOSPC on the next send */
	}
	return 0;
}

unsigned long
smb_rqst_len(struct TCP_Server_Info *server, struct smb_rqst *rqst)
{
	unsigned int i;
	struct kvec *iov;
	int nvec;
	unsigned long buflen = 0;

	if (server->vals->header_preamble_size == 0 &&
	    rqst->rq_nvec >= 2 && rqst->rq_iov[0].iov_len == 4) {
		iov = &rqst->rq_iov[1];
		nvec = rqst->rq_nvec - 1;
	} else {
		iov = rqst->rq_iov;
		nvec = rqst->rq_nvec;
	}

	/* total up iov array first */
	for (i = 0; i < nvec; i++)
		buflen += iov[i].iov_len;

	/*
	 * Add in the page array if there is one. The caller needs to make
	 * sure rq_offset and rq_tailsz are set correctly. If a buffer of
	 * multiple pages ends at page boundary, rq_tailsz needs to be set to
	 * PAGE_SIZE.
	 */
	if (rqst->rq_npages) {
		if (rqst->rq_npages == 1)
			buflen += rqst->rq_tailsz;
		else {
			/*
			 * If there is more than one page, calculate the
			 * buffer length based on rq_offset and rq_tailsz
			 */
			buflen += rqst->rq_pagesz * (rqst->rq_npages - 1) -
					rqst->rq_offset;
			buflen += rqst->rq_tailsz;
		}
	}

	return buflen;
}

static int
__smb_send_rqst(struct TCP_Server_Info *server, int num_rqst,
		struct smb_rqst *rqst)
{
	int rc = 0;
	struct kvec *iov;
	int n_vec;
	unsigned int send_length = 0;
	unsigned int i, j;
	sigset_t mask, oldmask;
	size_t total_len = 0, sent, size;
	struct socket *ssocket = server->ssocket;
	struct msghdr smb_msg;
	__be32 rfc1002_marker;

	if (cifs_rdma_enabled(server)) {
		/* return -EAGAIN when connecting or reconnecting */
		rc = -EAGAIN;
		if (server->smbd_conn)
			rc = smbd_send(server, num_rqst, rqst);
		goto smbd_done;
	}

	if (ssocket == NULL)
		return -EAGAIN;

	if (fatal_signal_pending(current)) {
		cifs_dbg(FYI, "signal pending before send request\n");
		return -ERESTARTSYS;
	}

	/* cork the socket */
	tcp_sock_set_cork(ssocket->sk, true);

	for (j = 0; j < num_rqst; j++)
		send_length += smb_rqst_len(server, &rqst[j]);
	rfc1002_marker = cpu_to_be32(send_length);

	/*
	 * We should not allow signals to interrupt the network send because
	 * any partial send will cause session reconnects thus increasing
	 * latency of system calls and overload a server with unnecessary
	 * requests.
	 */

	sigfillset(&mask);
	sigprocmask(SIG_BLOCK, &mask, &oldmask);

	/* Generate a rfc1002 marker for SMB2+ */
	if (server->vals->header_preamble_size == 0) {
		struct kvec hiov = {
			.iov_base = &rfc1002_marker,
			.iov_len  = 4
		};
		iov_iter_kvec(&smb_msg.msg_iter, WRITE, &hiov, 1, 4);
		rc = smb_send_kvec(server, &smb_msg, &sent);
		if (rc < 0)
			goto unmask;

		total_len += sent;
		send_length += 4;
	}

	cifs_dbg(FYI, "Sending smb: smb_len=%u\n", send_length);

	for (j = 0; j < num_rqst; j++) {
		iov = rqst[j].rq_iov;
		n_vec = rqst[j].rq_nvec;

		size = 0;
		for (i = 0; i < n_vec; i++) {
			dump_smb(iov[i].iov_base, iov[i].iov_len);
			size += iov[i].iov_len;
		}

		iov_iter_kvec(&smb_msg.msg_iter, WRITE, iov, n_vec, size);

		rc = smb_send_kvec(server, &smb_msg, &sent);
		if (rc < 0)
			goto unmask;

		total_len += sent;

		/* now walk the page array and send each page in it */
		for (i = 0; i < rqst[j].rq_npages; i++) {
			struct bio_vec bvec;

			bvec.bv_page = rqst[j].rq_pages[i];
			rqst_page_get_length(&rqst[j], i, &bvec.bv_len,
					     &bvec.bv_offset);

			iov_iter_bvec(&smb_msg.msg_iter, WRITE,
				      &bvec, 1, bvec.bv_len);
			rc = smb_send_kvec(server, &smb_msg, &sent);
			if (rc < 0)
				break;

			total_len += sent;
		}
	}

unmask:
	sigprocmask(SIG_SETMASK, &oldmask, NULL);

	/*
	 * If signal is pending but we have already sent the whole packet to
	 * the server we need to return success status to allow a corresponding
	 * mid entry to be kept in the pending requests queue thus allowing
	 * to handle responses from the server by the client.
	 *
	 * If only part of the packet has been sent there is no need to hide
	 * interrupt because the session will be reconnected anyway, so there
	 * won't be any response from the server to handle.
	 */

	if (signal_pending(current) && (total_len != send_length)) {
		cifs_dbg(FYI, "signal is pending after attempt to send\n");
		rc = -ERESTARTSYS;
	}

	/* uncork it */
	tcp_sock_set_cork(ssocket->sk, false);

	if ((total_len > 0) && (total_len != send_length)) {
		cifs_dbg(FYI, "partial send (wanted=%u sent=%zu): terminating session\n",
			 send_length, total_len);
		/*
		 * If we have only sent part of an SMB then the next SMB could
		 * be taken as the remainder of this one. We need to kill the
		 * socket so the server throws away the partial SMB
		 */
<<<<<<< HEAD
		spin_lock(&cifs_tcp_ses_lock);
		server->tcpStatus = CifsNeedReconnect;
		spin_unlock(&cifs_tcp_ses_lock);
=======
		cifs_mark_tcp_ses_conns_for_reconnect(server, false);
>>>>>>> ed9f4f96
		trace_smb3_partial_send_reconnect(server->CurrentMid,
						  server->conn_id, server->hostname);
	}
smbd_done:
	if (rc < 0 && rc != -EINTR)
		cifs_server_dbg(VFS, "Error %d sending data on socket to server\n",
			 rc);
	else if (rc > 0)
		rc = 0;

	return rc;
}

static int
smb_send_rqst(struct TCP_Server_Info *server, int num_rqst,
	      struct smb_rqst *rqst, int flags)
{
	struct kvec iov;
	struct smb2_transform_hdr *tr_hdr;
	struct smb_rqst cur_rqst[MAX_COMPOUND];
	int rc;

	if (!(flags & CIFS_TRANSFORM_REQ))
		return __smb_send_rqst(server, num_rqst, rqst);

	if (num_rqst > MAX_COMPOUND - 1)
		return -ENOMEM;

	if (!server->ops->init_transform_rq) {
		cifs_server_dbg(VFS, "Encryption requested but transform callback is missing\n");
		return -EIO;
	}

	tr_hdr = kmalloc(sizeof(*tr_hdr), GFP_NOFS);
	if (!tr_hdr)
		return -ENOMEM;

	memset(&cur_rqst[0], 0, sizeof(cur_rqst));
	memset(&iov, 0, sizeof(iov));
	memset(tr_hdr, 0, sizeof(*tr_hdr));

	iov.iov_base = tr_hdr;
	iov.iov_len = sizeof(*tr_hdr);
	cur_rqst[0].rq_iov = &iov;
	cur_rqst[0].rq_nvec = 1;

	rc = server->ops->init_transform_rq(server, num_rqst + 1,
					    &cur_rqst[0], rqst);
	if (rc)
		goto out;

	rc = __smb_send_rqst(server, num_rqst + 1, &cur_rqst[0]);
	smb3_free_compound_rqst(num_rqst, &cur_rqst[1]);
out:
	kfree(tr_hdr);
	return rc;
}

int
smb_send(struct TCP_Server_Info *server, struct smb_hdr *smb_buffer,
	 unsigned int smb_buf_length)
{
	struct kvec iov[2];
	struct smb_rqst rqst = { .rq_iov = iov,
				 .rq_nvec = 2 };

	iov[0].iov_base = smb_buffer;
	iov[0].iov_len = 4;
	iov[1].iov_base = (char *)smb_buffer + 4;
	iov[1].iov_len = smb_buf_length;

	return __smb_send_rqst(server, 1, &rqst);
}

static int
wait_for_free_credits(struct TCP_Server_Info *server, const int num_credits,
		      const int timeout, const int flags,
		      unsigned int *instance)
{
	long rc;
	int *credits;
	int optype;
	long int t;
	int scredits, in_flight;

	if (timeout < 0)
		t = MAX_JIFFY_OFFSET;
	else
		t = msecs_to_jiffies(timeout);

	optype = flags & CIFS_OP_MASK;

	*instance = 0;

	credits = server->ops->get_credits_field(server, optype);
	/* Since an echo is already inflight, no need to wait to send another */
	if (*credits <= 0 && optype == CIFS_ECHO_OP)
		return -EAGAIN;

	spin_lock(&server->req_lock);
	if ((flags & CIFS_TIMEOUT_MASK) == CIFS_NON_BLOCKING) {
		/* oplock breaks must not be held up */
		server->in_flight++;
		if (server->in_flight > server->max_in_flight)
			server->max_in_flight = server->in_flight;
		*credits -= 1;
		*instance = server->reconnect_instance;
		scredits = *credits;
		in_flight = server->in_flight;
		spin_unlock(&server->req_lock);

		trace_smb3_add_credits(server->CurrentMid,
				server->conn_id, server->hostname, scredits, -1, in_flight);
		cifs_dbg(FYI, "%s: remove %u credits total=%d\n",
				__func__, 1, scredits);

		return 0;
	}

	while (1) {
		if (*credits < num_credits) {
			scredits = *credits;
			spin_unlock(&server->req_lock);

			cifs_num_waiters_inc(server);
			rc = wait_event_killable_timeout(server->request_q,
				has_credits(server, credits, num_credits), t);
			cifs_num_waiters_dec(server);
			if (!rc) {
				spin_lock(&server->req_lock);
				scredits = *credits;
				in_flight = server->in_flight;
				spin_unlock(&server->req_lock);

				trace_smb3_credit_timeout(server->CurrentMid,
						server->conn_id, server->hostname, scredits,
						num_credits, in_flight);
				cifs_server_dbg(VFS, "wait timed out after %d ms\n",
						timeout);
				return -EBUSY;
			}
			if (rc == -ERESTARTSYS)
				return -ERESTARTSYS;
			spin_lock(&server->req_lock);
		} else {
			spin_unlock(&server->req_lock);

			spin_lock(&cifs_tcp_ses_lock);
			if (server->tcpStatus == CifsExiting) {
				spin_unlock(&cifs_tcp_ses_lock);
				return -ENOENT;
			}
			spin_unlock(&cifs_tcp_ses_lock);

			/*
			 * For normal commands, reserve the last MAX_COMPOUND
			 * credits to compound requests.
			 * Otherwise these compounds could be permanently
			 * starved for credits by single-credit requests.
			 *
			 * To prevent spinning CPU, block this thread until
			 * there are >MAX_COMPOUND credits available.
			 * But only do this is we already have a lot of
			 * credits in flight to avoid triggering this check
			 * for servers that are slow to hand out credits on
			 * new sessions.
			 */
			spin_lock(&server->req_lock);
			if (!optype && num_credits == 1 &&
			    server->in_flight > 2 * MAX_COMPOUND &&
			    *credits <= MAX_COMPOUND) {
				spin_unlock(&server->req_lock);

				cifs_num_waiters_inc(server);
				rc = wait_event_killable_timeout(
					server->request_q,
					has_credits(server, credits,
						    MAX_COMPOUND + 1),
					t);
				cifs_num_waiters_dec(server);
				if (!rc) {
					spin_lock(&server->req_lock);
					scredits = *credits;
					in_flight = server->in_flight;
					spin_unlock(&server->req_lock);

					trace_smb3_credit_timeout(
							server->CurrentMid,
							server->conn_id, server->hostname,
							scredits, num_credits, in_flight);
					cifs_server_dbg(VFS, "wait timed out after %d ms\n",
							timeout);
					return -EBUSY;
				}
				if (rc == -ERESTARTSYS)
					return -ERESTARTSYS;
				spin_lock(&server->req_lock);
				continue;
			}

			/*
			 * Can not count locking commands against total
			 * as they are allowed to block on server.
			 */

			/* update # of requests on the wire to server */
			if ((flags & CIFS_TIMEOUT_MASK) != CIFS_BLOCKING_OP) {
				*credits -= num_credits;
				server->in_flight += num_credits;
				if (server->in_flight > server->max_in_flight)
					server->max_in_flight = server->in_flight;
				*instance = server->reconnect_instance;
			}
			scredits = *credits;
			in_flight = server->in_flight;
			spin_unlock(&server->req_lock);

			trace_smb3_add_credits(server->CurrentMid,
					server->conn_id, server->hostname, scredits,
					-(num_credits), in_flight);
			cifs_dbg(FYI, "%s: remove %u credits total=%d\n",
					__func__, num_credits, scredits);
			break;
		}
	}
	return 0;
}

static int
wait_for_free_request(struct TCP_Server_Info *server, const int flags,
		      unsigned int *instance)
{
	return wait_for_free_credits(server, 1, -1, flags,
				     instance);
}

static int
wait_for_compound_request(struct TCP_Server_Info *server, int num,
			  const int flags, unsigned int *instance)
{
	int *credits;
	int scredits, in_flight;

	credits = server->ops->get_credits_field(server, flags & CIFS_OP_MASK);

	spin_lock(&server->req_lock);
	scredits = *credits;
	in_flight = server->in_flight;

	if (*credits < num) {
		/*
		 * If the server is tight on resources or just gives us less
		 * credits for other reasons (e.g. requests are coming out of
		 * order and the server delays granting more credits until it
		 * processes a missing mid) and we exhausted most available
		 * credits there may be situations when we try to send
		 * a compound request but we don't have enough credits. At this
		 * point the client needs to decide if it should wait for
		 * additional credits or fail the request. If at least one
		 * request is in flight there is a high probability that the
		 * server will return enough credits to satisfy this compound
		 * request.
		 *
		 * Return immediately if no requests in flight since we will be
		 * stuck on waiting for credits.
		 */
		if (server->in_flight == 0) {
			spin_unlock(&server->req_lock);
			trace_smb3_insufficient_credits(server->CurrentMid,
					server->conn_id, server->hostname, scredits,
					num, in_flight);
			cifs_dbg(FYI, "%s: %d requests in flight, needed %d total=%d\n",
					__func__, in_flight, num, scredits);
			return -EDEADLK;
		}
	}
	spin_unlock(&server->req_lock);

	return wait_for_free_credits(server, num, 60000, flags,
				     instance);
}

int
cifs_wait_mtu_credits(struct TCP_Server_Info *server, unsigned int size,
		      unsigned int *num, struct cifs_credits *credits)
{
	*num = size;
	credits->value = 0;
	credits->instance = server->reconnect_instance;
	return 0;
}

static int allocate_mid(struct cifs_ses *ses, struct smb_hdr *in_buf,
			struct mid_q_entry **ppmidQ)
{
	spin_lock(&cifs_tcp_ses_lock);
<<<<<<< HEAD
	if (ses->server->tcpStatus == CifsExiting) {
		spin_unlock(&cifs_tcp_ses_lock);
		return -ENOENT;
	}

	if (ses->server->tcpStatus == CifsNeedReconnect) {
		spin_unlock(&cifs_tcp_ses_lock);
		cifs_dbg(FYI, "tcp session dead - return to caller to retry\n");
		return -EAGAIN;
	}

=======
>>>>>>> ed9f4f96
	if (ses->status == CifsNew) {
		if ((in_buf->Command != SMB_COM_SESSION_SETUP_ANDX) &&
			(in_buf->Command != SMB_COM_NEGOTIATE)) {
			spin_unlock(&cifs_tcp_ses_lock);
			return -EAGAIN;
		}
		/* else ok - we are setting up session */
	}

	if (ses->status == CifsExiting) {
		/* check if SMB session is bad because we are setting it up */
		if (in_buf->Command != SMB_COM_LOGOFF_ANDX) {
			spin_unlock(&cifs_tcp_ses_lock);
			return -EAGAIN;
		}
		/* else ok - we are shutting down session */
	}
	spin_unlock(&cifs_tcp_ses_lock);

	*ppmidQ = AllocMidQEntry(in_buf, ses->server);
	if (*ppmidQ == NULL)
		return -ENOMEM;
	spin_lock(&GlobalMid_Lock);
	list_add_tail(&(*ppmidQ)->qhead, &ses->server->pending_mid_q);
	spin_unlock(&GlobalMid_Lock);
	return 0;
}

static int
wait_for_response(struct TCP_Server_Info *server, struct mid_q_entry *midQ)
{
	int error;

	error = wait_event_freezekillable_unsafe(server->response_q,
				    midQ->mid_state != MID_REQUEST_SUBMITTED);
	if (error < 0)
		return -ERESTARTSYS;

	return 0;
}

struct mid_q_entry *
cifs_setup_async_request(struct TCP_Server_Info *server, struct smb_rqst *rqst)
{
	int rc;
	struct smb_hdr *hdr = (struct smb_hdr *)rqst->rq_iov[0].iov_base;
	struct mid_q_entry *mid;

	if (rqst->rq_iov[0].iov_len != 4 ||
	    rqst->rq_iov[0].iov_base + 4 != rqst->rq_iov[1].iov_base)
		return ERR_PTR(-EIO);

	/* enable signing if server requires it */
	if (server->sign)
		hdr->Flags2 |= SMBFLG2_SECURITY_SIGNATURE;

	mid = AllocMidQEntry(hdr, server);
	if (mid == NULL)
		return ERR_PTR(-ENOMEM);

	rc = cifs_sign_rqst(rqst, server, &mid->sequence_number);
	if (rc) {
		DeleteMidQEntry(mid);
		return ERR_PTR(rc);
	}

	return mid;
}

/*
 * Send a SMB request and set the callback function in the mid to handle
 * the result. Caller is responsible for dealing with timeouts.
 */
int
cifs_call_async(struct TCP_Server_Info *server, struct smb_rqst *rqst,
		mid_receive_t *receive, mid_callback_t *callback,
		mid_handle_t *handle, void *cbdata, const int flags,
		const struct cifs_credits *exist_credits)
{
	int rc;
	struct mid_q_entry *mid;
	struct cifs_credits credits = { .value = 0, .instance = 0 };
	unsigned int instance;
	int optype;

	optype = flags & CIFS_OP_MASK;

	if ((flags & CIFS_HAS_CREDITS) == 0) {
		rc = wait_for_free_request(server, flags, &instance);
		if (rc)
			return rc;
		credits.value = 1;
		credits.instance = instance;
	} else
		instance = exist_credits->instance;

	mutex_lock(&server->srv_mutex);

	/*
	 * We can't use credits obtained from the previous session to send this
	 * request. Check if there were reconnects after we obtained credits and
	 * return -EAGAIN in such cases to let callers handle it.
	 */
	if (instance != server->reconnect_instance) {
		mutex_unlock(&server->srv_mutex);
		add_credits_and_wake_if(server, &credits, optype);
		return -EAGAIN;
	}

	mid = server->ops->setup_async_request(server, rqst);
	if (IS_ERR(mid)) {
		mutex_unlock(&server->srv_mutex);
		add_credits_and_wake_if(server, &credits, optype);
		return PTR_ERR(mid);
	}

	mid->receive = receive;
	mid->callback = callback;
	mid->callback_data = cbdata;
	mid->handle = handle;
	mid->mid_state = MID_REQUEST_SUBMITTED;

	/* put it on the pending_mid_q */
	spin_lock(&GlobalMid_Lock);
	list_add_tail(&mid->qhead, &server->pending_mid_q);
	spin_unlock(&GlobalMid_Lock);

	/*
	 * Need to store the time in mid before calling I/O. For call_async,
	 * I/O response may come back and free the mid entry on another thread.
	 */
	cifs_save_when_sent(mid);
	cifs_in_send_inc(server);
	rc = smb_send_rqst(server, 1, rqst, flags);
	cifs_in_send_dec(server);

	if (rc < 0) {
		revert_current_mid(server, mid->credits);
		server->sequence_number -= 2;
		cifs_delete_mid(mid);
	}

	mutex_unlock(&server->srv_mutex);

	if (rc == 0)
		return 0;

	add_credits_and_wake_if(server, &credits, optype);
	return rc;
}

/*
 *
 * Send an SMB Request.  No response info (other than return code)
 * needs to be parsed.
 *
 * flags indicate the type of request buffer and how long to wait
 * and whether to log NT STATUS code (error) before mapping it to POSIX error
 *
 */
int
SendReceiveNoRsp(const unsigned int xid, struct cifs_ses *ses,
		 char *in_buf, int flags)
{
	int rc;
	struct kvec iov[1];
	struct kvec rsp_iov;
	int resp_buf_type;

	iov[0].iov_base = in_buf;
	iov[0].iov_len = get_rfc1002_length(in_buf) + 4;
	flags |= CIFS_NO_RSP_BUF;
	rc = SendReceive2(xid, ses, iov, 1, &resp_buf_type, flags, &rsp_iov);
	cifs_dbg(NOISY, "SendRcvNoRsp flags %d rc %d\n", flags, rc);

	return rc;
}

static int
cifs_sync_mid_result(struct mid_q_entry *mid, struct TCP_Server_Info *server)
{
	int rc = 0;

	cifs_dbg(FYI, "%s: cmd=%d mid=%llu state=%d\n",
		 __func__, le16_to_cpu(mid->command), mid->mid, mid->mid_state);

	spin_lock(&GlobalMid_Lock);
	switch (mid->mid_state) {
	case MID_RESPONSE_RECEIVED:
		spin_unlock(&GlobalMid_Lock);
		return rc;
	case MID_RETRY_NEEDED:
		rc = -EAGAIN;
		break;
	case MID_RESPONSE_MALFORMED:
		rc = -EIO;
		break;
	case MID_SHUTDOWN:
		rc = -EHOSTDOWN;
		break;
	default:
		if (!(mid->mid_flags & MID_DELETED)) {
			list_del_init(&mid->qhead);
			mid->mid_flags |= MID_DELETED;
		}
		cifs_server_dbg(VFS, "%s: invalid mid state mid=%llu state=%d\n",
			 __func__, mid->mid, mid->mid_state);
		rc = -EIO;
	}
	spin_unlock(&GlobalMid_Lock);

	DeleteMidQEntry(mid);
	return rc;
}

static inline int
send_cancel(struct TCP_Server_Info *server, struct smb_rqst *rqst,
	    struct mid_q_entry *mid)
{
	return server->ops->send_cancel ?
				server->ops->send_cancel(server, rqst, mid) : 0;
}

int
cifs_check_receive(struct mid_q_entry *mid, struct TCP_Server_Info *server,
		   bool log_error)
{
	unsigned int len = get_rfc1002_length(mid->resp_buf) + 4;

	dump_smb(mid->resp_buf, min_t(u32, 92, len));

	/* convert the length into a more usable form */
	if (server->sign) {
		struct kvec iov[2];
		int rc = 0;
		struct smb_rqst rqst = { .rq_iov = iov,
					 .rq_nvec = 2 };

		iov[0].iov_base = mid->resp_buf;
		iov[0].iov_len = 4;
		iov[1].iov_base = (char *)mid->resp_buf + 4;
		iov[1].iov_len = len - 4;
		/* FIXME: add code to kill session */
		rc = cifs_verify_signature(&rqst, server,
					   mid->sequence_number);
		if (rc)
			cifs_server_dbg(VFS, "SMB signature verification returned error = %d\n",
				 rc);
	}

	/* BB special case reconnect tid and uid here? */
	return map_and_check_smb_error(mid, log_error);
}

struct mid_q_entry *
cifs_setup_request(struct cifs_ses *ses, struct TCP_Server_Info *ignored,
		   struct smb_rqst *rqst)
{
	int rc;
	struct smb_hdr *hdr = (struct smb_hdr *)rqst->rq_iov[0].iov_base;
	struct mid_q_entry *mid;

	if (rqst->rq_iov[0].iov_len != 4 ||
	    rqst->rq_iov[0].iov_base + 4 != rqst->rq_iov[1].iov_base)
		return ERR_PTR(-EIO);

	rc = allocate_mid(ses, hdr, &mid);
	if (rc)
		return ERR_PTR(rc);
	rc = cifs_sign_rqst(rqst, ses->server, &mid->sequence_number);
	if (rc) {
		cifs_delete_mid(mid);
		return ERR_PTR(rc);
	}
	return mid;
}

static void
cifs_compound_callback(struct mid_q_entry *mid)
{
	struct TCP_Server_Info *server = mid->server;
	struct cifs_credits credits;

	credits.value = server->ops->get_credits(mid);
	credits.instance = server->reconnect_instance;

	add_credits(server, &credits, mid->optype);
}

static void
cifs_compound_last_callback(struct mid_q_entry *mid)
{
	cifs_compound_callback(mid);
	cifs_wake_up_task(mid);
}

static void
cifs_cancelled_callback(struct mid_q_entry *mid)
{
	cifs_compound_callback(mid);
	DeleteMidQEntry(mid);
}

/*
 * Return a channel (master if none) of @ses that can be used to send
 * regular requests.
 *
 * If we are currently binding a new channel (negprot/sess.setup),
 * return the new incomplete channel.
 */
struct TCP_Server_Info *cifs_pick_channel(struct cifs_ses *ses)
{
	uint index = 0;

	if (!ses)
		return NULL;

	/* round robin */
	index = (uint)atomic_inc_return(&ses->chan_seq);
<<<<<<< HEAD
	index %= ses->chan_count;
=======

	spin_lock(&ses->chan_lock);
	index %= ses->chan_count;
	spin_unlock(&ses->chan_lock);
>>>>>>> ed9f4f96

	return ses->chans[index].server;
}

int
compound_send_recv(const unsigned int xid, struct cifs_ses *ses,
		   struct TCP_Server_Info *server,
		   const int flags, const int num_rqst, struct smb_rqst *rqst,
		   int *resp_buf_type, struct kvec *resp_iov)
{
	int i, j, optype, rc = 0;
	struct mid_q_entry *midQ[MAX_COMPOUND];
	bool cancelled_mid[MAX_COMPOUND] = {false};
	struct cifs_credits credits[MAX_COMPOUND] = {
		{ .value = 0, .instance = 0 }
	};
	unsigned int instance;
	char *buf;

	optype = flags & CIFS_OP_MASK;

	for (i = 0; i < num_rqst; i++)
		resp_buf_type[i] = CIFS_NO_BUFFER;  /* no response buf yet */

	if (!ses || !ses->server || !server) {
		cifs_dbg(VFS, "Null session\n");
		return -EIO;
	}

	spin_lock(&cifs_tcp_ses_lock);
	if (server->tcpStatus == CifsExiting) {
		spin_unlock(&cifs_tcp_ses_lock);
		return -ENOENT;
	}
	spin_unlock(&cifs_tcp_ses_lock);

	/*
	 * Wait for all the requests to become available.
	 * This approach still leaves the possibility to be stuck waiting for
	 * credits if the server doesn't grant credits to the outstanding
	 * requests and if the client is completely idle, not generating any
	 * other requests.
	 * This can be handled by the eventual session reconnect.
	 */
	rc = wait_for_compound_request(server, num_rqst, flags,
				       &instance);
	if (rc)
		return rc;

	for (i = 0; i < num_rqst; i++) {
		credits[i].value = 1;
		credits[i].instance = instance;
	}

	/*
	 * Make sure that we sign in the same order that we send on this socket
	 * and avoid races inside tcp sendmsg code that could cause corruption
	 * of smb data.
	 */

	mutex_lock(&server->srv_mutex);

	/*
	 * All the parts of the compound chain belong obtained credits from the
	 * same session. We can not use credits obtained from the previous
	 * session to send this request. Check if there were reconnects after
	 * we obtained credits and return -EAGAIN in such cases to let callers
	 * handle it.
	 */
	if (instance != server->reconnect_instance) {
		mutex_unlock(&server->srv_mutex);
		for (j = 0; j < num_rqst; j++)
			add_credits(server, &credits[j], optype);
		return -EAGAIN;
	}

	for (i = 0; i < num_rqst; i++) {
		midQ[i] = server->ops->setup_request(ses, server, &rqst[i]);
		if (IS_ERR(midQ[i])) {
			revert_current_mid(server, i);
			for (j = 0; j < i; j++)
				cifs_delete_mid(midQ[j]);
			mutex_unlock(&server->srv_mutex);

			/* Update # of requests on wire to server */
			for (j = 0; j < num_rqst; j++)
				add_credits(server, &credits[j], optype);
			return PTR_ERR(midQ[i]);
		}

		midQ[i]->mid_state = MID_REQUEST_SUBMITTED;
		midQ[i]->optype = optype;
		/*
		 * Invoke callback for every part of the compound chain
		 * to calculate credits properly. Wake up this thread only when
		 * the last element is received.
		 */
		if (i < num_rqst - 1)
			midQ[i]->callback = cifs_compound_callback;
		else
			midQ[i]->callback = cifs_compound_last_callback;
	}
	cifs_in_send_inc(server);
	rc = smb_send_rqst(server, num_rqst, rqst, flags);
	cifs_in_send_dec(server);

	for (i = 0; i < num_rqst; i++)
		cifs_save_when_sent(midQ[i]);

	if (rc < 0) {
		revert_current_mid(server, num_rqst);
		server->sequence_number -= 2;
	}

	mutex_unlock(&server->srv_mutex);

	/*
	 * If sending failed for some reason or it is an oplock break that we
	 * will not receive a response to - return credits back
	 */
	if (rc < 0 || (flags & CIFS_NO_SRV_RSP)) {
		for (i = 0; i < num_rqst; i++)
			add_credits(server, &credits[i], optype);
		goto out;
	}

	/*
	 * At this point the request is passed to the network stack - we assume
	 * that any credits taken from the server structure on the client have
	 * been spent and we can't return them back. Once we receive responses
	 * we will collect credits granted by the server in the mid callbacks
	 * and add those credits to the server structure.
	 */

	/*
	 * Compounding is never used during session establish.
	 */
	spin_lock(&cifs_tcp_ses_lock);
	if ((ses->status == CifsNew) || (optype & CIFS_NEG_OP) || (optype & CIFS_SESS_OP)) {
		spin_unlock(&cifs_tcp_ses_lock);

		mutex_lock(&server->srv_mutex);
		smb311_update_preauth_hash(ses, server, rqst[0].rq_iov, rqst[0].rq_nvec);
		mutex_unlock(&server->srv_mutex);

		spin_lock(&cifs_tcp_ses_lock);
	}
	spin_unlock(&cifs_tcp_ses_lock);

	for (i = 0; i < num_rqst; i++) {
		rc = wait_for_response(server, midQ[i]);
		if (rc != 0)
			break;
	}
	if (rc != 0) {
		for (; i < num_rqst; i++) {
			cifs_server_dbg(FYI, "Cancelling wait for mid %llu cmd: %d\n",
				 midQ[i]->mid, le16_to_cpu(midQ[i]->command));
			send_cancel(server, &rqst[i], midQ[i]);
			spin_lock(&GlobalMid_Lock);
			midQ[i]->mid_flags |= MID_WAIT_CANCELLED;
			if (midQ[i]->mid_state == MID_REQUEST_SUBMITTED) {
				midQ[i]->callback = cifs_cancelled_callback;
				cancelled_mid[i] = true;
				credits[i].value = 0;
			}
			spin_unlock(&GlobalMid_Lock);
		}
	}

	for (i = 0; i < num_rqst; i++) {
		if (rc < 0)
			goto out;

		rc = cifs_sync_mid_result(midQ[i], server);
		if (rc != 0) {
			/* mark this mid as cancelled to not free it below */
			cancelled_mid[i] = true;
			goto out;
		}

		if (!midQ[i]->resp_buf ||
		    midQ[i]->mid_state != MID_RESPONSE_RECEIVED) {
			rc = -EIO;
			cifs_dbg(FYI, "Bad MID state?\n");
			goto out;
		}

		buf = (char *)midQ[i]->resp_buf;
		resp_iov[i].iov_base = buf;
		resp_iov[i].iov_len = midQ[i]->resp_buf_size +
			server->vals->header_preamble_size;

		if (midQ[i]->large_buf)
			resp_buf_type[i] = CIFS_LARGE_BUFFER;
		else
			resp_buf_type[i] = CIFS_SMALL_BUFFER;

		rc = server->ops->check_receive(midQ[i], server,
						     flags & CIFS_LOG_ERROR);

		/* mark it so buf will not be freed by cifs_delete_mid */
		if ((flags & CIFS_NO_RSP_BUF) == 0)
			midQ[i]->resp_buf = NULL;

	}

	/*
	 * Compounding is never used during session establish.
	 */
	spin_lock(&cifs_tcp_ses_lock);
	if ((ses->status == CifsNew) || (optype & CIFS_NEG_OP) || (optype & CIFS_SESS_OP)) {
		struct kvec iov = {
			.iov_base = resp_iov[0].iov_base,
			.iov_len = resp_iov[0].iov_len
		};
		spin_unlock(&cifs_tcp_ses_lock);
		mutex_lock(&server->srv_mutex);
		smb311_update_preauth_hash(ses, server, &iov, 1);
		mutex_unlock(&server->srv_mutex);
		spin_lock(&cifs_tcp_ses_lock);
	}
	spin_unlock(&cifs_tcp_ses_lock);

out:
	/*
	 * This will dequeue all mids. After this it is important that the
	 * demultiplex_thread will not process any of these mids any futher.
	 * This is prevented above by using a noop callback that will not
	 * wake this thread except for the very last PDU.
	 */
	for (i = 0; i < num_rqst; i++) {
		if (!cancelled_mid[i])
			cifs_delete_mid(midQ[i]);
	}

	return rc;
}

int
cifs_send_recv(const unsigned int xid, struct cifs_ses *ses,
	       struct TCP_Server_Info *server,
	       struct smb_rqst *rqst, int *resp_buf_type, const int flags,
	       struct kvec *resp_iov)
{
	return compound_send_recv(xid, ses, server, flags, 1,
				  rqst, resp_buf_type, resp_iov);
}

int
SendReceive2(const unsigned int xid, struct cifs_ses *ses,
	     struct kvec *iov, int n_vec, int *resp_buf_type /* ret */,
	     const int flags, struct kvec *resp_iov)
{
	struct smb_rqst rqst;
	struct kvec s_iov[CIFS_MAX_IOV_SIZE], *new_iov;
	int rc;

	if (n_vec + 1 > CIFS_MAX_IOV_SIZE) {
		new_iov = kmalloc_array(n_vec + 1, sizeof(struct kvec),
					GFP_KERNEL);
		if (!new_iov) {
			/* otherwise cifs_send_recv below sets resp_buf_type */
			*resp_buf_type = CIFS_NO_BUFFER;
			return -ENOMEM;
		}
	} else
		new_iov = s_iov;

	/* 1st iov is a RFC1001 length followed by the rest of the packet */
	memcpy(new_iov + 1, iov, (sizeof(struct kvec) * n_vec));

	new_iov[0].iov_base = new_iov[1].iov_base;
	new_iov[0].iov_len = 4;
	new_iov[1].iov_base += 4;
	new_iov[1].iov_len -= 4;

	memset(&rqst, 0, sizeof(struct smb_rqst));
	rqst.rq_iov = new_iov;
	rqst.rq_nvec = n_vec + 1;

	rc = cifs_send_recv(xid, ses, ses->server,
			    &rqst, resp_buf_type, flags, resp_iov);
	if (n_vec + 1 > CIFS_MAX_IOV_SIZE)
		kfree(new_iov);
	return rc;
}

int
SendReceive(const unsigned int xid, struct cifs_ses *ses,
	    struct smb_hdr *in_buf, struct smb_hdr *out_buf,
	    int *pbytes_returned, const int flags)
{
	int rc = 0;
	struct mid_q_entry *midQ;
	unsigned int len = be32_to_cpu(in_buf->smb_buf_length);
	struct kvec iov = { .iov_base = in_buf, .iov_len = len };
	struct smb_rqst rqst = { .rq_iov = &iov, .rq_nvec = 1 };
	struct cifs_credits credits = { .value = 1, .instance = 0 };
	struct TCP_Server_Info *server;

	if (ses == NULL) {
		cifs_dbg(VFS, "Null smb session\n");
		return -EIO;
	}
	server = ses->server;
	if (server == NULL) {
		cifs_dbg(VFS, "Null tcp session\n");
		return -EIO;
	}

	spin_lock(&cifs_tcp_ses_lock);
	if (server->tcpStatus == CifsExiting) {
		spin_unlock(&cifs_tcp_ses_lock);
		return -ENOENT;
	}
	spin_unlock(&cifs_tcp_ses_lock);

	/* Ensure that we do not send more than 50 overlapping requests
	   to the same server. We may make this configurable later or
	   use ses->maxReq */

	if (len > CIFSMaxBufSize + MAX_CIFS_HDR_SIZE - 4) {
		cifs_server_dbg(VFS, "Invalid length, greater than maximum frame, %d\n",
				len);
		return -EIO;
	}

	rc = wait_for_free_request(server, flags, &credits.instance);
	if (rc)
		return rc;

	/* make sure that we sign in the same order that we send on this socket
	   and avoid races inside tcp sendmsg code that could cause corruption
	   of smb data */

	mutex_lock(&server->srv_mutex);

	rc = allocate_mid(ses, in_buf, &midQ);
	if (rc) {
		mutex_unlock(&server->srv_mutex);
		/* Update # of requests on wire to server */
		add_credits(server, &credits, 0);
		return rc;
	}

	rc = cifs_sign_smb(in_buf, server, &midQ->sequence_number);
	if (rc) {
		mutex_unlock(&server->srv_mutex);
		goto out;
	}

	midQ->mid_state = MID_REQUEST_SUBMITTED;

	cifs_in_send_inc(server);
	rc = smb_send(server, in_buf, len);
	cifs_in_send_dec(server);
	cifs_save_when_sent(midQ);

	if (rc < 0)
		server->sequence_number -= 2;

	mutex_unlock(&server->srv_mutex);

	if (rc < 0)
		goto out;

	rc = wait_for_response(server, midQ);
	if (rc != 0) {
		send_cancel(server, &rqst, midQ);
		spin_lock(&GlobalMid_Lock);
		if (midQ->mid_state == MID_REQUEST_SUBMITTED) {
			/* no longer considered to be "in-flight" */
			midQ->callback = DeleteMidQEntry;
			spin_unlock(&GlobalMid_Lock);
			add_credits(server, &credits, 0);
			return rc;
		}
		spin_unlock(&GlobalMid_Lock);
	}

	rc = cifs_sync_mid_result(midQ, server);
	if (rc != 0) {
		add_credits(server, &credits, 0);
		return rc;
	}

	if (!midQ->resp_buf || !out_buf ||
	    midQ->mid_state != MID_RESPONSE_RECEIVED) {
		rc = -EIO;
		cifs_server_dbg(VFS, "Bad MID state?\n");
		goto out;
	}

	*pbytes_returned = get_rfc1002_length(midQ->resp_buf);
	memcpy(out_buf, midQ->resp_buf, *pbytes_returned + 4);
	rc = cifs_check_receive(midQ, server, 0);
out:
	cifs_delete_mid(midQ);
	add_credits(server, &credits, 0);

	return rc;
}

/* We send a LOCKINGX_CANCEL_LOCK to cause the Windows
   blocking lock to return. */

static int
send_lock_cancel(const unsigned int xid, struct cifs_tcon *tcon,
			struct smb_hdr *in_buf,
			struct smb_hdr *out_buf)
{
	int bytes_returned;
	struct cifs_ses *ses = tcon->ses;
	LOCK_REQ *pSMB = (LOCK_REQ *)in_buf;

	/* We just modify the current in_buf to change
	   the type of lock from LOCKING_ANDX_SHARED_LOCK
	   or LOCKING_ANDX_EXCLUSIVE_LOCK to
	   LOCKING_ANDX_CANCEL_LOCK. */

	pSMB->LockType = LOCKING_ANDX_CANCEL_LOCK|LOCKING_ANDX_LARGE_FILES;
	pSMB->Timeout = 0;
	pSMB->hdr.Mid = get_next_mid(ses->server);

	return SendReceive(xid, ses, in_buf, out_buf,
			&bytes_returned, 0);
}

int
SendReceiveBlockingLock(const unsigned int xid, struct cifs_tcon *tcon,
	    struct smb_hdr *in_buf, struct smb_hdr *out_buf,
	    int *pbytes_returned)
{
	int rc = 0;
	int rstart = 0;
	struct mid_q_entry *midQ;
	struct cifs_ses *ses;
	unsigned int len = be32_to_cpu(in_buf->smb_buf_length);
	struct kvec iov = { .iov_base = in_buf, .iov_len = len };
	struct smb_rqst rqst = { .rq_iov = &iov, .rq_nvec = 1 };
	unsigned int instance;
	struct TCP_Server_Info *server;

	if (tcon == NULL || tcon->ses == NULL) {
		cifs_dbg(VFS, "Null smb session\n");
		return -EIO;
	}
	ses = tcon->ses;
	server = ses->server;

	if (server == NULL) {
		cifs_dbg(VFS, "Null tcp session\n");
		return -EIO;
	}

	spin_lock(&cifs_tcp_ses_lock);
	if (server->tcpStatus == CifsExiting) {
		spin_unlock(&cifs_tcp_ses_lock);
		return -ENOENT;
	}
	spin_unlock(&cifs_tcp_ses_lock);

	/* Ensure that we do not send more than 50 overlapping requests
	   to the same server. We may make this configurable later or
	   use ses->maxReq */

	if (len > CIFSMaxBufSize + MAX_CIFS_HDR_SIZE - 4) {
		cifs_tcon_dbg(VFS, "Invalid length, greater than maximum frame, %d\n",
			      len);
		return -EIO;
	}

	rc = wait_for_free_request(server, CIFS_BLOCKING_OP, &instance);
	if (rc)
		return rc;

	/* make sure that we sign in the same order that we send on this socket
	   and avoid races inside tcp sendmsg code that could cause corruption
	   of smb data */

	mutex_lock(&server->srv_mutex);

	rc = allocate_mid(ses, in_buf, &midQ);
	if (rc) {
		mutex_unlock(&server->srv_mutex);
		return rc;
	}

	rc = cifs_sign_smb(in_buf, server, &midQ->sequence_number);
	if (rc) {
		cifs_delete_mid(midQ);
		mutex_unlock(&server->srv_mutex);
		return rc;
	}

	midQ->mid_state = MID_REQUEST_SUBMITTED;
	cifs_in_send_inc(server);
	rc = smb_send(server, in_buf, len);
	cifs_in_send_dec(server);
	cifs_save_when_sent(midQ);

	if (rc < 0)
		server->sequence_number -= 2;

	mutex_unlock(&server->srv_mutex);

	if (rc < 0) {
		cifs_delete_mid(midQ);
		return rc;
	}

	/* Wait for a reply - allow signals to interrupt. */
	rc = wait_event_interruptible(server->response_q,
		(!(midQ->mid_state == MID_REQUEST_SUBMITTED)) ||
		((server->tcpStatus != CifsGood) &&
		 (server->tcpStatus != CifsNew)));

	/* Were we interrupted by a signal ? */
	spin_lock(&cifs_tcp_ses_lock);
	if ((rc == -ERESTARTSYS) &&
		(midQ->mid_state == MID_REQUEST_SUBMITTED) &&
		((server->tcpStatus == CifsGood) ||
		 (server->tcpStatus == CifsNew))) {
		spin_unlock(&cifs_tcp_ses_lock);

		if (in_buf->Command == SMB_COM_TRANSACTION2) {
			/* POSIX lock. We send a NT_CANCEL SMB to cause the
			   blocking lock to return. */
			rc = send_cancel(server, &rqst, midQ);
			if (rc) {
				cifs_delete_mid(midQ);
				return rc;
			}
		} else {
			/* Windows lock. We send a LOCKINGX_CANCEL_LOCK
			   to cause the blocking lock to return. */

			rc = send_lock_cancel(xid, tcon, in_buf, out_buf);

			/* If we get -ENOLCK back the lock may have
			   already been removed. Don't exit in this case. */
			if (rc && rc != -ENOLCK) {
				cifs_delete_mid(midQ);
				return rc;
			}
		}

		rc = wait_for_response(server, midQ);
		if (rc) {
			send_cancel(server, &rqst, midQ);
			spin_lock(&GlobalMid_Lock);
			if (midQ->mid_state == MID_REQUEST_SUBMITTED) {
				/* no longer considered to be "in-flight" */
				midQ->callback = DeleteMidQEntry;
				spin_unlock(&GlobalMid_Lock);
				return rc;
			}
			spin_unlock(&GlobalMid_Lock);
		}

		/* We got the response - restart system call. */
		rstart = 1;
		spin_lock(&cifs_tcp_ses_lock);
	}
	spin_unlock(&cifs_tcp_ses_lock);

	rc = cifs_sync_mid_result(midQ, server);
	if (rc != 0)
		return rc;

	/* rcvd frame is ok */
	if (out_buf == NULL || midQ->mid_state != MID_RESPONSE_RECEIVED) {
		rc = -EIO;
		cifs_tcon_dbg(VFS, "Bad MID state?\n");
		goto out;
	}

	*pbytes_returned = get_rfc1002_length(midQ->resp_buf);
	memcpy(out_buf, midQ->resp_buf, *pbytes_returned + 4);
	rc = cifs_check_receive(midQ, server, 0);
out:
	cifs_delete_mid(midQ);
	if (rstart && rc == -EACCES)
		return -ERESTARTSYS;
	return rc;
}<|MERGE_RESOLUTION|>--- conflicted
+++ resolved
@@ -430,13 +430,7 @@
 		 * be taken as the remainder of this one. We need to kill the
 		 * socket so the server throws away the partial SMB
 		 */
-<<<<<<< HEAD
-		spin_lock(&cifs_tcp_ses_lock);
-		server->tcpStatus = CifsNeedReconnect;
-		spin_unlock(&cifs_tcp_ses_lock);
-=======
 		cifs_mark_tcp_ses_conns_for_reconnect(server, false);
->>>>>>> ed9f4f96
 		trace_smb3_partial_send_reconnect(server->CurrentMid,
 						  server->conn_id, server->hostname);
 	}
@@ -733,20 +727,6 @@
 			struct mid_q_entry **ppmidQ)
 {
 	spin_lock(&cifs_tcp_ses_lock);
-<<<<<<< HEAD
-	if (ses->server->tcpStatus == CifsExiting) {
-		spin_unlock(&cifs_tcp_ses_lock);
-		return -ENOENT;
-	}
-
-	if (ses->server->tcpStatus == CifsNeedReconnect) {
-		spin_unlock(&cifs_tcp_ses_lock);
-		cifs_dbg(FYI, "tcp session dead - return to caller to retry\n");
-		return -EAGAIN;
-	}
-
-=======
->>>>>>> ed9f4f96
 	if (ses->status == CifsNew) {
 		if ((in_buf->Command != SMB_COM_SESSION_SETUP_ANDX) &&
 			(in_buf->Command != SMB_COM_NEGOTIATE)) {
@@ -1066,14 +1046,10 @@
 
 	/* round robin */
 	index = (uint)atomic_inc_return(&ses->chan_seq);
-<<<<<<< HEAD
-	index %= ses->chan_count;
-=======
 
 	spin_lock(&ses->chan_lock);
 	index %= ses->chan_count;
 	spin_unlock(&ses->chan_lock);
->>>>>>> ed9f4f96
 
 	return ses->chans[index].server;
 }
