--- conflicted
+++ resolved
@@ -80,17 +80,14 @@
 	UCOUNT_ENTRY("max_inotify_instances"),
 	UCOUNT_ENTRY("max_inotify_watches"),
 #endif
-<<<<<<< HEAD
 #ifdef CONFIG_FANOTIFY
 	UCOUNT_ENTRY("max_fanotify_groups"),
 	UCOUNT_ENTRY("max_fanotify_marks"),
 #endif
-=======
 	{ },
 	{ },
 	{ },
 	{ },
->>>>>>> 5e6b8a50
 	{ }
 };
 #endif /* CONFIG_SYSCTL */
