--- conflicted
+++ resolved
@@ -33,15 +33,6 @@
 #include <linux/i2c-omap.h>
 
 #include <asm/proc-fns.h>
-
-<<<<<<< HEAD
-#include "i2c.h"
-#include "serial.h"
-
-#include "usb.h"
-=======
-#include "../plat-omap/common.h"
->>>>>>> 8b9c1ac2
 
 #include "i2c.h"
 #include "serial.h"
@@ -286,12 +277,9 @@
 struct omap2_hsmmc_info;
 extern int omap4_twl6030_hsmmc_init(struct omap2_hsmmc_info *controllers);
 extern void omap_reserve(void);
-<<<<<<< HEAD
 
 struct omap_hwmod;
 extern int omap_dss_reset(struct omap_hwmod *);
-=======
->>>>>>> 8b9c1ac2
 
 #endif /* __ASSEMBLER__ */
 #endif /* __ARCH_ARM_MACH_OMAP2PLUS_COMMON_H */