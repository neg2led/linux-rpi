/*
 * SAMSUNG EXYNOS5420 SoC device tree source
 *
 * Copyright (c) 2013 Samsung Electronics Co., Ltd.
 *		http://www.samsung.com
 *
 * SAMSUNG EXYNOS54200 SoC device nodes are listed in this file.
 * EXYNOS5420 based board files can include this file and provide
 * values for board specfic bindings.
 *
 * This program is free software; you can redistribute it and/or modify
 * it under the terms of the GNU General Public License version 2 as
 * published by the Free Software Foundation.
 */

#include <dt-bindings/clock/exynos5420.h>
#include "exynos5.dtsi"
#include "exynos5420-pinctrl.dtsi"

#include <dt-bindings/clock/exynos-audss-clk.h>

/ {
	compatible = "samsung,exynos5420", "samsung,exynos5";

	aliases {
		mshc0 = &mmc_0;
		mshc1 = &mmc_1;
		mshc2 = &mmc_2;
		pinctrl0 = &pinctrl_0;
		pinctrl1 = &pinctrl_1;
		pinctrl2 = &pinctrl_2;
		pinctrl3 = &pinctrl_3;
		pinctrl4 = &pinctrl_4;
		i2c0 = &i2c_0;
		i2c1 = &i2c_1;
		i2c2 = &i2c_2;
		i2c3 = &i2c_3;
		i2c4 = &hsi2c_4;
		i2c5 = &hsi2c_5;
		i2c6 = &hsi2c_6;
		i2c7 = &hsi2c_7;
		i2c8 = &hsi2c_8;
		i2c9 = &hsi2c_9;
		i2c10 = &hsi2c_10;
		gsc0 = &gsc_0;
		gsc1 = &gsc_1;
		spi0 = &spi_0;
		spi1 = &spi_1;
		spi2 = &spi_2;
		usbdrdphy0 = &usbdrd_phy0;
		usbdrdphy1 = &usbdrd_phy1;
	};

	cpus {
		#address-cells = <1>;
		#size-cells = <0>;

		cpu0: cpu@0 {
			device_type = "cpu";
			compatible = "arm,cortex-a15";
			reg = <0x0>;
			clock-frequency = <1800000000>;
			cci-control-port = <&cci_control1>;
		};

		cpu1: cpu@1 {
			device_type = "cpu";
			compatible = "arm,cortex-a15";
			reg = <0x1>;
			clock-frequency = <1800000000>;
			cci-control-port = <&cci_control1>;
		};

		cpu2: cpu@2 {
			device_type = "cpu";
			compatible = "arm,cortex-a15";
			reg = <0x2>;
			clock-frequency = <1800000000>;
			cci-control-port = <&cci_control1>;
		};

		cpu3: cpu@3 {
			device_type = "cpu";
			compatible = "arm,cortex-a15";
			reg = <0x3>;
			clock-frequency = <1800000000>;
			cci-control-port = <&cci_control1>;
		};

		cpu4: cpu@100 {
			device_type = "cpu";
			compatible = "arm,cortex-a7";
			reg = <0x100>;
			clock-frequency = <1000000000>;
			cci-control-port = <&cci_control0>;
		};

		cpu5: cpu@101 {
			device_type = "cpu";
			compatible = "arm,cortex-a7";
			reg = <0x101>;
			clock-frequency = <1000000000>;
			cci-control-port = <&cci_control0>;
		};

		cpu6: cpu@102 {
			device_type = "cpu";
			compatible = "arm,cortex-a7";
			reg = <0x102>;
			clock-frequency = <1000000000>;
			cci-control-port = <&cci_control0>;
		};

		cpu7: cpu@103 {
			device_type = "cpu";
			compatible = "arm,cortex-a7";
			reg = <0x103>;
			clock-frequency = <1000000000>;
			cci-control-port = <&cci_control0>;
		};
	};

	cci: cci@10d20000 {
		compatible = "arm,cci-400";
		#address-cells = <1>;
		#size-cells = <1>;
		reg = <0x10d20000 0x1000>;
		ranges = <0x0 0x10d20000 0x6000>;

		cci_control0: slave-if@4000 {
			compatible = "arm,cci-400-ctrl-if";
			interface-type = "ace";
			reg = <0x4000 0x1000>;
		};
		cci_control1: slave-if@5000 {
			compatible = "arm,cci-400-ctrl-if";
			interface-type = "ace";
			reg = <0x5000 0x1000>;
		};
	};

	sysram@02020000 {
		compatible = "mmio-sram";
		reg = <0x02020000 0x54000>;
		#address-cells = <1>;
		#size-cells = <1>;
		ranges = <0 0x02020000 0x54000>;

		smp-sysram@0 {
			compatible = "samsung,exynos4210-sysram";
			reg = <0x0 0x1000>;
		};

		smp-sysram@53000 {
			compatible = "samsung,exynos4210-sysram-ns";
			reg = <0x53000 0x1000>;
		};
	};

	clock: clock-controller@10010000 {
		compatible = "samsung,exynos5420-clock";
		reg = <0x10010000 0x30000>;
		#clock-cells = <1>;
	};

	clock_audss: audss-clock-controller@3810000 {
		compatible = "samsung,exynos5420-audss-clock";
		reg = <0x03810000 0x0C>;
		#clock-cells = <1>;
		clocks = <&clock CLK_FIN_PLL>, <&clock CLK_MAU_EPLL>,
			 <&clock CLK_SCLK_MAUDIO0>, <&clock CLK_SCLK_MAUPCM0>;
		clock-names = "pll_ref", "pll_in", "sclk_audio", "sclk_pcm_in";
	};

	mfc: codec@11000000 {
		compatible = "samsung,mfc-v7";
		reg = <0x11000000 0x10000>;
		interrupts = <0 96 0>;
		clocks = <&clock CLK_MFC>;
		clock-names = "mfc";
		power-domains = <&mfc_pd>;
		iommus = <&sysmmu_mfc_l>, <&sysmmu_mfc_r>;
		iommu-names = "left", "right";
	};

	mmc_0: mmc@12200000 {
		compatible = "samsung,exynos5420-dw-mshc-smu";
		interrupts = <0 75 0>;
		#address-cells = <1>;
		#size-cells = <0>;
		reg = <0x12200000 0x2000>;
		clocks = <&clock CLK_MMC0>, <&clock CLK_SCLK_MMC0>;
		clock-names = "biu", "ciu";
		fifo-depth = <0x40>;
		status = "disabled";
	};

	mmc_1: mmc@12210000 {
		compatible = "samsung,exynos5420-dw-mshc-smu";
		interrupts = <0 76 0>;
		#address-cells = <1>;
		#size-cells = <0>;
		reg = <0x12210000 0x2000>;
		clocks = <&clock CLK_MMC1>, <&clock CLK_SCLK_MMC1>;
		clock-names = "biu", "ciu";
		fifo-depth = <0x40>;
		status = "disabled";
	};

	mmc_2: mmc@12220000 {
		compatible = "samsung,exynos5420-dw-mshc";
		interrupts = <0 77 0>;
		#address-cells = <1>;
		#size-cells = <0>;
		reg = <0x12220000 0x1000>;
		clocks = <&clock CLK_MMC2>, <&clock CLK_SCLK_MMC2>;
		clock-names = "biu", "ciu";
		fifo-depth = <0x40>;
		status = "disabled";
	};

	mct: mct@101C0000 {
		compatible = "samsung,exynos4210-mct";
		reg = <0x101C0000 0x800>;
		interrupt-controller;
		#interrupt-cells = <1>;
		interrupt-parent = <&mct_map>;
		interrupts = <0>, <1>, <2>, <3>, <4>, <5>, <6>, <7>,
				<8>, <9>, <10>, <11>;
		clocks = <&clock CLK_FIN_PLL>, <&clock CLK_MCT>;
		clock-names = "fin_pll", "mct";

		mct_map: mct-map {
			#interrupt-cells = <1>;
			#address-cells = <0>;
			#size-cells = <0>;
			interrupt-map = <0 &combiner 23 3>,
					<1 &combiner 23 4>,
					<2 &combiner 25 2>,
					<3 &combiner 25 3>,
					<4 &gic 0 120 0>,
					<5 &gic 0 121 0>,
					<6 &gic 0 122 0>,
					<7 &gic 0 123 0>,
					<8 &gic 0 128 0>,
					<9 &gic 0 129 0>,
					<10 &gic 0 130 0>,
					<11 &gic 0 131 0>;
		};
	};

	gsc_pd: power-domain@10044000 {
		compatible = "samsung,exynos4210-pd";
		reg = <0x10044000 0x20>;
		#power-domain-cells = <0>;
		clocks = <&clock CLK_GSCL0>, <&clock CLK_GSCL1>;
		clock-names = "asb0", "asb1";
	};

	isp_pd: power-domain@10044020 {
		compatible = "samsung,exynos4210-pd";
		reg = <0x10044020 0x20>;
		#power-domain-cells = <0>;
	};

	mfc_pd: power-domain@10044060 {
		compatible = "samsung,exynos4210-pd";
		reg = <0x10044060 0x20>;
		clocks = <&clock CLK_FIN_PLL>, <&clock CLK_MOUT_USER_ACLK333>;
		clock-names = "oscclk", "clk0";
		#power-domain-cells = <0>;
	};

	msc_pd: power-domain@10044120 {
		compatible = "samsung,exynos4210-pd";
		reg = <0x10044120 0x20>;
		#power-domain-cells = <0>;
	};

	disp_pd: power-domain@100440C0 {
		compatible = "samsung,exynos4210-pd";
		reg = <0x100440C0 0x20>;
		#power-domain-cells = <0>;
		clocks = <&clock CLK_FIN_PLL>,
			 <&clock CLK_MOUT_USER_ACLK200_DISP1>,
			 <&clock CLK_MOUT_USER_ACLK300_DISP1>,
			 <&clock CLK_MOUT_USER_ACLK400_DISP1>,
			 <&clock CLK_FIMD1>, <&clock CLK_MIXER>;
		clock-names = "oscclk", "clk0", "clk1", "clk2", "asb0", "asb1";
	};

	pinctrl_0: pinctrl@13400000 {
		compatible = "samsung,exynos5420-pinctrl";
		reg = <0x13400000 0x1000>;
		interrupts = <0 45 0>;

		wakeup-interrupt-controller {
			compatible = "samsung,exynos4210-wakeup-eint";
			interrupt-parent = <&gic>;
			interrupts = <0 32 0>;
		};
	};

	pinctrl_1: pinctrl@13410000 {
		compatible = "samsung,exynos5420-pinctrl";
		reg = <0x13410000 0x1000>;
		interrupts = <0 78 0>;
	};

	pinctrl_2: pinctrl@14000000 {
		compatible = "samsung,exynos5420-pinctrl";
		reg = <0x14000000 0x1000>;
		interrupts = <0 46 0>;
	};

	pinctrl_3: pinctrl@14010000 {
		compatible = "samsung,exynos5420-pinctrl";
		reg = <0x14010000 0x1000>;
		interrupts = <0 50 0>;
	};

	pinctrl_4: pinctrl@03860000 {
		compatible = "samsung,exynos5420-pinctrl";
		reg = <0x03860000 0x1000>;
		interrupts = <0 47 0>;
	};

	amba {
		#address-cells = <1>;
		#size-cells = <1>;
		compatible = "arm,amba-bus";
		interrupt-parent = <&gic>;
		ranges;

		adma: adma@03880000 {
			compatible = "arm,pl330", "arm,primecell";
			reg = <0x03880000 0x1000>;
			interrupts = <0 110 0>;
			clocks = <&clock_audss EXYNOS_ADMA>;
			clock-names = "apb_pclk";
			#dma-cells = <1>;
			#dma-channels = <6>;
			#dma-requests = <16>;
		};

		pdma0: pdma@121A0000 {
			compatible = "arm,pl330", "arm,primecell";
			reg = <0x121A0000 0x1000>;
			interrupts = <0 34 0>;
			clocks = <&clock CLK_PDMA0>;
			clock-names = "apb_pclk";
			#dma-cells = <1>;
			#dma-channels = <8>;
			#dma-requests = <32>;
		};

		pdma1: pdma@121B0000 {
			compatible = "arm,pl330", "arm,primecell";
			reg = <0x121B0000 0x1000>;
			interrupts = <0 35 0>;
			clocks = <&clock CLK_PDMA1>;
			clock-names = "apb_pclk";
			#dma-cells = <1>;
			#dma-channels = <8>;
			#dma-requests = <32>;
		};

		mdma0: mdma@10800000 {
			compatible = "arm,pl330", "arm,primecell";
			reg = <0x10800000 0x1000>;
			interrupts = <0 33 0>;
			clocks = <&clock CLK_MDMA0>;
			clock-names = "apb_pclk";
			#dma-cells = <1>;
			#dma-channels = <8>;
			#dma-requests = <1>;
		};

		mdma1: mdma@11C10000 {
			compatible = "arm,pl330", "arm,primecell";
			reg = <0x11C10000 0x1000>;
			interrupts = <0 124 0>;
			clocks = <&clock CLK_MDMA1>;
			clock-names = "apb_pclk";
			#dma-cells = <1>;
			#dma-channels = <8>;
			#dma-requests = <1>;
			/*
			 * MDMA1 can support both secure and non-secure
			 * AXI transactions. When this is enabled in the kernel
			 * for boards that run in secure mode, we are getting
			 * imprecise external aborts causing the kernel to oops.
			 */
			status = "disabled";
		};
	};

	i2s0: i2s@03830000 {
		compatible = "samsung,exynos5420-i2s";
		reg = <0x03830000 0x100>;
		dmas = <&adma 0
			&adma 2
			&adma 1>;
		dma-names = "tx", "rx", "tx-sec";
		clocks = <&clock_audss EXYNOS_I2S_BUS>,
			<&clock_audss EXYNOS_I2S_BUS>,
			<&clock_audss EXYNOS_SCLK_I2S>;
		clock-names = "iis", "i2s_opclk0", "i2s_opclk1";
		#clock-cells = <1>;
		clock-output-names = "i2s_cdclk0";
		#sound-dai-cells = <1>;
		samsung,idma-addr = <0x03000000>;
		pinctrl-names = "default";
		pinctrl-0 = <&i2s0_bus>;
		status = "disabled";
	};

	i2s1: i2s@12D60000 {
		compatible = "samsung,exynos5420-i2s";
		reg = <0x12D60000 0x100>;
		dmas = <&pdma1 12
			&pdma1 11>;
		dma-names = "tx", "rx";
		clocks = <&clock CLK_I2S1>, <&clock CLK_SCLK_I2S1>;
		clock-names = "iis", "i2s_opclk0";
		#clock-cells = <1>;
		clock-output-names = "i2s_cdclk1";
		#sound-dai-cells = <1>;
		pinctrl-names = "default";
		pinctrl-0 = <&i2s1_bus>;
		status = "disabled";
	};

	i2s2: i2s@12D70000 {
		compatible = "samsung,exynos5420-i2s";
		reg = <0x12D70000 0x100>;
		dmas = <&pdma0 12
			&pdma0 11>;
		dma-names = "tx", "rx";
		clocks = <&clock CLK_I2S2>, <&clock CLK_SCLK_I2S2>;
		clock-names = "iis", "i2s_opclk0";
		#clock-cells = <1>;
		clock-output-names = "i2s_cdclk2";
		#sound-dai-cells = <1>;
		pinctrl-names = "default";
		pinctrl-0 = <&i2s2_bus>;
		status = "disabled";
	};

	spi_0: spi@12d20000 {
		compatible = "samsung,exynos4210-spi";
		reg = <0x12d20000 0x100>;
		interrupts = <0 68 0>;
		dmas = <&pdma0 5
			&pdma0 4>;
		dma-names = "tx", "rx";
		#address-cells = <1>;
		#size-cells = <0>;
		pinctrl-names = "default";
		pinctrl-0 = <&spi0_bus>;
		clocks = <&clock CLK_SPI0>, <&clock CLK_SCLK_SPI0>;
		clock-names = "spi", "spi_busclk0";
		status = "disabled";
	};

	spi_1: spi@12d30000 {
		compatible = "samsung,exynos4210-spi";
		reg = <0x12d30000 0x100>;
		interrupts = <0 69 0>;
		dmas = <&pdma1 5
			&pdma1 4>;
		dma-names = "tx", "rx";
		#address-cells = <1>;
		#size-cells = <0>;
		pinctrl-names = "default";
		pinctrl-0 = <&spi1_bus>;
		clocks = <&clock CLK_SPI1>, <&clock CLK_SCLK_SPI1>;
		clock-names = "spi", "spi_busclk0";
		status = "disabled";
	};

	spi_2: spi@12d40000 {
		compatible = "samsung,exynos4210-spi";
		reg = <0x12d40000 0x100>;
		interrupts = <0 70 0>;
		dmas = <&pdma0 7
			&pdma0 6>;
		dma-names = "tx", "rx";
		#address-cells = <1>;
		#size-cells = <0>;
		pinctrl-names = "default";
		pinctrl-0 = <&spi2_bus>;
		clocks = <&clock CLK_SPI2>, <&clock CLK_SCLK_SPI2>;
		clock-names = "spi", "spi_busclk0";
		status = "disabled";
	};

	pwm: pwm@12dd0000 {
		compatible = "samsung,exynos4210-pwm";
		reg = <0x12dd0000 0x100>;
		samsung,pwm-outputs = <0>, <1>, <2>, <3>;
		#pwm-cells = <3>;
		clocks = <&clock CLK_PWM>;
		clock-names = "timers";
	};

	dp_phy: video-phy@10040728 {
		compatible = "samsung,exynos5420-dp-video-phy";
		samsung,pmu-syscon = <&pmu_system_controller>;
		#phy-cells = <0>;
	};

<<<<<<< HEAD
	dp: dp-controller@145B0000 {
		clocks = <&clock CLK_DP1>;
		clock-names = "dp";
		phys = <&dp_phy>;
		phy-names = "dp";
		power-domains = <&disp_pd>;
	};

=======
>>>>>>> 58c17967
	mipi_phy: video-phy@10040714 {
		compatible = "samsung,s5pv210-mipi-video-phy";
		syscon = <&pmu_system_controller>;
		#phy-cells = <1>;
	};

	dsi@14500000 {
		compatible = "samsung,exynos5410-mipi-dsi";
		reg = <0x14500000 0x10000>;
		interrupts = <0 82 0>;
		phys = <&mipi_phy 1>;
		phy-names = "dsim";
		clocks = <&clock CLK_DSIM1>, <&clock CLK_SCLK_MIPI1>;
		clock-names = "bus_clk", "pll_clk";
		#address-cells = <1>;
		#size-cells = <0>;
		status = "disabled";
	};

	adc: adc@12D10000 {
		compatible = "samsung,exynos-adc-v2";
		reg = <0x12D10000 0x100>;
		interrupts = <0 106 0>;
		clocks = <&clock CLK_TSADC>;
		clock-names = "adc";
		#io-channel-cells = <1>;
		io-channel-ranges;
		samsung,syscon-phandle = <&pmu_system_controller>;
		status = "disabled";
	};

	i2c_0: i2c@12C60000 {
		compatible = "samsung,s3c2440-i2c";
		reg = <0x12C60000 0x100>;
		interrupts = <0 56 0>;
		#address-cells = <1>;
		#size-cells = <0>;
		clocks = <&clock CLK_I2C0>;
		clock-names = "i2c";
		pinctrl-names = "default";
		pinctrl-0 = <&i2c0_bus>;
		samsung,sysreg-phandle = <&sysreg_system_controller>;
		status = "disabled";
	};

	i2c_1: i2c@12C70000 {
		compatible = "samsung,s3c2440-i2c";
		reg = <0x12C70000 0x100>;
		interrupts = <0 57 0>;
		#address-cells = <1>;
		#size-cells = <0>;
		clocks = <&clock CLK_I2C1>;
		clock-names = "i2c";
		pinctrl-names = "default";
		pinctrl-0 = <&i2c1_bus>;
		samsung,sysreg-phandle = <&sysreg_system_controller>;
		status = "disabled";
	};

	i2c_2: i2c@12C80000 {
		compatible = "samsung,s3c2440-i2c";
		reg = <0x12C80000 0x100>;
		interrupts = <0 58 0>;
		#address-cells = <1>;
		#size-cells = <0>;
		clocks = <&clock CLK_I2C2>;
		clock-names = "i2c";
		pinctrl-names = "default";
		pinctrl-0 = <&i2c2_bus>;
		samsung,sysreg-phandle = <&sysreg_system_controller>;
		status = "disabled";
	};

	i2c_3: i2c@12C90000 {
		compatible = "samsung,s3c2440-i2c";
		reg = <0x12C90000 0x100>;
		interrupts = <0 59 0>;
		#address-cells = <1>;
		#size-cells = <0>;
		clocks = <&clock CLK_I2C3>;
		clock-names = "i2c";
		pinctrl-names = "default";
		pinctrl-0 = <&i2c3_bus>;
		samsung,sysreg-phandle = <&sysreg_system_controller>;
		status = "disabled";
	};

	hsi2c_4: i2c@12CA0000 {
		compatible = "samsung,exynos5-hsi2c";
		reg = <0x12CA0000 0x1000>;
		interrupts = <0 60 0>;
		#address-cells = <1>;
		#size-cells = <0>;
		pinctrl-names = "default";
		pinctrl-0 = <&i2c4_hs_bus>;
		clocks = <&clock CLK_USI0>;
		clock-names = "hsi2c";
		status = "disabled";
	};

	hsi2c_5: i2c@12CB0000 {
		compatible = "samsung,exynos5-hsi2c";
		reg = <0x12CB0000 0x1000>;
		interrupts = <0 61 0>;
		#address-cells = <1>;
		#size-cells = <0>;
		pinctrl-names = "default";
		pinctrl-0 = <&i2c5_hs_bus>;
		clocks = <&clock CLK_USI1>;
		clock-names = "hsi2c";
		status = "disabled";
	};

	hsi2c_6: i2c@12CC0000 {
		compatible = "samsung,exynos5-hsi2c";
		reg = <0x12CC0000 0x1000>;
		interrupts = <0 62 0>;
		#address-cells = <1>;
		#size-cells = <0>;
		pinctrl-names = "default";
		pinctrl-0 = <&i2c6_hs_bus>;
		clocks = <&clock CLK_USI2>;
		clock-names = "hsi2c";
		status = "disabled";
	};

	hsi2c_7: i2c@12CD0000 {
		compatible = "samsung,exynos5-hsi2c";
		reg = <0x12CD0000 0x1000>;
		interrupts = <0 63 0>;
		#address-cells = <1>;
		#size-cells = <0>;
		pinctrl-names = "default";
		pinctrl-0 = <&i2c7_hs_bus>;
		clocks = <&clock CLK_USI3>;
		clock-names = "hsi2c";
		status = "disabled";
	};

	hsi2c_8: i2c@12E00000 {
		compatible = "samsung,exynos5-hsi2c";
		reg = <0x12E00000 0x1000>;
		interrupts = <0 87 0>;
		#address-cells = <1>;
		#size-cells = <0>;
		pinctrl-names = "default";
		pinctrl-0 = <&i2c8_hs_bus>;
		clocks = <&clock CLK_USI4>;
		clock-names = "hsi2c";
		status = "disabled";
	};

	hsi2c_9: i2c@12E10000 {
		compatible = "samsung,exynos5-hsi2c";
		reg = <0x12E10000 0x1000>;
		interrupts = <0 88 0>;
		#address-cells = <1>;
		#size-cells = <0>;
		pinctrl-names = "default";
		pinctrl-0 = <&i2c9_hs_bus>;
		clocks = <&clock CLK_USI5>;
		clock-names = "hsi2c";
		status = "disabled";
	};

	hsi2c_10: i2c@12E20000 {
		compatible = "samsung,exynos5-hsi2c";
		reg = <0x12E20000 0x1000>;
		interrupts = <0 203 0>;
		#address-cells = <1>;
		#size-cells = <0>;
		pinctrl-names = "default";
		pinctrl-0 = <&i2c10_hs_bus>;
		clocks = <&clock CLK_USI6>;
		clock-names = "hsi2c";
		status = "disabled";
	};

	hdmi: hdmi@14530000 {
		compatible = "samsung,exynos5420-hdmi";
		reg = <0x14530000 0x70000>;
		interrupts = <0 95 0>;
		clocks = <&clock CLK_HDMI>, <&clock CLK_SCLK_HDMI>,
			 <&clock CLK_DOUT_PIXEL>, <&clock CLK_SCLK_HDMIPHY>,
			 <&clock CLK_MOUT_HDMI>;
		clock-names = "hdmi", "sclk_hdmi", "sclk_pixel",
			"sclk_hdmiphy", "mout_hdmi";
		phy = <&hdmiphy>;
		samsung,syscon-phandle = <&pmu_system_controller>;
		status = "disabled";
		power-domains = <&disp_pd>;
	};

	hdmiphy: hdmiphy@145D0000 {
		reg = <0x145D0000 0x20>;
	};

	mixer: mixer@14450000 {
		compatible = "samsung,exynos5420-mixer";
		reg = <0x14450000 0x10000>;
		interrupts = <0 94 0>;
		clocks = <&clock CLK_MIXER>, <&clock CLK_HDMI>,
			 <&clock CLK_SCLK_HDMI>;
		clock-names = "mixer", "hdmi", "sclk_hdmi";
		power-domains = <&disp_pd>;
		iommus = <&sysmmu_tv>;
	};

	gsc_0: video-scaler@13e00000 {
		compatible = "samsung,exynos5-gsc";
		reg = <0x13e00000 0x1000>;
		interrupts = <0 85 0>;
		clocks = <&clock CLK_GSCL0>;
		clock-names = "gscl";
		power-domains = <&gsc_pd>;
		iommus = <&sysmmu_gscl0>;
	};

	gsc_1: video-scaler@13e10000 {
		compatible = "samsung,exynos5-gsc";
		reg = <0x13e10000 0x1000>;
		interrupts = <0 86 0>;
		clocks = <&clock CLK_GSCL1>;
		clock-names = "gscl";
		power-domains = <&gsc_pd>;
		iommus = <&sysmmu_gscl1>;
	};

	jpeg_0: jpeg@11F50000 {
		compatible = "samsung,exynos5420-jpeg";
		reg = <0x11F50000 0x1000>;
		interrupts = <0 89 0>;
		clock-names = "jpeg";
		clocks = <&clock CLK_JPEG>;
		iommus = <&sysmmu_jpeg0>;
	};

	jpeg_1: jpeg@11F60000 {
		compatible = "samsung,exynos5420-jpeg";
		reg = <0x11F60000 0x1000>;
		interrupts = <0 168 0>;
		clock-names = "jpeg";
		clocks = <&clock CLK_JPEG2>;
		iommus = <&sysmmu_jpeg1>;
	};

	pmu_system_controller: system-controller@10040000 {
		compatible = "samsung,exynos5420-pmu", "syscon";
		reg = <0x10040000 0x5000>;
		clock-names = "clkout16";
		clocks = <&clock CLK_FIN_PLL>;
		#clock-cells = <1>;
		interrupt-controller;
		#interrupt-cells = <3>;
		interrupt-parent = <&gic>;
	};

	sysreg_system_controller: syscon@10050000 {
		compatible = "samsung,exynos5-sysreg", "syscon";
		reg = <0x10050000 0x5000>;
	};

	tmu_cpu0: tmu@10060000 {
		compatible = "samsung,exynos5420-tmu";
		reg = <0x10060000 0x100>;
		interrupts = <0 65 0>;
		clocks = <&clock CLK_TMU>;
		clock-names = "tmu_apbif";
		#include "exynos4412-tmu-sensor-conf.dtsi"
	};

	tmu_cpu1: tmu@10064000 {
		compatible = "samsung,exynos5420-tmu";
		reg = <0x10064000 0x100>;
		interrupts = <0 183 0>;
		clocks = <&clock CLK_TMU>;
		clock-names = "tmu_apbif";
		#include "exynos4412-tmu-sensor-conf.dtsi"
	};

	tmu_cpu2: tmu@10068000 {
		compatible = "samsung,exynos5420-tmu-ext-triminfo";
		reg = <0x10068000 0x100>, <0x1006c000 0x4>;
		interrupts = <0 184 0>;
		clocks = <&clock CLK_TMU>, <&clock CLK_TMU>;
		clock-names = "tmu_apbif", "tmu_triminfo_apbif";
		#include "exynos4412-tmu-sensor-conf.dtsi"
	};

	tmu_cpu3: tmu@1006c000 {
		compatible = "samsung,exynos5420-tmu-ext-triminfo";
		reg = <0x1006c000 0x100>, <0x100a0000 0x4>;
		interrupts = <0 185 0>;
		clocks = <&clock CLK_TMU>, <&clock CLK_TMU_GPU>;
		clock-names = "tmu_apbif", "tmu_triminfo_apbif";
		#include "exynos4412-tmu-sensor-conf.dtsi"
	};

	tmu_gpu: tmu@100a0000 {
		compatible = "samsung,exynos5420-tmu-ext-triminfo";
		reg = <0x100a0000 0x100>, <0x10068000 0x4>;
		interrupts = <0 215 0>;
		clocks = <&clock CLK_TMU_GPU>, <&clock CLK_TMU>;
		clock-names = "tmu_apbif", "tmu_triminfo_apbif";
		#include "exynos4412-tmu-sensor-conf.dtsi"
	};

	thermal-zones {
		cpu0_thermal: cpu0-thermal {
			thermal-sensors = <&tmu_cpu0>;
			#include "exynos5420-trip-points.dtsi"
		};
		cpu1_thermal: cpu1-thermal {
		       thermal-sensors = <&tmu_cpu1>;
		       #include "exynos5420-trip-points.dtsi"
		};
		cpu2_thermal: cpu2-thermal {
		       thermal-sensors = <&tmu_cpu2>;
		       #include "exynos5420-trip-points.dtsi"
		};
		cpu3_thermal: cpu3-thermal {
		       thermal-sensors = <&tmu_cpu3>;
		       #include "exynos5420-trip-points.dtsi"
		};
		gpu_thermal: gpu-thermal {
		       thermal-sensors = <&tmu_gpu>;
		       #include "exynos5420-trip-points.dtsi"
		};
	};

        watchdog: watchdog@101D0000 {
		compatible = "samsung,exynos5420-wdt";
		reg = <0x101D0000 0x100>;
		interrupts = <0 42 0>;
		clocks = <&clock CLK_WDT>;
		clock-names = "watchdog";
		samsung,syscon-phandle = <&pmu_system_controller>;
        };

	sss: sss@10830000 {
		compatible = "samsung,exynos4210-secss";
		reg = <0x10830000 0x10000>;
		interrupts = <0 112 0>;
		clocks = <&clock CLK_SSS>;
		clock-names = "secss";
	};

	usbdrd3_0: usb@12000000 {
		compatible = "samsung,exynos5250-dwusb3";
		clocks = <&clock CLK_USBD300>;
		clock-names = "usbdrd30";
		#address-cells = <1>;
		#size-cells = <1>;
		ranges;

		usbdrd_dwc3_0: dwc3 {
			compatible = "snps,dwc3";
			reg = <0x12000000 0x10000>;
			interrupts = <0 72 0>;
			phys = <&usbdrd_phy0 0>, <&usbdrd_phy0 1>;
			phy-names = "usb2-phy", "usb3-phy";
		};
	};

	usbdrd_phy0: phy@12100000 {
		compatible = "samsung,exynos5420-usbdrd-phy";
		reg = <0x12100000 0x100>;
		clocks = <&clock CLK_USBD300>, <&clock CLK_SCLK_USBPHY300>;
		clock-names = "phy", "ref";
		samsung,pmu-syscon = <&pmu_system_controller>;
		#phy-cells = <1>;
	};

	usbdrd3_1: usb@12400000 {
		compatible = "samsung,exynos5250-dwusb3";
		clocks = <&clock CLK_USBD301>;
		clock-names = "usbdrd30";
		#address-cells = <1>;
		#size-cells = <1>;
		ranges;

		usbdrd_dwc3_1: dwc3 {
			compatible = "snps,dwc3";
			reg = <0x12400000 0x10000>;
			interrupts = <0 73 0>;
			phys = <&usbdrd_phy1 0>, <&usbdrd_phy1 1>;
			phy-names = "usb2-phy", "usb3-phy";
		};
	};

	usbdrd_phy1: phy@12500000 {
		compatible = "samsung,exynos5420-usbdrd-phy";
		reg = <0x12500000 0x100>;
		clocks = <&clock CLK_USBD301>, <&clock CLK_SCLK_USBPHY301>;
		clock-names = "phy", "ref";
		samsung,pmu-syscon = <&pmu_system_controller>;
		#phy-cells = <1>;
	};

	usbhost2: usb@12110000 {
		compatible = "samsung,exynos4210-ehci";
		reg = <0x12110000 0x100>;
		interrupts = <0 71 0>;

		clocks = <&clock CLK_USBH20>;
		clock-names = "usbhost";
		#address-cells = <1>;
		#size-cells = <0>;
		port@0 {
			reg = <0>;
			phys = <&usb2_phy 1>;
		};
	};

	usbhost1: usb@12120000 {
		compatible = "samsung,exynos4210-ohci";
		reg = <0x12120000 0x100>;
		interrupts = <0 71 0>;

		clocks = <&clock CLK_USBH20>;
		clock-names = "usbhost";
		#address-cells = <1>;
		#size-cells = <0>;
		port@0 {
			reg = <0>;
			phys = <&usb2_phy 1>;
		};
	};

	usb2_phy: phy@12130000 {
		compatible = "samsung,exynos5250-usb2-phy";
		reg = <0x12130000 0x100>;
		clocks = <&clock CLK_USBH20>, <&clock CLK_SCLK_USBPHY300>;
		clock-names = "phy", "ref";
		#phy-cells = <1>;
		samsung,sysreg-phandle = <&sysreg_system_controller>;
		samsung,pmureg-phandle = <&pmu_system_controller>;
	};

	sysmmu_g2dr: sysmmu@0x10A60000 {
		compatible = "samsung,exynos-sysmmu";
		reg = <0x10A60000 0x1000>;
		interrupt-parent = <&combiner>;
		interrupts = <24 5>;
		clock-names = "sysmmu", "master";
		clocks = <&clock CLK_SMMU_G2D>, <&clock CLK_G2D>;
		#iommu-cells = <0>;
	};

	sysmmu_g2dw: sysmmu@0x10A70000 {
		compatible = "samsung,exynos-sysmmu";
		reg = <0x10A70000 0x1000>;
		interrupt-parent = <&combiner>;
		interrupts = <22 2>;
		clock-names = "sysmmu", "master";
		clocks = <&clock CLK_SMMU_G2D>, <&clock CLK_G2D>;
		#iommu-cells = <0>;
	};

	sysmmu_tv: sysmmu@0x14650000 {
		compatible = "samsung,exynos-sysmmu";
		reg = <0x14650000 0x1000>;
		interrupt-parent = <&combiner>;
		interrupts = <7 4>;
		clock-names = "sysmmu", "master";
		clocks = <&clock CLK_SMMU_MIXER>, <&clock CLK_MIXER>;
		power-domains = <&disp_pd>;
		#iommu-cells = <0>;
	};

	sysmmu_gscl0: sysmmu@0x13E80000 {
		compatible = "samsung,exynos-sysmmu";
		reg = <0x13E80000 0x1000>;
		interrupt-parent = <&combiner>;
		interrupts = <2 0>;
		clock-names = "sysmmu", "master";
		clocks = <&clock CLK_SMMU_GSCL0>, <&clock CLK_GSCL0>;
		power-domains = <&gsc_pd>;
		#iommu-cells = <0>;
	};

	sysmmu_gscl1: sysmmu@0x13E90000 {
		compatible = "samsung,exynos-sysmmu";
		reg = <0x13E90000 0x1000>;
		interrupt-parent = <&combiner>;
		interrupts = <2 2>;
		clock-names = "sysmmu", "master";
		clocks = <&clock CLK_SMMU_GSCL1>, <&clock CLK_GSCL1>;
		power-domains = <&gsc_pd>;
		#iommu-cells = <0>;
	};

	sysmmu_scaler0r: sysmmu@0x12880000 {
		compatible = "samsung,exynos-sysmmu";
		reg = <0x12880000 0x1000>;
		interrupt-parent = <&combiner>;
		interrupts = <22 4>;
		clock-names = "sysmmu", "master";
		clocks = <&clock CLK_SMMU_MSCL0>, <&clock CLK_MSCL0>;
		#iommu-cells = <0>;
	};

	sysmmu_scaler1r: sysmmu@0x12890000 {
		compatible = "samsung,exynos-sysmmu";
		reg = <0x12890000 0x1000>;
		interrupts = <0 186 0>;
		clock-names = "sysmmu", "master";
		clocks = <&clock CLK_SMMU_MSCL1>, <&clock CLK_MSCL1>;
		#iommu-cells = <0>;
	};

	sysmmu_scaler2r: sysmmu@0x128A0000 {
		compatible = "samsung,exynos-sysmmu";
		reg = <0x128A0000 0x1000>;
		interrupts = <0 188 0>;
		clock-names = "sysmmu", "master";
		clocks = <&clock CLK_SMMU_MSCL2>, <&clock CLK_MSCL2>;
		#iommu-cells = <0>;
	};

	sysmmu_scaler0w: sysmmu@0x128C0000 {
		compatible = "samsung,exynos-sysmmu";
		reg = <0x128C0000 0x1000>;
		interrupt-parent = <&combiner>;
		interrupts = <27 2>;
		clock-names = "sysmmu", "master";
		clocks = <&clock CLK_SMMU_MSCL0>, <&clock CLK_MSCL0>;
		#iommu-cells = <0>;
	};

	sysmmu_scaler1w: sysmmu@0x128D0000 {
		compatible = "samsung,exynos-sysmmu";
		reg = <0x128D0000 0x1000>;
		interrupt-parent = <&combiner>;
		interrupts = <22 6>;
		clock-names = "sysmmu", "master";
		clocks = <&clock CLK_SMMU_MSCL1>, <&clock CLK_MSCL1>;
		#iommu-cells = <0>;
	};

	sysmmu_scaler2w: sysmmu@0x128E0000 {
		compatible = "samsung,exynos-sysmmu";
		reg = <0x128E0000 0x1000>;
		interrupt-parent = <&combiner>;
		interrupts = <19 6>;
		clock-names = "sysmmu", "master";
		clocks = <&clock CLK_SMMU_MSCL2>, <&clock CLK_MSCL2>;
		#iommu-cells = <0>;
	};

	sysmmu_jpeg0: sysmmu@0x11F10000 {
		compatible = "samsung,exynos-sysmmu";
		reg = <0x11F10000 0x1000>;
		interrupt-parent = <&combiner>;
		interrupts = <4 2>;
		clock-names = "sysmmu", "master";
		clocks = <&clock CLK_SMMU_JPEG>, <&clock CLK_JPEG>;
		#iommu-cells = <0>;
	};

	sysmmu_jpeg1: sysmmu@0x11F20000 {
		compatible = "samsung,exynos-sysmmu";
		reg = <0x11F20000 0x1000>;
		interrupts = <0 169 0>;
		clock-names = "sysmmu", "master";
		clocks = <&clock CLK_SMMU_JPEG2>, <&clock CLK_JPEG2>;
		#iommu-cells = <0>;
	};

	sysmmu_mfc_l: sysmmu@0x11200000 {
		compatible = "samsung,exynos-sysmmu";
		reg = <0x11200000 0x1000>;
		interrupt-parent = <&combiner>;
		interrupts = <6 2>;
		clock-names = "sysmmu", "master";
		clocks = <&clock CLK_SMMU_MFCL>, <&clock CLK_MFC>;
		power-domains = <&mfc_pd>;
		#iommu-cells = <0>;
	};

	sysmmu_mfc_r: sysmmu@0x11210000 {
		compatible = "samsung,exynos-sysmmu";
		reg = <0x11210000 0x1000>;
		interrupt-parent = <&combiner>;
		interrupts = <8 5>;
		clock-names = "sysmmu", "master";
		clocks = <&clock CLK_SMMU_MFCR>, <&clock CLK_MFC>;
		power-domains = <&mfc_pd>;
		#iommu-cells = <0>;
	};

	sysmmu_fimd1_0: sysmmu@0x14640000 {
		compatible = "samsung,exynos-sysmmu";
		reg = <0x14640000 0x1000>;
		interrupt-parent = <&combiner>;
		interrupts = <3 2>;
		clock-names = "sysmmu", "master";
		clocks = <&clock CLK_SMMU_FIMD1M0>, <&clock CLK_FIMD1>;
		power-domains = <&disp_pd>;
		#iommu-cells = <0>;
	};

	sysmmu_fimd1_1: sysmmu@0x14680000 {
		compatible = "samsung,exynos-sysmmu";
		reg = <0x14680000 0x1000>;
		interrupt-parent = <&combiner>;
		interrupts = <3 0>;
		clock-names = "sysmmu", "master";
		clocks = <&clock CLK_SMMU_FIMD1M0>, <&clock CLK_FIMD1>;
		power-domains = <&disp_pd>;
		#iommu-cells = <0>;
	};
};

&dp {
	clocks = <&clock CLK_DP1>;
	clock-names = "dp";
	phys = <&dp_phy>;
	phy-names = "dp";
	power-domains = <&disp_pd>;
};

&fimd {
	clocks = <&clock CLK_SCLK_FIMD1>, <&clock CLK_FIMD1>;
	clock-names = "sclk_fimd", "fimd";
	power-domains = <&disp_pd>;
	iommus = <&sysmmu_fimd1_0>, <&sysmmu_fimd1_1>;
	iommu-names = "m0", "m1";
};

&rtc {
	clocks = <&clock CLK_RTC>;
	clock-names = "rtc";
	interrupt-parent = <&pmu_system_controller>;
	status = "disabled";
};

&serial_0 {
	clocks = <&clock CLK_UART0>, <&clock CLK_SCLK_UART0>;
	clock-names = "uart", "clk_uart_baud0";
};

&serial_1 {
	clocks = <&clock CLK_UART1>, <&clock CLK_SCLK_UART1>;
	clock-names = "uart", "clk_uart_baud0";
};

&serial_2 {
	clocks = <&clock CLK_UART2>, <&clock CLK_SCLK_UART2>;
	clock-names = "uart", "clk_uart_baud0";
};

&serial_3 {
	clocks = <&clock CLK_UART3>, <&clock CLK_SCLK_UART3>;
	clock-names = "uart", "clk_uart_baud0";
};<|MERGE_RESOLUTION|>--- conflicted
+++ resolved
@@ -510,17 +510,6 @@
 		#phy-cells = <0>;
 	};
 
-<<<<<<< HEAD
-	dp: dp-controller@145B0000 {
-		clocks = <&clock CLK_DP1>;
-		clock-names = "dp";
-		phys = <&dp_phy>;
-		phy-names = "dp";
-		power-domains = <&disp_pd>;
-	};
-
-=======
->>>>>>> 58c17967
 	mipi_phy: video-phy@10040714 {
 		compatible = "samsung,s5pv210-mipi-video-phy";
 		syscon = <&pmu_system_controller>;
