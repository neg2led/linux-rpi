// SPDX-License-Identifier: GPL-2.0
/*
 * Block multiqueue core code
 *
 * Copyright (C) 2013-2014 Jens Axboe
 * Copyright (C) 2013-2014 Christoph Hellwig
 */
#include <linux/kernel.h>
#include <linux/module.h>
#include <linux/backing-dev.h>
#include <linux/bio.h>
#include <linux/blkdev.h>
#include <linux/blk-integrity.h>
#include <linux/kmemleak.h>
#include <linux/mm.h>
#include <linux/init.h>
#include <linux/slab.h>
#include <linux/workqueue.h>
#include <linux/smp.h>
#include <linux/interrupt.h>
#include <linux/llist.h>
#include <linux/cpu.h>
#include <linux/cache.h>
#include <linux/sched/sysctl.h>
#include <linux/sched/topology.h>
#include <linux/sched/signal.h>
#include <linux/delay.h>
#include <linux/crash_dump.h>
#include <linux/prefetch.h>
#include <linux/blk-crypto.h>
#include <linux/part_stat.h>

#include <trace/events/block.h>

#include <linux/blk-mq.h>
#include <linux/t10-pi.h>
#include "blk.h"
#include "blk-mq.h"
#include "blk-mq-debugfs.h"
#include "blk-mq-tag.h"
#include "blk-pm.h"
#include "blk-stat.h"
#include "blk-mq-sched.h"
#include "blk-rq-qos.h"
#include "blk-ioprio.h"

static DEFINE_PER_CPU(struct llist_head, blk_cpu_done);

static void blk_mq_poll_stats_start(struct request_queue *q);
static void blk_mq_poll_stats_fn(struct blk_stat_callback *cb);

static int blk_mq_poll_stats_bkt(const struct request *rq)
{
	int ddir, sectors, bucket;

	ddir = rq_data_dir(rq);
	sectors = blk_rq_stats_sectors(rq);

	bucket = ddir + 2 * ilog2(sectors);

	if (bucket < 0)
		return -1;
	else if (bucket >= BLK_MQ_POLL_STATS_BKTS)
		return ddir + BLK_MQ_POLL_STATS_BKTS - 2;

	return bucket;
}

#define BLK_QC_T_SHIFT		16
#define BLK_QC_T_INTERNAL	(1U << 31)

static inline struct blk_mq_hw_ctx *blk_qc_to_hctx(struct request_queue *q,
		blk_qc_t qc)
{
	return xa_load(&q->hctx_table,
			(qc & ~BLK_QC_T_INTERNAL) >> BLK_QC_T_SHIFT);
}

static inline struct request *blk_qc_to_rq(struct blk_mq_hw_ctx *hctx,
		blk_qc_t qc)
{
	unsigned int tag = qc & ((1U << BLK_QC_T_SHIFT) - 1);

	if (qc & BLK_QC_T_INTERNAL)
		return blk_mq_tag_to_rq(hctx->sched_tags, tag);
	return blk_mq_tag_to_rq(hctx->tags, tag);
}

static inline blk_qc_t blk_rq_to_qc(struct request *rq)
{
	return (rq->mq_hctx->queue_num << BLK_QC_T_SHIFT) |
		(rq->tag != -1 ?
		 rq->tag : (rq->internal_tag | BLK_QC_T_INTERNAL));
}

/*
 * Check if any of the ctx, dispatch list or elevator
 * have pending work in this hardware queue.
 */
static bool blk_mq_hctx_has_pending(struct blk_mq_hw_ctx *hctx)
{
	return !list_empty_careful(&hctx->dispatch) ||
		sbitmap_any_bit_set(&hctx->ctx_map) ||
			blk_mq_sched_has_work(hctx);
}

/*
 * Mark this ctx as having pending work in this hardware queue
 */
static void blk_mq_hctx_mark_pending(struct blk_mq_hw_ctx *hctx,
				     struct blk_mq_ctx *ctx)
{
	const int bit = ctx->index_hw[hctx->type];

	if (!sbitmap_test_bit(&hctx->ctx_map, bit))
		sbitmap_set_bit(&hctx->ctx_map, bit);
}

static void blk_mq_hctx_clear_pending(struct blk_mq_hw_ctx *hctx,
				      struct blk_mq_ctx *ctx)
{
	const int bit = ctx->index_hw[hctx->type];

	sbitmap_clear_bit(&hctx->ctx_map, bit);
}

struct mq_inflight {
	struct block_device *part;
	unsigned int inflight[2];
};

static bool blk_mq_check_inflight(struct request *rq, void *priv)
{
	struct mq_inflight *mi = priv;

	if (rq->part && blk_do_io_stat(rq) &&
	    (!mi->part->bd_partno || rq->part == mi->part) &&
	    blk_mq_rq_state(rq) == MQ_RQ_IN_FLIGHT)
		mi->inflight[rq_data_dir(rq)]++;

	return true;
}

unsigned int blk_mq_in_flight(struct request_queue *q,
		struct block_device *part)
{
	struct mq_inflight mi = { .part = part };

	blk_mq_queue_tag_busy_iter(q, blk_mq_check_inflight, &mi);

	return mi.inflight[0] + mi.inflight[1];
}

void blk_mq_in_flight_rw(struct request_queue *q, struct block_device *part,
		unsigned int inflight[2])
{
	struct mq_inflight mi = { .part = part };

	blk_mq_queue_tag_busy_iter(q, blk_mq_check_inflight, &mi);
	inflight[0] = mi.inflight[0];
	inflight[1] = mi.inflight[1];
}

void blk_freeze_queue_start(struct request_queue *q)
{
	mutex_lock(&q->mq_freeze_lock);
	if (++q->mq_freeze_depth == 1) {
		percpu_ref_kill(&q->q_usage_counter);
		mutex_unlock(&q->mq_freeze_lock);
		if (queue_is_mq(q))
			blk_mq_run_hw_queues(q, false);
	} else {
		mutex_unlock(&q->mq_freeze_lock);
	}
}
EXPORT_SYMBOL_GPL(blk_freeze_queue_start);

void blk_mq_freeze_queue_wait(struct request_queue *q)
{
	wait_event(q->mq_freeze_wq, percpu_ref_is_zero(&q->q_usage_counter));
}
EXPORT_SYMBOL_GPL(blk_mq_freeze_queue_wait);

int blk_mq_freeze_queue_wait_timeout(struct request_queue *q,
				     unsigned long timeout)
{
	return wait_event_timeout(q->mq_freeze_wq,
					percpu_ref_is_zero(&q->q_usage_counter),
					timeout);
}
EXPORT_SYMBOL_GPL(blk_mq_freeze_queue_wait_timeout);

/*
 * Guarantee no request is in use, so we can change any data structure of
 * the queue afterward.
 */
void blk_freeze_queue(struct request_queue *q)
{
	/*
	 * In the !blk_mq case we are only calling this to kill the
	 * q_usage_counter, otherwise this increases the freeze depth
	 * and waits for it to return to zero.  For this reason there is
	 * no blk_unfreeze_queue(), and blk_freeze_queue() is not
	 * exported to drivers as the only user for unfreeze is blk_mq.
	 */
	blk_freeze_queue_start(q);
	blk_mq_freeze_queue_wait(q);
}

void blk_mq_freeze_queue(struct request_queue *q)
{
	/*
	 * ...just an alias to keep freeze and unfreeze actions balanced
	 * in the blk_mq_* namespace
	 */
	blk_freeze_queue(q);
}
EXPORT_SYMBOL_GPL(blk_mq_freeze_queue);

void __blk_mq_unfreeze_queue(struct request_queue *q, bool force_atomic)
{
	mutex_lock(&q->mq_freeze_lock);
	if (force_atomic)
		q->q_usage_counter.data->force_atomic = true;
	q->mq_freeze_depth--;
	WARN_ON_ONCE(q->mq_freeze_depth < 0);
	if (!q->mq_freeze_depth) {
		percpu_ref_resurrect(&q->q_usage_counter);
		wake_up_all(&q->mq_freeze_wq);
	}
	mutex_unlock(&q->mq_freeze_lock);
}

void blk_mq_unfreeze_queue(struct request_queue *q)
{
	__blk_mq_unfreeze_queue(q, false);
}
EXPORT_SYMBOL_GPL(blk_mq_unfreeze_queue);

/*
 * FIXME: replace the scsi_internal_device_*block_nowait() calls in the
 * mpt3sas driver such that this function can be removed.
 */
void blk_mq_quiesce_queue_nowait(struct request_queue *q)
{
	unsigned long flags;

	spin_lock_irqsave(&q->queue_lock, flags);
	if (!q->quiesce_depth++)
		blk_queue_flag_set(QUEUE_FLAG_QUIESCED, q);
	spin_unlock_irqrestore(&q->queue_lock, flags);
}
EXPORT_SYMBOL_GPL(blk_mq_quiesce_queue_nowait);

/**
 * blk_mq_wait_quiesce_done() - wait until in-progress quiesce is done
 * @set: tag_set to wait on
 *
 * Note: it is driver's responsibility for making sure that quiesce has
 * been started on or more of the request_queues of the tag_set.  This
 * function only waits for the quiesce on those request_queues that had
 * the quiesce flag set using blk_mq_quiesce_queue_nowait.
 */
void blk_mq_wait_quiesce_done(struct blk_mq_tag_set *set)
{
	if (set->flags & BLK_MQ_F_BLOCKING)
		synchronize_srcu(set->srcu);
	else
		synchronize_rcu();
}
EXPORT_SYMBOL_GPL(blk_mq_wait_quiesce_done);

/**
 * blk_mq_quiesce_queue() - wait until all ongoing dispatches have finished
 * @q: request queue.
 *
 * Note: this function does not prevent that the struct request end_io()
 * callback function is invoked. Once this function is returned, we make
 * sure no dispatch can happen until the queue is unquiesced via
 * blk_mq_unquiesce_queue().
 */
void blk_mq_quiesce_queue(struct request_queue *q)
{
	blk_mq_quiesce_queue_nowait(q);
	/* nothing to wait for non-mq queues */
	if (queue_is_mq(q))
		blk_mq_wait_quiesce_done(q->tag_set);
}
EXPORT_SYMBOL_GPL(blk_mq_quiesce_queue);

/*
 * blk_mq_unquiesce_queue() - counterpart of blk_mq_quiesce_queue()
 * @q: request queue.
 *
 * This function recovers queue into the state before quiescing
 * which is done by blk_mq_quiesce_queue.
 */
void blk_mq_unquiesce_queue(struct request_queue *q)
{
	unsigned long flags;
	bool run_queue = false;

	spin_lock_irqsave(&q->queue_lock, flags);
	if (WARN_ON_ONCE(q->quiesce_depth <= 0)) {
		;
	} else if (!--q->quiesce_depth) {
		blk_queue_flag_clear(QUEUE_FLAG_QUIESCED, q);
		run_queue = true;
	}
	spin_unlock_irqrestore(&q->queue_lock, flags);

	/* dispatch requests which are inserted during quiescing */
	if (run_queue)
		blk_mq_run_hw_queues(q, true);
}
EXPORT_SYMBOL_GPL(blk_mq_unquiesce_queue);

void blk_mq_quiesce_tagset(struct blk_mq_tag_set *set)
{
	struct request_queue *q;

	mutex_lock(&set->tag_list_lock);
	list_for_each_entry(q, &set->tag_list, tag_set_list) {
		if (!blk_queue_skip_tagset_quiesce(q))
			blk_mq_quiesce_queue_nowait(q);
	}
	blk_mq_wait_quiesce_done(set);
	mutex_unlock(&set->tag_list_lock);
}
EXPORT_SYMBOL_GPL(blk_mq_quiesce_tagset);

void blk_mq_unquiesce_tagset(struct blk_mq_tag_set *set)
{
	struct request_queue *q;

	mutex_lock(&set->tag_list_lock);
	list_for_each_entry(q, &set->tag_list, tag_set_list) {
		if (!blk_queue_skip_tagset_quiesce(q))
			blk_mq_unquiesce_queue(q);
	}
	mutex_unlock(&set->tag_list_lock);
}
EXPORT_SYMBOL_GPL(blk_mq_unquiesce_tagset);

void blk_mq_wake_waiters(struct request_queue *q)
{
	struct blk_mq_hw_ctx *hctx;
	unsigned long i;

	queue_for_each_hw_ctx(q, hctx, i)
		if (blk_mq_hw_queue_mapped(hctx))
			blk_mq_tag_wakeup_all(hctx->tags, true);
}

void blk_rq_init(struct request_queue *q, struct request *rq)
{
	memset(rq, 0, sizeof(*rq));

	INIT_LIST_HEAD(&rq->queuelist);
	rq->q = q;
	rq->__sector = (sector_t) -1;
	INIT_HLIST_NODE(&rq->hash);
	RB_CLEAR_NODE(&rq->rb_node);
	rq->tag = BLK_MQ_NO_TAG;
	rq->internal_tag = BLK_MQ_NO_TAG;
	rq->start_time_ns = ktime_get_ns();
	rq->part = NULL;
	blk_crypto_rq_set_defaults(rq);
}
EXPORT_SYMBOL(blk_rq_init);

static struct request *blk_mq_rq_ctx_init(struct blk_mq_alloc_data *data,
		struct blk_mq_tags *tags, unsigned int tag, u64 alloc_time_ns)
{
	struct blk_mq_ctx *ctx = data->ctx;
	struct blk_mq_hw_ctx *hctx = data->hctx;
	struct request_queue *q = data->q;
	struct request *rq = tags->static_rqs[tag];

	rq->q = q;
	rq->mq_ctx = ctx;
	rq->mq_hctx = hctx;
	rq->cmd_flags = data->cmd_flags;

	if (data->flags & BLK_MQ_REQ_PM)
		data->rq_flags |= RQF_PM;
	if (blk_queue_io_stat(q))
		data->rq_flags |= RQF_IO_STAT;
	rq->rq_flags = data->rq_flags;

	if (!(data->rq_flags & RQF_ELV)) {
		rq->tag = tag;
		rq->internal_tag = BLK_MQ_NO_TAG;
	} else {
		rq->tag = BLK_MQ_NO_TAG;
		rq->internal_tag = tag;
	}
	rq->timeout = 0;

	if (blk_mq_need_time_stamp(rq))
		rq->start_time_ns = ktime_get_ns();
	else
		rq->start_time_ns = 0;
	rq->part = NULL;
#ifdef CONFIG_BLK_RQ_ALLOC_TIME
	rq->alloc_time_ns = alloc_time_ns;
#endif
	rq->io_start_time_ns = 0;
	rq->stats_sectors = 0;
	rq->nr_phys_segments = 0;
#if defined(CONFIG_BLK_DEV_INTEGRITY)
	rq->nr_integrity_segments = 0;
#endif
	rq->end_io = NULL;
	rq->end_io_data = NULL;

	blk_crypto_rq_set_defaults(rq);
	INIT_LIST_HEAD(&rq->queuelist);
	/* tag was already set */
	WRITE_ONCE(rq->deadline, 0);
	req_ref_set(rq, 1);

	if (rq->rq_flags & RQF_ELV) {
		struct elevator_queue *e = data->q->elevator;

		INIT_HLIST_NODE(&rq->hash);
		RB_CLEAR_NODE(&rq->rb_node);

		if (!op_is_flush(data->cmd_flags) &&
		    e->type->ops.prepare_request) {
			e->type->ops.prepare_request(rq);
			rq->rq_flags |= RQF_ELVPRIV;
		}
	}

	return rq;
}

static inline struct request *
__blk_mq_alloc_requests_batch(struct blk_mq_alloc_data *data,
		u64 alloc_time_ns)
{
	unsigned int tag, tag_offset;
	struct blk_mq_tags *tags;
	struct request *rq;
	unsigned long tag_mask;
	int i, nr = 0;

	tag_mask = blk_mq_get_tags(data, data->nr_tags, &tag_offset);
	if (unlikely(!tag_mask))
		return NULL;

	tags = blk_mq_tags_from_data(data);
	for (i = 0; tag_mask; i++) {
		if (!(tag_mask & (1UL << i)))
			continue;
		tag = tag_offset + i;
		prefetch(tags->static_rqs[tag]);
		tag_mask &= ~(1UL << i);
		rq = blk_mq_rq_ctx_init(data, tags, tag, alloc_time_ns);
		rq_list_add(data->cached_rq, rq);
		nr++;
	}
	/* caller already holds a reference, add for remainder */
	percpu_ref_get_many(&data->q->q_usage_counter, nr - 1);
	data->nr_tags -= nr;

	return rq_list_pop(data->cached_rq);
}

static struct request *__blk_mq_alloc_requests(struct blk_mq_alloc_data *data)
{
	struct request_queue *q = data->q;
	u64 alloc_time_ns = 0;
	struct request *rq;
	unsigned int tag;

	/* alloc_time includes depth and tag waits */
	if (blk_queue_rq_alloc_time(q))
		alloc_time_ns = ktime_get_ns();

	if (data->cmd_flags & REQ_NOWAIT)
		data->flags |= BLK_MQ_REQ_NOWAIT;

	if (q->elevator) {
		struct elevator_queue *e = q->elevator;

		data->rq_flags |= RQF_ELV;

		/*
		 * Flush/passthrough requests are special and go directly to the
		 * dispatch list. Don't include reserved tags in the
		 * limiting, as it isn't useful.
		 */
		if (!op_is_flush(data->cmd_flags) &&
		    !blk_op_is_passthrough(data->cmd_flags) &&
		    e->type->ops.limit_depth &&
		    !(data->flags & BLK_MQ_REQ_RESERVED))
			e->type->ops.limit_depth(data->cmd_flags, data);
	}

retry:
	data->ctx = blk_mq_get_ctx(q);
	data->hctx = blk_mq_map_queue(q, data->cmd_flags, data->ctx);
	if (!(data->rq_flags & RQF_ELV))
		blk_mq_tag_busy(data->hctx);

	if (data->flags & BLK_MQ_REQ_RESERVED)
		data->rq_flags |= RQF_RESV;

	/*
	 * Try batched alloc if we want more than 1 tag.
	 */
	if (data->nr_tags > 1) {
		rq = __blk_mq_alloc_requests_batch(data, alloc_time_ns);
		if (rq)
			return rq;
		data->nr_tags = 1;
	}

	/*
	 * Waiting allocations only fail because of an inactive hctx.  In that
	 * case just retry the hctx assignment and tag allocation as CPU hotplug
	 * should have migrated us to an online CPU by now.
	 */
	tag = blk_mq_get_tag(data);
	if (tag == BLK_MQ_NO_TAG) {
		if (data->flags & BLK_MQ_REQ_NOWAIT)
			return NULL;
		/*
		 * Give up the CPU and sleep for a random short time to
		 * ensure that thread using a realtime scheduling class
		 * are migrated off the CPU, and thus off the hctx that
		 * is going away.
		 */
		msleep(3);
		goto retry;
	}

	return blk_mq_rq_ctx_init(data, blk_mq_tags_from_data(data), tag,
					alloc_time_ns);
}

static struct request *blk_mq_rq_cache_fill(struct request_queue *q,
					    struct blk_plug *plug,
					    blk_opf_t opf,
					    blk_mq_req_flags_t flags)
{
	struct blk_mq_alloc_data data = {
		.q		= q,
		.flags		= flags,
		.cmd_flags	= opf,
		.nr_tags	= plug->nr_ios,
		.cached_rq	= &plug->cached_rq,
	};
	struct request *rq;

	if (blk_queue_enter(q, flags))
		return NULL;

	plug->nr_ios = 1;

	rq = __blk_mq_alloc_requests(&data);
	if (unlikely(!rq))
		blk_queue_exit(q);
	return rq;
}

static struct request *blk_mq_alloc_cached_request(struct request_queue *q,
						   blk_opf_t opf,
						   blk_mq_req_flags_t flags)
{
	struct blk_plug *plug = current->plug;
	struct request *rq;

	if (!plug)
		return NULL;

	if (rq_list_empty(plug->cached_rq)) {
		if (plug->nr_ios == 1)
			return NULL;
		rq = blk_mq_rq_cache_fill(q, plug, opf, flags);
		if (!rq)
			return NULL;
	} else {
		rq = rq_list_peek(&plug->cached_rq);
		if (!rq || rq->q != q)
			return NULL;

		if (blk_mq_get_hctx_type(opf) != rq->mq_hctx->type)
			return NULL;
		if (op_is_flush(rq->cmd_flags) != op_is_flush(opf))
			return NULL;

		plug->cached_rq = rq_list_next(rq);
	}

	rq->cmd_flags = opf;
	INIT_LIST_HEAD(&rq->queuelist);
	return rq;
}

struct request *blk_mq_alloc_request(struct request_queue *q, blk_opf_t opf,
		blk_mq_req_flags_t flags)
{
	struct request *rq;

	rq = blk_mq_alloc_cached_request(q, opf, flags);
	if (!rq) {
		struct blk_mq_alloc_data data = {
			.q		= q,
			.flags		= flags,
			.cmd_flags	= opf,
			.nr_tags	= 1,
		};
		int ret;

		ret = blk_queue_enter(q, flags);
		if (ret)
			return ERR_PTR(ret);

		rq = __blk_mq_alloc_requests(&data);
		if (!rq)
			goto out_queue_exit;
	}
	rq->__data_len = 0;
	rq->__sector = (sector_t) -1;
	rq->bio = rq->biotail = NULL;
	return rq;
out_queue_exit:
	blk_queue_exit(q);
	return ERR_PTR(-EWOULDBLOCK);
}
EXPORT_SYMBOL(blk_mq_alloc_request);

struct request *blk_mq_alloc_request_hctx(struct request_queue *q,
	blk_opf_t opf, blk_mq_req_flags_t flags, unsigned int hctx_idx)
{
	struct blk_mq_alloc_data data = {
		.q		= q,
		.flags		= flags,
		.cmd_flags	= opf,
		.nr_tags	= 1,
	};
	u64 alloc_time_ns = 0;
	struct request *rq;
	unsigned int cpu;
	unsigned int tag;
	int ret;

	/* alloc_time includes depth and tag waits */
	if (blk_queue_rq_alloc_time(q))
		alloc_time_ns = ktime_get_ns();

	/*
	 * If the tag allocator sleeps we could get an allocation for a
	 * different hardware context.  No need to complicate the low level
	 * allocator for this for the rare use case of a command tied to
	 * a specific queue.
	 */
	if (WARN_ON_ONCE(!(flags & (BLK_MQ_REQ_NOWAIT | BLK_MQ_REQ_RESERVED))))
		return ERR_PTR(-EINVAL);

	if (hctx_idx >= q->nr_hw_queues)
		return ERR_PTR(-EIO);

	ret = blk_queue_enter(q, flags);
	if (ret)
		return ERR_PTR(ret);

	/*
	 * Check if the hardware context is actually mapped to anything.
	 * If not tell the caller that it should skip this queue.
	 */
	ret = -EXDEV;
	data.hctx = xa_load(&q->hctx_table, hctx_idx);
	if (!blk_mq_hw_queue_mapped(data.hctx))
		goto out_queue_exit;
	cpu = cpumask_first_and(data.hctx->cpumask, cpu_online_mask);
	if (cpu >= nr_cpu_ids)
		goto out_queue_exit;
	data.ctx = __blk_mq_get_ctx(q, cpu);

	if (!q->elevator)
		blk_mq_tag_busy(data.hctx);
	else
		data.rq_flags |= RQF_ELV;

	if (flags & BLK_MQ_REQ_RESERVED)
		data.rq_flags |= RQF_RESV;

	ret = -EWOULDBLOCK;
	tag = blk_mq_get_tag(&data);
	if (tag == BLK_MQ_NO_TAG)
		goto out_queue_exit;
	rq = blk_mq_rq_ctx_init(&data, blk_mq_tags_from_data(&data), tag,
					alloc_time_ns);
	rq->__data_len = 0;
	rq->__sector = (sector_t) -1;
	rq->bio = rq->biotail = NULL;
	return rq;

out_queue_exit:
	blk_queue_exit(q);
	return ERR_PTR(ret);
}
EXPORT_SYMBOL_GPL(blk_mq_alloc_request_hctx);

static void __blk_mq_free_request(struct request *rq)
{
	struct request_queue *q = rq->q;
	struct blk_mq_ctx *ctx = rq->mq_ctx;
	struct blk_mq_hw_ctx *hctx = rq->mq_hctx;
	const int sched_tag = rq->internal_tag;

	blk_crypto_free_request(rq);
	blk_pm_mark_last_busy(rq);
	rq->mq_hctx = NULL;
	if (rq->tag != BLK_MQ_NO_TAG)
		blk_mq_put_tag(hctx->tags, ctx, rq->tag);
	if (sched_tag != BLK_MQ_NO_TAG)
		blk_mq_put_tag(hctx->sched_tags, ctx, sched_tag);
	blk_mq_sched_restart(hctx);
	blk_queue_exit(q);
}

void blk_mq_free_request(struct request *rq)
{
	struct request_queue *q = rq->q;
	struct blk_mq_hw_ctx *hctx = rq->mq_hctx;

	if ((rq->rq_flags & RQF_ELVPRIV) &&
	    q->elevator->type->ops.finish_request)
		q->elevator->type->ops.finish_request(rq);

	if (rq->rq_flags & RQF_MQ_INFLIGHT)
		__blk_mq_dec_active_requests(hctx);

	if (unlikely(laptop_mode && !blk_rq_is_passthrough(rq)))
		laptop_io_completion(q->disk->bdi);

	rq_qos_done(q, rq);

	WRITE_ONCE(rq->state, MQ_RQ_IDLE);
	if (req_ref_put_and_test(rq))
		__blk_mq_free_request(rq);
}
EXPORT_SYMBOL_GPL(blk_mq_free_request);

void blk_mq_free_plug_rqs(struct blk_plug *plug)
{
	struct request *rq;

	while ((rq = rq_list_pop(&plug->cached_rq)) != NULL)
		blk_mq_free_request(rq);
}

void blk_dump_rq_flags(struct request *rq, char *msg)
{
	printk(KERN_INFO "%s: dev %s: flags=%llx\n", msg,
		rq->q->disk ? rq->q->disk->disk_name : "?",
		(__force unsigned long long) rq->cmd_flags);

	printk(KERN_INFO "  sector %llu, nr/cnr %u/%u\n",
	       (unsigned long long)blk_rq_pos(rq),
	       blk_rq_sectors(rq), blk_rq_cur_sectors(rq));
	printk(KERN_INFO "  bio %p, biotail %p, len %u\n",
	       rq->bio, rq->biotail, blk_rq_bytes(rq));
}
EXPORT_SYMBOL(blk_dump_rq_flags);

static void req_bio_endio(struct request *rq, struct bio *bio,
			  unsigned int nbytes, blk_status_t error)
{
	if (unlikely(error)) {
		bio->bi_status = error;
	} else if (req_op(rq) == REQ_OP_ZONE_APPEND) {
		/*
		 * Partial zone append completions cannot be supported as the
		 * BIO fragments may end up not being written sequentially.
		 */
		if (bio->bi_iter.bi_size != nbytes)
			bio->bi_status = BLK_STS_IOERR;
		else
			bio->bi_iter.bi_sector = rq->__sector;
	}

	bio_advance(bio, nbytes);

	if (unlikely(rq->rq_flags & RQF_QUIET))
		bio_set_flag(bio, BIO_QUIET);
	/* don't actually finish bio if it's part of flush sequence */
	if (bio->bi_iter.bi_size == 0 && !(rq->rq_flags & RQF_FLUSH_SEQ))
		bio_endio(bio);
}

static void blk_account_io_completion(struct request *req, unsigned int bytes)
{
	if (req->part && blk_do_io_stat(req)) {
		const int sgrp = op_stat_group(req_op(req));

		part_stat_lock();
		part_stat_add(req->part, sectors[sgrp], bytes >> 9);
		part_stat_unlock();
	}
}

static void blk_print_req_error(struct request *req, blk_status_t status)
{
	printk_ratelimited(KERN_ERR
		"%s error, dev %s, sector %llu op 0x%x:(%s) flags 0x%x "
		"phys_seg %u prio class %u\n",
		blk_status_to_str(status),
		req->q->disk ? req->q->disk->disk_name : "?",
		blk_rq_pos(req), (__force u32)req_op(req),
		blk_op_str(req_op(req)),
		(__force u32)(req->cmd_flags & ~REQ_OP_MASK),
		req->nr_phys_segments,
		IOPRIO_PRIO_CLASS(req->ioprio));
}

/*
 * Fully end IO on a request. Does not support partial completions, or
 * errors.
 */
static void blk_complete_request(struct request *req)
{
	const bool is_flush = (req->rq_flags & RQF_FLUSH_SEQ) != 0;
	int total_bytes = blk_rq_bytes(req);
	struct bio *bio = req->bio;

	trace_block_rq_complete(req, BLK_STS_OK, total_bytes);

	if (!bio)
		return;

#ifdef CONFIG_BLK_DEV_INTEGRITY
	if (blk_integrity_rq(req) && req_op(req) == REQ_OP_READ)
		req->q->integrity.profile->complete_fn(req, total_bytes);
#endif

	blk_account_io_completion(req, total_bytes);

	do {
		struct bio *next = bio->bi_next;

		/* Completion has already been traced */
		bio_clear_flag(bio, BIO_TRACE_COMPLETION);

		if (req_op(req) == REQ_OP_ZONE_APPEND)
			bio->bi_iter.bi_sector = req->__sector;

		if (!is_flush)
			bio_endio(bio);
		bio = next;
	} while (bio);

	/*
	 * Reset counters so that the request stacking driver
	 * can find how many bytes remain in the request
	 * later.
	 */
	if (!req->end_io) {
		req->bio = NULL;
		req->__data_len = 0;
	}
}

/**
 * blk_update_request - Complete multiple bytes without completing the request
 * @req:      the request being processed
 * @error:    block status code
 * @nr_bytes: number of bytes to complete for @req
 *
 * Description:
 *     Ends I/O on a number of bytes attached to @req, but doesn't complete
 *     the request structure even if @req doesn't have leftover.
 *     If @req has leftover, sets it up for the next range of segments.
 *
 *     Passing the result of blk_rq_bytes() as @nr_bytes guarantees
 *     %false return from this function.
 *
 * Note:
 *	The RQF_SPECIAL_PAYLOAD flag is ignored on purpose in this function
 *      except in the consistency check at the end of this function.
 *
 * Return:
 *     %false - this request doesn't have any more data
 *     %true  - this request has more data
 **/
bool blk_update_request(struct request *req, blk_status_t error,
		unsigned int nr_bytes)
{
	int total_bytes;

	trace_block_rq_complete(req, error, nr_bytes);

	if (!req->bio)
		return false;

#ifdef CONFIG_BLK_DEV_INTEGRITY
	if (blk_integrity_rq(req) && req_op(req) == REQ_OP_READ &&
	    error == BLK_STS_OK)
		req->q->integrity.profile->complete_fn(req, nr_bytes);
#endif

	if (unlikely(error && !blk_rq_is_passthrough(req) &&
		     !(req->rq_flags & RQF_QUIET)) &&
		     !test_bit(GD_DEAD, &req->q->disk->state)) {
		blk_print_req_error(req, error);
		trace_block_rq_error(req, error, nr_bytes);
	}

	blk_account_io_completion(req, nr_bytes);

	total_bytes = 0;
	while (req->bio) {
		struct bio *bio = req->bio;
		unsigned bio_bytes = min(bio->bi_iter.bi_size, nr_bytes);

		if (bio_bytes == bio->bi_iter.bi_size)
			req->bio = bio->bi_next;

		/* Completion has already been traced */
		bio_clear_flag(bio, BIO_TRACE_COMPLETION);
		req_bio_endio(req, bio, bio_bytes, error);

		total_bytes += bio_bytes;
		nr_bytes -= bio_bytes;

		if (!nr_bytes)
			break;
	}

	/*
	 * completely done
	 */
	if (!req->bio) {
		/*
		 * Reset counters so that the request stacking driver
		 * can find how many bytes remain in the request
		 * later.
		 */
		req->__data_len = 0;
		return false;
	}

	req->__data_len -= total_bytes;

	/* update sector only for requests with clear definition of sector */
	if (!blk_rq_is_passthrough(req))
		req->__sector += total_bytes >> 9;

	/* mixed attributes always follow the first bio */
	if (req->rq_flags & RQF_MIXED_MERGE) {
		req->cmd_flags &= ~REQ_FAILFAST_MASK;
		req->cmd_flags |= req->bio->bi_opf & REQ_FAILFAST_MASK;
	}

	if (!(req->rq_flags & RQF_SPECIAL_PAYLOAD)) {
		/*
		 * If total number of sectors is less than the first segment
		 * size, something has gone terribly wrong.
		 */
		if (blk_rq_bytes(req) < blk_rq_cur_bytes(req)) {
			blk_dump_rq_flags(req, "request botched");
			req->__data_len = blk_rq_cur_bytes(req);
		}

		/* recalculate the number of segments */
		req->nr_phys_segments = blk_recalc_rq_segments(req);
	}

	return true;
}
EXPORT_SYMBOL_GPL(blk_update_request);

static void __blk_account_io_done(struct request *req, u64 now)
{
	const int sgrp = op_stat_group(req_op(req));

	part_stat_lock();
	update_io_ticks(req->part, jiffies, true);
	part_stat_inc(req->part, ios[sgrp]);
	part_stat_add(req->part, nsecs[sgrp], now - req->start_time_ns);
	part_stat_unlock();
}

static inline void blk_account_io_done(struct request *req, u64 now)
{
	/*
	 * Account IO completion.  flush_rq isn't accounted as a
	 * normal IO on queueing nor completion.  Accounting the
	 * containing request is enough.
	 */
	if (blk_do_io_stat(req) && req->part &&
	    !(req->rq_flags & RQF_FLUSH_SEQ))
		__blk_account_io_done(req, now);
}

static void __blk_account_io_start(struct request *rq)
{
	/*
	 * All non-passthrough requests are created from a bio with one
	 * exception: when a flush command that is part of a flush sequence
	 * generated by the state machine in blk-flush.c is cloned onto the
	 * lower device by dm-multipath we can get here without a bio.
	 */
	if (rq->bio)
		rq->part = rq->bio->bi_bdev;
	else
		rq->part = rq->q->disk->part0;

	part_stat_lock();
	update_io_ticks(rq->part, jiffies, false);
	part_stat_unlock();
}

static inline void blk_account_io_start(struct request *req)
{
	if (blk_do_io_stat(req))
		__blk_account_io_start(req);
}

static inline void __blk_mq_end_request_acct(struct request *rq, u64 now)
{
	if (rq->rq_flags & RQF_STATS) {
		blk_mq_poll_stats_start(rq->q);
		blk_stat_add(rq, now);
	}

	blk_mq_sched_completed_request(rq, now);
	blk_account_io_done(rq, now);
}

inline void __blk_mq_end_request(struct request *rq, blk_status_t error)
{
	if (blk_mq_need_time_stamp(rq))
		__blk_mq_end_request_acct(rq, ktime_get_ns());

	if (rq->end_io) {
		rq_qos_done(rq->q, rq);
		if (rq->end_io(rq, error) == RQ_END_IO_FREE)
			blk_mq_free_request(rq);
	} else {
		blk_mq_free_request(rq);
	}
}
EXPORT_SYMBOL(__blk_mq_end_request);

void blk_mq_end_request(struct request *rq, blk_status_t error)
{
	if (blk_update_request(rq, error, blk_rq_bytes(rq)))
		BUG();
	__blk_mq_end_request(rq, error);
}
EXPORT_SYMBOL(blk_mq_end_request);

#define TAG_COMP_BATCH		32

static inline void blk_mq_flush_tag_batch(struct blk_mq_hw_ctx *hctx,
					  int *tag_array, int nr_tags)
{
	struct request_queue *q = hctx->queue;

	/*
	 * All requests should have been marked as RQF_MQ_INFLIGHT, so
	 * update hctx->nr_active in batch
	 */
	if (hctx->flags & BLK_MQ_F_TAG_QUEUE_SHARED)
		__blk_mq_sub_active_requests(hctx, nr_tags);

	blk_mq_put_tags(hctx->tags, tag_array, nr_tags);
	percpu_ref_put_many(&q->q_usage_counter, nr_tags);
}

void blk_mq_end_request_batch(struct io_comp_batch *iob)
{
	int tags[TAG_COMP_BATCH], nr_tags = 0;
	struct blk_mq_hw_ctx *cur_hctx = NULL;
	struct request *rq;
	u64 now = 0;

	if (iob->need_ts)
		now = ktime_get_ns();

	while ((rq = rq_list_pop(&iob->req_list)) != NULL) {
		prefetch(rq->bio);
		prefetch(rq->rq_next);

		blk_complete_request(rq);
		if (iob->need_ts)
			__blk_mq_end_request_acct(rq, now);

		rq_qos_done(rq->q, rq);

		/*
		 * If end_io handler returns NONE, then it still has
		 * ownership of the request.
		 */
		if (rq->end_io && rq->end_io(rq, 0) == RQ_END_IO_NONE)
			continue;

		WRITE_ONCE(rq->state, MQ_RQ_IDLE);
		if (!req_ref_put_and_test(rq))
			continue;

		blk_crypto_free_request(rq);
		blk_pm_mark_last_busy(rq);

		if (nr_tags == TAG_COMP_BATCH || cur_hctx != rq->mq_hctx) {
			if (cur_hctx)
				blk_mq_flush_tag_batch(cur_hctx, tags, nr_tags);
			nr_tags = 0;
			cur_hctx = rq->mq_hctx;
		}
		tags[nr_tags++] = rq->tag;
	}

	if (nr_tags)
		blk_mq_flush_tag_batch(cur_hctx, tags, nr_tags);
}
EXPORT_SYMBOL_GPL(blk_mq_end_request_batch);

static void blk_complete_reqs(struct llist_head *list)
{
	struct llist_node *entry = llist_reverse_order(llist_del_all(list));
	struct request *rq, *next;

	llist_for_each_entry_safe(rq, next, entry, ipi_list)
		rq->q->mq_ops->complete(rq);
}

static __latent_entropy void blk_done_softirq(struct softirq_action *h)
{
	blk_complete_reqs(this_cpu_ptr(&blk_cpu_done));
}

static int blk_softirq_cpu_dead(unsigned int cpu)
{
	blk_complete_reqs(&per_cpu(blk_cpu_done, cpu));
	return 0;
}

static void __blk_mq_complete_request_remote(void *data)
{
	__raise_softirq_irqoff(BLOCK_SOFTIRQ);
}

static inline bool blk_mq_complete_need_ipi(struct request *rq)
{
	int cpu = raw_smp_processor_id();

	if (!IS_ENABLED(CONFIG_SMP) ||
	    !test_bit(QUEUE_FLAG_SAME_COMP, &rq->q->queue_flags))
		return false;
	/*
	 * With force threaded interrupts enabled, raising softirq from an SMP
	 * function call will always result in waking the ksoftirqd thread.
	 * This is probably worse than completing the request on a different
	 * cache domain.
	 */
	if (force_irqthreads())
		return false;

	/* same CPU or cache domain?  Complete locally */
	if (cpu == rq->mq_ctx->cpu ||
	    (!test_bit(QUEUE_FLAG_SAME_FORCE, &rq->q->queue_flags) &&
	     cpus_share_cache(cpu, rq->mq_ctx->cpu)))
		return false;

	/* don't try to IPI to an offline CPU */
	return cpu_online(rq->mq_ctx->cpu);
}

static void blk_mq_complete_send_ipi(struct request *rq)
{
	struct llist_head *list;
	unsigned int cpu;

	cpu = rq->mq_ctx->cpu;
	list = &per_cpu(blk_cpu_done, cpu);
	if (llist_add(&rq->ipi_list, list)) {
		INIT_CSD(&rq->csd, __blk_mq_complete_request_remote, rq);
		smp_call_function_single_async(cpu, &rq->csd);
	}
}

static void blk_mq_raise_softirq(struct request *rq)
{
	struct llist_head *list;

	preempt_disable();
	list = this_cpu_ptr(&blk_cpu_done);
	if (llist_add(&rq->ipi_list, list))
		raise_softirq(BLOCK_SOFTIRQ);
	preempt_enable();
}

bool blk_mq_complete_request_remote(struct request *rq)
{
	WRITE_ONCE(rq->state, MQ_RQ_COMPLETE);

	/*
	 * For request which hctx has only one ctx mapping,
	 * or a polled request, always complete locally,
	 * it's pointless to redirect the completion.
	 */
	if (rq->mq_hctx->nr_ctx == 1 ||
		rq->cmd_flags & REQ_POLLED)
		return false;

	if (blk_mq_complete_need_ipi(rq)) {
		blk_mq_complete_send_ipi(rq);
		return true;
	}

	if (rq->q->nr_hw_queues == 1) {
		blk_mq_raise_softirq(rq);
		return true;
	}
	return false;
}
EXPORT_SYMBOL_GPL(blk_mq_complete_request_remote);

/**
 * blk_mq_complete_request - end I/O on a request
 * @rq:		the request being processed
 *
 * Description:
 *	Complete a request by scheduling the ->complete_rq operation.
 **/
void blk_mq_complete_request(struct request *rq)
{
	if (!blk_mq_complete_request_remote(rq))
		rq->q->mq_ops->complete(rq);
}
EXPORT_SYMBOL(blk_mq_complete_request);

/**
 * blk_mq_start_request - Start processing a request
 * @rq: Pointer to request to be started
 *
 * Function used by device drivers to notify the block layer that a request
 * is going to be processed now, so blk layer can do proper initializations
 * such as starting the timeout timer.
 */
void blk_mq_start_request(struct request *rq)
{
	struct request_queue *q = rq->q;

	trace_block_rq_issue(rq);

	if (test_bit(QUEUE_FLAG_STATS, &q->queue_flags)) {
		rq->io_start_time_ns = ktime_get_ns();
		rq->stats_sectors = blk_rq_sectors(rq);
		rq->rq_flags |= RQF_STATS;
		rq_qos_issue(q, rq);
	}

	WARN_ON_ONCE(blk_mq_rq_state(rq) != MQ_RQ_IDLE);

	blk_add_timer(rq);
	WRITE_ONCE(rq->state, MQ_RQ_IN_FLIGHT);

#ifdef CONFIG_BLK_DEV_INTEGRITY
	if (blk_integrity_rq(rq) && req_op(rq) == REQ_OP_WRITE)
		q->integrity.profile->prepare_fn(rq);
#endif
	if (rq->bio && rq->bio->bi_opf & REQ_POLLED)
	        WRITE_ONCE(rq->bio->bi_cookie, blk_rq_to_qc(rq));
}
EXPORT_SYMBOL(blk_mq_start_request);

/*
 * Allow 2x BLK_MAX_REQUEST_COUNT requests on plug queue for multiple
 * queues. This is important for md arrays to benefit from merging
 * requests.
 */
static inline unsigned short blk_plug_max_rq_count(struct blk_plug *plug)
{
	if (plug->multiple_queues)
		return BLK_MAX_REQUEST_COUNT * 2;
	return BLK_MAX_REQUEST_COUNT;
}

static void blk_add_rq_to_plug(struct blk_plug *plug, struct request *rq)
{
	struct request *last = rq_list_peek(&plug->mq_list);

	if (!plug->rq_count) {
		trace_block_plug(rq->q);
	} else if (plug->rq_count >= blk_plug_max_rq_count(plug) ||
		   (!blk_queue_nomerges(rq->q) &&
		    blk_rq_bytes(last) >= BLK_PLUG_FLUSH_SIZE)) {
		blk_mq_flush_plug_list(plug, false);
		last = NULL;
		trace_block_plug(rq->q);
	}

	if (!plug->multiple_queues && last && last->q != rq->q)
		plug->multiple_queues = true;
	if (!plug->has_elevator && (rq->rq_flags & RQF_ELV))
		plug->has_elevator = true;
	rq->rq_next = NULL;
	rq_list_add(&plug->mq_list, rq);
	plug->rq_count++;
}

/**
 * blk_execute_rq_nowait - insert a request to I/O scheduler for execution
 * @rq:		request to insert
 * @at_head:    insert request at head or tail of queue
 *
 * Description:
 *    Insert a fully prepared request at the back of the I/O scheduler queue
 *    for execution.  Don't wait for completion.
 *
 * Note:
 *    This function will invoke @done directly if the queue is dead.
 */
void blk_execute_rq_nowait(struct request *rq, bool at_head)
{
	WARN_ON(irqs_disabled());
	WARN_ON(!blk_rq_is_passthrough(rq));

	blk_account_io_start(rq);

	/*
	 * As plugging can be enabled for passthrough requests on a zoned
	 * device, directly accessing the plug instead of using blk_mq_plug()
	 * should not have any consequences.
	 */
	if (current->plug)
		blk_add_rq_to_plug(current->plug, rq);
	else
		blk_mq_sched_insert_request(rq, at_head, true, false);
}
EXPORT_SYMBOL_GPL(blk_execute_rq_nowait);

struct blk_rq_wait {
	struct completion done;
	blk_status_t ret;
};

static enum rq_end_io_ret blk_end_sync_rq(struct request *rq, blk_status_t ret)
{
	struct blk_rq_wait *wait = rq->end_io_data;

	wait->ret = ret;
	complete(&wait->done);
	return RQ_END_IO_NONE;
}

bool blk_rq_is_poll(struct request *rq)
{
	if (!rq->mq_hctx)
		return false;
	if (rq->mq_hctx->type != HCTX_TYPE_POLL)
		return false;
	if (WARN_ON_ONCE(!rq->bio))
		return false;
	return true;
}
EXPORT_SYMBOL_GPL(blk_rq_is_poll);

static void blk_rq_poll_completion(struct request *rq, struct completion *wait)
{
	do {
		bio_poll(rq->bio, NULL, 0);
		cond_resched();
	} while (!completion_done(wait));
}

/**
 * blk_execute_rq - insert a request into queue for execution
 * @rq:		request to insert
 * @at_head:    insert request at head or tail of queue
 *
 * Description:
 *    Insert a fully prepared request at the back of the I/O scheduler queue
 *    for execution and wait for completion.
 * Return: The blk_status_t result provided to blk_mq_end_request().
 */
blk_status_t blk_execute_rq(struct request *rq, bool at_head)
{
	struct blk_rq_wait wait = {
		.done = COMPLETION_INITIALIZER_ONSTACK(wait.done),
	};

	WARN_ON(irqs_disabled());
	WARN_ON(!blk_rq_is_passthrough(rq));

	rq->end_io_data = &wait;
	rq->end_io = blk_end_sync_rq;

	blk_account_io_start(rq);
	blk_mq_sched_insert_request(rq, at_head, true, false);

	if (blk_rq_is_poll(rq)) {
		blk_rq_poll_completion(rq, &wait.done);
	} else {
		/*
		 * Prevent hang_check timer from firing at us during very long
		 * I/O
		 */
		unsigned long hang_check = sysctl_hung_task_timeout_secs;

		if (hang_check)
			while (!wait_for_completion_io_timeout(&wait.done,
					hang_check * (HZ/2)))
				;
		else
			wait_for_completion_io(&wait.done);
	}

	return wait.ret;
}
EXPORT_SYMBOL(blk_execute_rq);

static void __blk_mq_requeue_request(struct request *rq)
{
	struct request_queue *q = rq->q;

	blk_mq_put_driver_tag(rq);

	trace_block_rq_requeue(rq);
	rq_qos_requeue(q, rq);

	if (blk_mq_request_started(rq)) {
		WRITE_ONCE(rq->state, MQ_RQ_IDLE);
		rq->rq_flags &= ~RQF_TIMED_OUT;
	}
}

void blk_mq_requeue_request(struct request *rq, bool kick_requeue_list)
{
	__blk_mq_requeue_request(rq);

	/* this request will be re-inserted to io scheduler queue */
	blk_mq_sched_requeue_request(rq);

	blk_mq_add_to_requeue_list(rq, true, kick_requeue_list);
}
EXPORT_SYMBOL(blk_mq_requeue_request);

static void blk_mq_requeue_work(struct work_struct *work)
{
	struct request_queue *q =
		container_of(work, struct request_queue, requeue_work.work);
	LIST_HEAD(rq_list);
	struct request *rq, *next;

	spin_lock_irq(&q->requeue_lock);
	list_splice_init(&q->requeue_list, &rq_list);
	spin_unlock_irq(&q->requeue_lock);

	list_for_each_entry_safe(rq, next, &rq_list, queuelist) {
		if (!(rq->rq_flags & (RQF_SOFTBARRIER | RQF_DONTPREP)))
			continue;

		rq->rq_flags &= ~RQF_SOFTBARRIER;
		list_del_init(&rq->queuelist);
		/*
		 * If RQF_DONTPREP, rq has contained some driver specific
		 * data, so insert it to hctx dispatch list to avoid any
		 * merge.
		 */
		if (rq->rq_flags & RQF_DONTPREP)
			blk_mq_request_bypass_insert(rq, false, false);
		else
			blk_mq_sched_insert_request(rq, true, false, false);
	}

	while (!list_empty(&rq_list)) {
		rq = list_entry(rq_list.next, struct request, queuelist);
		list_del_init(&rq->queuelist);
		blk_mq_sched_insert_request(rq, false, false, false);
	}

	blk_mq_run_hw_queues(q, false);
}

void blk_mq_add_to_requeue_list(struct request *rq, bool at_head,
				bool kick_requeue_list)
{
	struct request_queue *q = rq->q;
	unsigned long flags;

	/*
	 * We abuse this flag that is otherwise used by the I/O scheduler to
	 * request head insertion from the workqueue.
	 */
	BUG_ON(rq->rq_flags & RQF_SOFTBARRIER);

	spin_lock_irqsave(&q->requeue_lock, flags);
	if (at_head) {
		rq->rq_flags |= RQF_SOFTBARRIER;
		list_add(&rq->queuelist, &q->requeue_list);
	} else {
		list_add_tail(&rq->queuelist, &q->requeue_list);
	}
	spin_unlock_irqrestore(&q->requeue_lock, flags);

	if (kick_requeue_list)
		blk_mq_kick_requeue_list(q);
}

void blk_mq_kick_requeue_list(struct request_queue *q)
{
	kblockd_mod_delayed_work_on(WORK_CPU_UNBOUND, &q->requeue_work, 0);
}
EXPORT_SYMBOL(blk_mq_kick_requeue_list);

void blk_mq_delay_kick_requeue_list(struct request_queue *q,
				    unsigned long msecs)
{
	kblockd_mod_delayed_work_on(WORK_CPU_UNBOUND, &q->requeue_work,
				    msecs_to_jiffies(msecs));
}
EXPORT_SYMBOL(blk_mq_delay_kick_requeue_list);

static bool blk_mq_rq_inflight(struct request *rq, void *priv)
{
	/*
	 * If we find a request that isn't idle we know the queue is busy
	 * as it's checked in the iter.
	 * Return false to stop the iteration.
	 */
	if (blk_mq_request_started(rq)) {
		bool *busy = priv;

		*busy = true;
		return false;
	}

	return true;
}

bool blk_mq_queue_inflight(struct request_queue *q)
{
	bool busy = false;

	blk_mq_queue_tag_busy_iter(q, blk_mq_rq_inflight, &busy);
	return busy;
}
EXPORT_SYMBOL_GPL(blk_mq_queue_inflight);

static void blk_mq_rq_timed_out(struct request *req)
{
	req->rq_flags |= RQF_TIMED_OUT;
	if (req->q->mq_ops->timeout) {
		enum blk_eh_timer_return ret;

		ret = req->q->mq_ops->timeout(req);
		if (ret == BLK_EH_DONE)
			return;
		WARN_ON_ONCE(ret != BLK_EH_RESET_TIMER);
	}

	blk_add_timer(req);
}

struct blk_expired_data {
	bool has_timedout_rq;
	unsigned long next;
	unsigned long timeout_start;
};

static bool blk_mq_req_expired(struct request *rq, struct blk_expired_data *expired)
{
	unsigned long deadline;

	if (blk_mq_rq_state(rq) != MQ_RQ_IN_FLIGHT)
		return false;
	if (rq->rq_flags & RQF_TIMED_OUT)
		return false;

	deadline = READ_ONCE(rq->deadline);
	if (time_after_eq(expired->timeout_start, deadline))
		return true;

	if (expired->next == 0)
		expired->next = deadline;
	else if (time_after(expired->next, deadline))
		expired->next = deadline;
	return false;
}

void blk_mq_put_rq_ref(struct request *rq)
{
	if (is_flush_rq(rq)) {
		if (rq->end_io(rq, 0) == RQ_END_IO_FREE)
			blk_mq_free_request(rq);
	} else if (req_ref_put_and_test(rq)) {
		__blk_mq_free_request(rq);
	}
}

static bool blk_mq_check_expired(struct request *rq, void *priv)
{
	struct blk_expired_data *expired = priv;

	/*
	 * blk_mq_queue_tag_busy_iter() has locked the request, so it cannot
	 * be reallocated underneath the timeout handler's processing, then
	 * the expire check is reliable. If the request is not expired, then
	 * it was completed and reallocated as a new request after returning
	 * from blk_mq_check_expired().
	 */
	if (blk_mq_req_expired(rq, expired)) {
		expired->has_timedout_rq = true;
		return false;
	}
	return true;
}

static bool blk_mq_handle_expired(struct request *rq, void *priv)
{
	struct blk_expired_data *expired = priv;

	if (blk_mq_req_expired(rq, expired))
		blk_mq_rq_timed_out(rq);
	return true;
}

static void blk_mq_timeout_work(struct work_struct *work)
{
	struct request_queue *q =
		container_of(work, struct request_queue, timeout_work);
	struct blk_expired_data expired = {
		.timeout_start = jiffies,
	};
	struct blk_mq_hw_ctx *hctx;
	unsigned long i;

	/* A deadlock might occur if a request is stuck requiring a
	 * timeout at the same time a queue freeze is waiting
	 * completion, since the timeout code would not be able to
	 * acquire the queue reference here.
	 *
	 * That's why we don't use blk_queue_enter here; instead, we use
	 * percpu_ref_tryget directly, because we need to be able to
	 * obtain a reference even in the short window between the queue
	 * starting to freeze, by dropping the first reference in
	 * blk_freeze_queue_start, and the moment the last request is
	 * consumed, marked by the instant q_usage_counter reaches
	 * zero.
	 */
	if (!percpu_ref_tryget(&q->q_usage_counter))
		return;

	/* check if there is any timed-out request */
	blk_mq_queue_tag_busy_iter(q, blk_mq_check_expired, &expired);
	if (expired.has_timedout_rq) {
		/*
		 * Before walking tags, we must ensure any submit started
		 * before the current time has finished. Since the submit
		 * uses srcu or rcu, wait for a synchronization point to
		 * ensure all running submits have finished
		 */
		blk_mq_wait_quiesce_done(q->tag_set);
<<<<<<< HEAD

		expired.next = 0;
		blk_mq_queue_tag_busy_iter(q, blk_mq_handle_expired, &expired);
	}

=======

		expired.next = 0;
		blk_mq_queue_tag_busy_iter(q, blk_mq_handle_expired, &expired);
	}

>>>>>>> 310bc395
	if (expired.next != 0) {
		mod_timer(&q->timeout, expired.next);
	} else {
		/*
		 * Request timeouts are handled as a forward rolling timer. If
		 * we end up here it means that no requests are pending and
		 * also that no request has been pending for a while. Mark
		 * each hctx as idle.
		 */
		queue_for_each_hw_ctx(q, hctx, i) {
			/* the hctx may be unmapped, so check it here */
			if (blk_mq_hw_queue_mapped(hctx))
				blk_mq_tag_idle(hctx);
		}
	}
	blk_queue_exit(q);
}

struct flush_busy_ctx_data {
	struct blk_mq_hw_ctx *hctx;
	struct list_head *list;
};

static bool flush_busy_ctx(struct sbitmap *sb, unsigned int bitnr, void *data)
{
	struct flush_busy_ctx_data *flush_data = data;
	struct blk_mq_hw_ctx *hctx = flush_data->hctx;
	struct blk_mq_ctx *ctx = hctx->ctxs[bitnr];
	enum hctx_type type = hctx->type;

	spin_lock(&ctx->lock);
	list_splice_tail_init(&ctx->rq_lists[type], flush_data->list);
	sbitmap_clear_bit(sb, bitnr);
	spin_unlock(&ctx->lock);
	return true;
}

/*
 * Process software queues that have been marked busy, splicing them
 * to the for-dispatch
 */
void blk_mq_flush_busy_ctxs(struct blk_mq_hw_ctx *hctx, struct list_head *list)
{
	struct flush_busy_ctx_data data = {
		.hctx = hctx,
		.list = list,
	};

	sbitmap_for_each_set(&hctx->ctx_map, flush_busy_ctx, &data);
}
EXPORT_SYMBOL_GPL(blk_mq_flush_busy_ctxs);

struct dispatch_rq_data {
	struct blk_mq_hw_ctx *hctx;
	struct request *rq;
};

static bool dispatch_rq_from_ctx(struct sbitmap *sb, unsigned int bitnr,
		void *data)
{
	struct dispatch_rq_data *dispatch_data = data;
	struct blk_mq_hw_ctx *hctx = dispatch_data->hctx;
	struct blk_mq_ctx *ctx = hctx->ctxs[bitnr];
	enum hctx_type type = hctx->type;

	spin_lock(&ctx->lock);
	if (!list_empty(&ctx->rq_lists[type])) {
		dispatch_data->rq = list_entry_rq(ctx->rq_lists[type].next);
		list_del_init(&dispatch_data->rq->queuelist);
		if (list_empty(&ctx->rq_lists[type]))
			sbitmap_clear_bit(sb, bitnr);
	}
	spin_unlock(&ctx->lock);

	return !dispatch_data->rq;
}

struct request *blk_mq_dequeue_from_ctx(struct blk_mq_hw_ctx *hctx,
					struct blk_mq_ctx *start)
{
	unsigned off = start ? start->index_hw[hctx->type] : 0;
	struct dispatch_rq_data data = {
		.hctx = hctx,
		.rq   = NULL,
	};

	__sbitmap_for_each_set(&hctx->ctx_map, off,
			       dispatch_rq_from_ctx, &data);

	return data.rq;
}

static bool __blk_mq_alloc_driver_tag(struct request *rq)
{
	struct sbitmap_queue *bt = &rq->mq_hctx->tags->bitmap_tags;
	unsigned int tag_offset = rq->mq_hctx->tags->nr_reserved_tags;
	int tag;

	blk_mq_tag_busy(rq->mq_hctx);

	if (blk_mq_tag_is_reserved(rq->mq_hctx->sched_tags, rq->internal_tag)) {
		bt = &rq->mq_hctx->tags->breserved_tags;
		tag_offset = 0;
	} else {
		if (!hctx_may_queue(rq->mq_hctx, bt))
			return false;
	}

	tag = __sbitmap_queue_get(bt);
	if (tag == BLK_MQ_NO_TAG)
		return false;

	rq->tag = tag + tag_offset;
	return true;
}

bool __blk_mq_get_driver_tag(struct blk_mq_hw_ctx *hctx, struct request *rq)
{
	if (rq->tag == BLK_MQ_NO_TAG && !__blk_mq_alloc_driver_tag(rq))
		return false;

	if ((hctx->flags & BLK_MQ_F_TAG_QUEUE_SHARED) &&
			!(rq->rq_flags & RQF_MQ_INFLIGHT)) {
		rq->rq_flags |= RQF_MQ_INFLIGHT;
		__blk_mq_inc_active_requests(hctx);
	}
	hctx->tags->rqs[rq->tag] = rq;
	return true;
}

static int blk_mq_dispatch_wake(wait_queue_entry_t *wait, unsigned mode,
				int flags, void *key)
{
	struct blk_mq_hw_ctx *hctx;

	hctx = container_of(wait, struct blk_mq_hw_ctx, dispatch_wait);

	spin_lock(&hctx->dispatch_wait_lock);
	if (!list_empty(&wait->entry)) {
		struct sbitmap_queue *sbq;

		list_del_init(&wait->entry);
		sbq = &hctx->tags->bitmap_tags;
		atomic_dec(&sbq->ws_active);
	}
	spin_unlock(&hctx->dispatch_wait_lock);

	blk_mq_run_hw_queue(hctx, true);
	return 1;
}

/*
 * Mark us waiting for a tag. For shared tags, this involves hooking us into
 * the tag wakeups. For non-shared tags, we can simply mark us needing a
 * restart. For both cases, take care to check the condition again after
 * marking us as waiting.
 */
static bool blk_mq_mark_tag_wait(struct blk_mq_hw_ctx *hctx,
				 struct request *rq)
{
	struct sbitmap_queue *sbq = &hctx->tags->bitmap_tags;
	struct wait_queue_head *wq;
	wait_queue_entry_t *wait;
	bool ret;

	if (!(hctx->flags & BLK_MQ_F_TAG_QUEUE_SHARED)) {
		blk_mq_sched_mark_restart_hctx(hctx);

		/*
		 * It's possible that a tag was freed in the window between the
		 * allocation failure and adding the hardware queue to the wait
		 * queue.
		 *
		 * Don't clear RESTART here, someone else could have set it.
		 * At most this will cost an extra queue run.
		 */
		return blk_mq_get_driver_tag(rq);
	}

	wait = &hctx->dispatch_wait;
	if (!list_empty_careful(&wait->entry))
		return false;

	wq = &bt_wait_ptr(sbq, hctx)->wait;

	spin_lock_irq(&wq->lock);
	spin_lock(&hctx->dispatch_wait_lock);
	if (!list_empty(&wait->entry)) {
		spin_unlock(&hctx->dispatch_wait_lock);
		spin_unlock_irq(&wq->lock);
		return false;
	}

	atomic_inc(&sbq->ws_active);
	wait->flags &= ~WQ_FLAG_EXCLUSIVE;
	__add_wait_queue(wq, wait);

	/*
	 * It's possible that a tag was freed in the window between the
	 * allocation failure and adding the hardware queue to the wait
	 * queue.
	 */
	ret = blk_mq_get_driver_tag(rq);
	if (!ret) {
		spin_unlock(&hctx->dispatch_wait_lock);
		spin_unlock_irq(&wq->lock);
		return false;
	}

	/*
	 * We got a tag, remove ourselves from the wait queue to ensure
	 * someone else gets the wakeup.
	 */
	list_del_init(&wait->entry);
	atomic_dec(&sbq->ws_active);
	spin_unlock(&hctx->dispatch_wait_lock);
	spin_unlock_irq(&wq->lock);

	return true;
}

#define BLK_MQ_DISPATCH_BUSY_EWMA_WEIGHT  8
#define BLK_MQ_DISPATCH_BUSY_EWMA_FACTOR  4
/*
 * Update dispatch busy with the Exponential Weighted Moving Average(EWMA):
 * - EWMA is one simple way to compute running average value
 * - weight(7/8 and 1/8) is applied so that it can decrease exponentially
 * - take 4 as factor for avoiding to get too small(0) result, and this
 *   factor doesn't matter because EWMA decreases exponentially
 */
static void blk_mq_update_dispatch_busy(struct blk_mq_hw_ctx *hctx, bool busy)
{
	unsigned int ewma;

	ewma = hctx->dispatch_busy;

	if (!ewma && !busy)
		return;

	ewma *= BLK_MQ_DISPATCH_BUSY_EWMA_WEIGHT - 1;
	if (busy)
		ewma += 1 << BLK_MQ_DISPATCH_BUSY_EWMA_FACTOR;
	ewma /= BLK_MQ_DISPATCH_BUSY_EWMA_WEIGHT;

	hctx->dispatch_busy = ewma;
}

#define BLK_MQ_RESOURCE_DELAY	3		/* ms units */

static void blk_mq_handle_dev_resource(struct request *rq,
				       struct list_head *list)
{
	struct request *next =
		list_first_entry_or_null(list, struct request, queuelist);

	/*
	 * If an I/O scheduler has been configured and we got a driver tag for
	 * the next request already, free it.
	 */
	if (next)
		blk_mq_put_driver_tag(next);

	list_add(&rq->queuelist, list);
	__blk_mq_requeue_request(rq);
}

static void blk_mq_handle_zone_resource(struct request *rq,
					struct list_head *zone_list)
{
	/*
	 * If we end up here it is because we cannot dispatch a request to a
	 * specific zone due to LLD level zone-write locking or other zone
	 * related resource not being available. In this case, set the request
	 * aside in zone_list for retrying it later.
	 */
	list_add(&rq->queuelist, zone_list);
	__blk_mq_requeue_request(rq);
}

enum prep_dispatch {
	PREP_DISPATCH_OK,
	PREP_DISPATCH_NO_TAG,
	PREP_DISPATCH_NO_BUDGET,
};

static enum prep_dispatch blk_mq_prep_dispatch_rq(struct request *rq,
						  bool need_budget)
{
	struct blk_mq_hw_ctx *hctx = rq->mq_hctx;
	int budget_token = -1;

	if (need_budget) {
		budget_token = blk_mq_get_dispatch_budget(rq->q);
		if (budget_token < 0) {
			blk_mq_put_driver_tag(rq);
			return PREP_DISPATCH_NO_BUDGET;
		}
		blk_mq_set_rq_budget_token(rq, budget_token);
	}

	if (!blk_mq_get_driver_tag(rq)) {
		/*
		 * The initial allocation attempt failed, so we need to
		 * rerun the hardware queue when a tag is freed. The
		 * waitqueue takes care of that. If the queue is run
		 * before we add this entry back on the dispatch list,
		 * we'll re-run it below.
		 */
		if (!blk_mq_mark_tag_wait(hctx, rq)) {
			/*
			 * All budgets not got from this function will be put
			 * together during handling partial dispatch
			 */
			if (need_budget)
				blk_mq_put_dispatch_budget(rq->q, budget_token);
			return PREP_DISPATCH_NO_TAG;
		}
	}

	return PREP_DISPATCH_OK;
}

/* release all allocated budgets before calling to blk_mq_dispatch_rq_list */
static void blk_mq_release_budgets(struct request_queue *q,
		struct list_head *list)
{
	struct request *rq;

	list_for_each_entry(rq, list, queuelist) {
		int budget_token = blk_mq_get_rq_budget_token(rq);

		if (budget_token >= 0)
			blk_mq_put_dispatch_budget(q, budget_token);
	}
}

/*
 * Returns true if we did some work AND can potentially do more.
 */
bool blk_mq_dispatch_rq_list(struct blk_mq_hw_ctx *hctx, struct list_head *list,
			     unsigned int nr_budgets)
{
	enum prep_dispatch prep;
	struct request_queue *q = hctx->queue;
	struct request *rq, *nxt;
	int errors, queued;
	blk_status_t ret = BLK_STS_OK;
	LIST_HEAD(zone_list);
	bool needs_resource = false;

	if (list_empty(list))
		return false;

	/*
	 * Now process all the entries, sending them to the driver.
	 */
	errors = queued = 0;
	do {
		struct blk_mq_queue_data bd;

		rq = list_first_entry(list, struct request, queuelist);

		WARN_ON_ONCE(hctx != rq->mq_hctx);
		prep = blk_mq_prep_dispatch_rq(rq, !nr_budgets);
		if (prep != PREP_DISPATCH_OK)
			break;

		list_del_init(&rq->queuelist);

		bd.rq = rq;

		/*
		 * Flag last if we have no more requests, or if we have more
		 * but can't assign a driver tag to it.
		 */
		if (list_empty(list))
			bd.last = true;
		else {
			nxt = list_first_entry(list, struct request, queuelist);
			bd.last = !blk_mq_get_driver_tag(nxt);
		}

		/*
		 * once the request is queued to lld, no need to cover the
		 * budget any more
		 */
		if (nr_budgets)
			nr_budgets--;
		ret = q->mq_ops->queue_rq(hctx, &bd);
		switch (ret) {
		case BLK_STS_OK:
			queued++;
			break;
		case BLK_STS_RESOURCE:
			needs_resource = true;
			fallthrough;
		case BLK_STS_DEV_RESOURCE:
			blk_mq_handle_dev_resource(rq, list);
			goto out;
		case BLK_STS_ZONE_RESOURCE:
			/*
			 * Move the request to zone_list and keep going through
			 * the dispatch list to find more requests the drive can
			 * accept.
			 */
			blk_mq_handle_zone_resource(rq, &zone_list);
			needs_resource = true;
			break;
		default:
			errors++;
			blk_mq_end_request(rq, ret);
		}
	} while (!list_empty(list));
out:
	if (!list_empty(&zone_list))
		list_splice_tail_init(&zone_list, list);

	/* If we didn't flush the entire list, we could have told the driver
	 * there was more coming, but that turned out to be a lie.
	 */
	if ((!list_empty(list) || errors || needs_resource ||
	     ret == BLK_STS_DEV_RESOURCE) && q->mq_ops->commit_rqs && queued)
		q->mq_ops->commit_rqs(hctx);
	/*
	 * Any items that need requeuing? Stuff them into hctx->dispatch,
	 * that is where we will continue on next queue run.
	 */
	if (!list_empty(list)) {
		bool needs_restart;
		/* For non-shared tags, the RESTART check will suffice */
		bool no_tag = prep == PREP_DISPATCH_NO_TAG &&
			(hctx->flags & BLK_MQ_F_TAG_QUEUE_SHARED);

		if (nr_budgets)
			blk_mq_release_budgets(q, list);

		spin_lock(&hctx->lock);
		list_splice_tail_init(list, &hctx->dispatch);
		spin_unlock(&hctx->lock);

		/*
		 * Order adding requests to hctx->dispatch and checking
		 * SCHED_RESTART flag. The pair of this smp_mb() is the one
		 * in blk_mq_sched_restart(). Avoid restart code path to
		 * miss the new added requests to hctx->dispatch, meantime
		 * SCHED_RESTART is observed here.
		 */
		smp_mb();

		/*
		 * If SCHED_RESTART was set by the caller of this function and
		 * it is no longer set that means that it was cleared by another
		 * thread and hence that a queue rerun is needed.
		 *
		 * If 'no_tag' is set, that means that we failed getting
		 * a driver tag with an I/O scheduler attached. If our dispatch
		 * waitqueue is no longer active, ensure that we run the queue
		 * AFTER adding our entries back to the list.
		 *
		 * If no I/O scheduler has been configured it is possible that
		 * the hardware queue got stopped and restarted before requests
		 * were pushed back onto the dispatch list. Rerun the queue to
		 * avoid starvation. Notes:
		 * - blk_mq_run_hw_queue() checks whether or not a queue has
		 *   been stopped before rerunning a queue.
		 * - Some but not all block drivers stop a queue before
		 *   returning BLK_STS_RESOURCE. Two exceptions are scsi-mq
		 *   and dm-rq.
		 *
		 * If driver returns BLK_STS_RESOURCE and SCHED_RESTART
		 * bit is set, run queue after a delay to avoid IO stalls
		 * that could otherwise occur if the queue is idle.  We'll do
		 * similar if we couldn't get budget or couldn't lock a zone
		 * and SCHED_RESTART is set.
		 */
		needs_restart = blk_mq_sched_needs_restart(hctx);
		if (prep == PREP_DISPATCH_NO_BUDGET)
			needs_resource = true;
		if (!needs_restart ||
		    (no_tag && list_empty_careful(&hctx->dispatch_wait.entry)))
			blk_mq_run_hw_queue(hctx, true);
		else if (needs_resource)
			blk_mq_delay_run_hw_queue(hctx, BLK_MQ_RESOURCE_DELAY);

		blk_mq_update_dispatch_busy(hctx, true);
		return false;
	} else
		blk_mq_update_dispatch_busy(hctx, false);

	return (queued + errors) != 0;
}

/**
 * __blk_mq_run_hw_queue - Run a hardware queue.
 * @hctx: Pointer to the hardware queue to run.
 *
 * Send pending requests to the hardware.
 */
static void __blk_mq_run_hw_queue(struct blk_mq_hw_ctx *hctx)
{
	/*
	 * We can't run the queue inline with ints disabled. Ensure that
	 * we catch bad users of this early.
	 */
	WARN_ON_ONCE(in_interrupt());

	blk_mq_run_dispatch_ops(hctx->queue,
			blk_mq_sched_dispatch_requests(hctx));
}

static inline int blk_mq_first_mapped_cpu(struct blk_mq_hw_ctx *hctx)
{
	int cpu = cpumask_first_and(hctx->cpumask, cpu_online_mask);

	if (cpu >= nr_cpu_ids)
		cpu = cpumask_first(hctx->cpumask);
	return cpu;
}

/*
 * It'd be great if the workqueue API had a way to pass
 * in a mask and had some smarts for more clever placement.
 * For now we just round-robin here, switching for every
 * BLK_MQ_CPU_WORK_BATCH queued items.
 */
static int blk_mq_hctx_next_cpu(struct blk_mq_hw_ctx *hctx)
{
	bool tried = false;
	int next_cpu = hctx->next_cpu;

	if (hctx->queue->nr_hw_queues == 1)
		return WORK_CPU_UNBOUND;

	if (--hctx->next_cpu_batch <= 0) {
select_cpu:
		next_cpu = cpumask_next_and(next_cpu, hctx->cpumask,
				cpu_online_mask);
		if (next_cpu >= nr_cpu_ids)
			next_cpu = blk_mq_first_mapped_cpu(hctx);
		hctx->next_cpu_batch = BLK_MQ_CPU_WORK_BATCH;
	}

	/*
	 * Do unbound schedule if we can't find a online CPU for this hctx,
	 * and it should only happen in the path of handling CPU DEAD.
	 */
	if (!cpu_online(next_cpu)) {
		if (!tried) {
			tried = true;
			goto select_cpu;
		}

		/*
		 * Make sure to re-select CPU next time once after CPUs
		 * in hctx->cpumask become online again.
		 */
		hctx->next_cpu = next_cpu;
		hctx->next_cpu_batch = 1;
		return WORK_CPU_UNBOUND;
	}

	hctx->next_cpu = next_cpu;
	return next_cpu;
}

/**
 * __blk_mq_delay_run_hw_queue - Run (or schedule to run) a hardware queue.
 * @hctx: Pointer to the hardware queue to run.
 * @async: If we want to run the queue asynchronously.
 * @msecs: Milliseconds of delay to wait before running the queue.
 *
 * If !@async, try to run the queue now. Else, run the queue asynchronously and
 * with a delay of @msecs.
 */
static void __blk_mq_delay_run_hw_queue(struct blk_mq_hw_ctx *hctx, bool async,
					unsigned long msecs)
{
	if (unlikely(blk_mq_hctx_stopped(hctx)))
		return;

	if (!async && !(hctx->flags & BLK_MQ_F_BLOCKING)) {
		if (cpumask_test_cpu(raw_smp_processor_id(), hctx->cpumask)) {
			__blk_mq_run_hw_queue(hctx);
			return;
		}
	}

	kblockd_mod_delayed_work_on(blk_mq_hctx_next_cpu(hctx), &hctx->run_work,
				    msecs_to_jiffies(msecs));
}

/**
 * blk_mq_delay_run_hw_queue - Run a hardware queue asynchronously.
 * @hctx: Pointer to the hardware queue to run.
 * @msecs: Milliseconds of delay to wait before running the queue.
 *
 * Run a hardware queue asynchronously with a delay of @msecs.
 */
void blk_mq_delay_run_hw_queue(struct blk_mq_hw_ctx *hctx, unsigned long msecs)
{
	__blk_mq_delay_run_hw_queue(hctx, true, msecs);
}
EXPORT_SYMBOL(blk_mq_delay_run_hw_queue);

/**
 * blk_mq_run_hw_queue - Start to run a hardware queue.
 * @hctx: Pointer to the hardware queue to run.
 * @async: If we want to run the queue asynchronously.
 *
 * Check if the request queue is not in a quiesced state and if there are
 * pending requests to be sent. If this is true, run the queue to send requests
 * to hardware.
 */
void blk_mq_run_hw_queue(struct blk_mq_hw_ctx *hctx, bool async)
{
	bool need_run;

	/*
	 * When queue is quiesced, we may be switching io scheduler, or
	 * updating nr_hw_queues, or other things, and we can't run queue
	 * any more, even __blk_mq_hctx_has_pending() can't be called safely.
	 *
	 * And queue will be rerun in blk_mq_unquiesce_queue() if it is
	 * quiesced.
	 */
	__blk_mq_run_dispatch_ops(hctx->queue, false,
		need_run = !blk_queue_quiesced(hctx->queue) &&
		blk_mq_hctx_has_pending(hctx));

	if (need_run)
		__blk_mq_delay_run_hw_queue(hctx, async, 0);
}
EXPORT_SYMBOL(blk_mq_run_hw_queue);

/*
 * Return prefered queue to dispatch from (if any) for non-mq aware IO
 * scheduler.
 */
static struct blk_mq_hw_ctx *blk_mq_get_sq_hctx(struct request_queue *q)
{
	struct blk_mq_ctx *ctx = blk_mq_get_ctx(q);
	/*
	 * If the IO scheduler does not respect hardware queues when
	 * dispatching, we just don't bother with multiple HW queues and
	 * dispatch from hctx for the current CPU since running multiple queues
	 * just causes lock contention inside the scheduler and pointless cache
	 * bouncing.
	 */
	struct blk_mq_hw_ctx *hctx = ctx->hctxs[HCTX_TYPE_DEFAULT];

	if (!blk_mq_hctx_stopped(hctx))
		return hctx;
	return NULL;
}

/**
 * blk_mq_run_hw_queues - Run all hardware queues in a request queue.
 * @q: Pointer to the request queue to run.
 * @async: If we want to run the queue asynchronously.
 */
void blk_mq_run_hw_queues(struct request_queue *q, bool async)
{
	struct blk_mq_hw_ctx *hctx, *sq_hctx;
	unsigned long i;

	sq_hctx = NULL;
	if (blk_queue_sq_sched(q))
		sq_hctx = blk_mq_get_sq_hctx(q);
	queue_for_each_hw_ctx(q, hctx, i) {
		if (blk_mq_hctx_stopped(hctx))
			continue;
		/*
		 * Dispatch from this hctx either if there's no hctx preferred
		 * by IO scheduler or if it has requests that bypass the
		 * scheduler.
		 */
		if (!sq_hctx || sq_hctx == hctx ||
		    !list_empty_careful(&hctx->dispatch))
			blk_mq_run_hw_queue(hctx, async);
	}
}
EXPORT_SYMBOL(blk_mq_run_hw_queues);

/**
 * blk_mq_delay_run_hw_queues - Run all hardware queues asynchronously.
 * @q: Pointer to the request queue to run.
 * @msecs: Milliseconds of delay to wait before running the queues.
 */
void blk_mq_delay_run_hw_queues(struct request_queue *q, unsigned long msecs)
{
	struct blk_mq_hw_ctx *hctx, *sq_hctx;
	unsigned long i;

	sq_hctx = NULL;
	if (blk_queue_sq_sched(q))
		sq_hctx = blk_mq_get_sq_hctx(q);
	queue_for_each_hw_ctx(q, hctx, i) {
		if (blk_mq_hctx_stopped(hctx))
			continue;
		/*
		 * If there is already a run_work pending, leave the
		 * pending delay untouched. Otherwise, a hctx can stall
		 * if another hctx is re-delaying the other's work
		 * before the work executes.
		 */
		if (delayed_work_pending(&hctx->run_work))
			continue;
		/*
		 * Dispatch from this hctx either if there's no hctx preferred
		 * by IO scheduler or if it has requests that bypass the
		 * scheduler.
		 */
		if (!sq_hctx || sq_hctx == hctx ||
		    !list_empty_careful(&hctx->dispatch))
			blk_mq_delay_run_hw_queue(hctx, msecs);
	}
}
EXPORT_SYMBOL(blk_mq_delay_run_hw_queues);

/*
 * This function is often used for pausing .queue_rq() by driver when
 * there isn't enough resource or some conditions aren't satisfied, and
 * BLK_STS_RESOURCE is usually returned.
 *
 * We do not guarantee that dispatch can be drained or blocked
 * after blk_mq_stop_hw_queue() returns. Please use
 * blk_mq_quiesce_queue() for that requirement.
 */
void blk_mq_stop_hw_queue(struct blk_mq_hw_ctx *hctx)
{
	cancel_delayed_work(&hctx->run_work);

	set_bit(BLK_MQ_S_STOPPED, &hctx->state);
}
EXPORT_SYMBOL(blk_mq_stop_hw_queue);

/*
 * This function is often used for pausing .queue_rq() by driver when
 * there isn't enough resource or some conditions aren't satisfied, and
 * BLK_STS_RESOURCE is usually returned.
 *
 * We do not guarantee that dispatch can be drained or blocked
 * after blk_mq_stop_hw_queues() returns. Please use
 * blk_mq_quiesce_queue() for that requirement.
 */
void blk_mq_stop_hw_queues(struct request_queue *q)
{
	struct blk_mq_hw_ctx *hctx;
	unsigned long i;

	queue_for_each_hw_ctx(q, hctx, i)
		blk_mq_stop_hw_queue(hctx);
}
EXPORT_SYMBOL(blk_mq_stop_hw_queues);

void blk_mq_start_hw_queue(struct blk_mq_hw_ctx *hctx)
{
	clear_bit(BLK_MQ_S_STOPPED, &hctx->state);

	blk_mq_run_hw_queue(hctx, false);
}
EXPORT_SYMBOL(blk_mq_start_hw_queue);

void blk_mq_start_hw_queues(struct request_queue *q)
{
	struct blk_mq_hw_ctx *hctx;
	unsigned long i;

	queue_for_each_hw_ctx(q, hctx, i)
		blk_mq_start_hw_queue(hctx);
}
EXPORT_SYMBOL(blk_mq_start_hw_queues);

void blk_mq_start_stopped_hw_queue(struct blk_mq_hw_ctx *hctx, bool async)
{
	if (!blk_mq_hctx_stopped(hctx))
		return;

	clear_bit(BLK_MQ_S_STOPPED, &hctx->state);
	blk_mq_run_hw_queue(hctx, async);
}
EXPORT_SYMBOL_GPL(blk_mq_start_stopped_hw_queue);

void blk_mq_start_stopped_hw_queues(struct request_queue *q, bool async)
{
	struct blk_mq_hw_ctx *hctx;
	unsigned long i;

	queue_for_each_hw_ctx(q, hctx, i)
		blk_mq_start_stopped_hw_queue(hctx, async);
}
EXPORT_SYMBOL(blk_mq_start_stopped_hw_queues);

static void blk_mq_run_work_fn(struct work_struct *work)
{
	struct blk_mq_hw_ctx *hctx;

	hctx = container_of(work, struct blk_mq_hw_ctx, run_work.work);

	/*
	 * If we are stopped, don't run the queue.
	 */
	if (blk_mq_hctx_stopped(hctx))
		return;

	__blk_mq_run_hw_queue(hctx);
}

static inline void __blk_mq_insert_req_list(struct blk_mq_hw_ctx *hctx,
					    struct request *rq,
					    bool at_head)
{
	struct blk_mq_ctx *ctx = rq->mq_ctx;
	enum hctx_type type = hctx->type;

	lockdep_assert_held(&ctx->lock);

	trace_block_rq_insert(rq);

	if (at_head)
		list_add(&rq->queuelist, &ctx->rq_lists[type]);
	else
		list_add_tail(&rq->queuelist, &ctx->rq_lists[type]);
}

void __blk_mq_insert_request(struct blk_mq_hw_ctx *hctx, struct request *rq,
			     bool at_head)
{
	struct blk_mq_ctx *ctx = rq->mq_ctx;

	lockdep_assert_held(&ctx->lock);

	__blk_mq_insert_req_list(hctx, rq, at_head);
	blk_mq_hctx_mark_pending(hctx, ctx);
}

/**
 * blk_mq_request_bypass_insert - Insert a request at dispatch list.
 * @rq: Pointer to request to be inserted.
 * @at_head: true if the request should be inserted at the head of the list.
 * @run_queue: If we should run the hardware queue after inserting the request.
 *
 * Should only be used carefully, when the caller knows we want to
 * bypass a potential IO scheduler on the target device.
 */
void blk_mq_request_bypass_insert(struct request *rq, bool at_head,
				  bool run_queue)
{
	struct blk_mq_hw_ctx *hctx = rq->mq_hctx;

	spin_lock(&hctx->lock);
	if (at_head)
		list_add(&rq->queuelist, &hctx->dispatch);
	else
		list_add_tail(&rq->queuelist, &hctx->dispatch);
	spin_unlock(&hctx->lock);

	if (run_queue)
		blk_mq_run_hw_queue(hctx, false);
}

void blk_mq_insert_requests(struct blk_mq_hw_ctx *hctx, struct blk_mq_ctx *ctx,
			    struct list_head *list)

{
	struct request *rq;
	enum hctx_type type = hctx->type;

	/*
	 * preemption doesn't flush plug list, so it's possible ctx->cpu is
	 * offline now
	 */
	list_for_each_entry(rq, list, queuelist) {
		BUG_ON(rq->mq_ctx != ctx);
		trace_block_rq_insert(rq);
	}

	spin_lock(&ctx->lock);
	list_splice_tail_init(list, &ctx->rq_lists[type]);
	blk_mq_hctx_mark_pending(hctx, ctx);
	spin_unlock(&ctx->lock);
}

static void blk_mq_commit_rqs(struct blk_mq_hw_ctx *hctx, int *queued,
			      bool from_schedule)
{
	if (hctx->queue->mq_ops->commit_rqs) {
		trace_block_unplug(hctx->queue, *queued, !from_schedule);
		hctx->queue->mq_ops->commit_rqs(hctx);
	}
	*queued = 0;
}

static void blk_mq_bio_to_request(struct request *rq, struct bio *bio,
		unsigned int nr_segs)
{
	int err;

	if (bio->bi_opf & REQ_RAHEAD)
		rq->cmd_flags |= REQ_FAILFAST_MASK;

	rq->__sector = bio->bi_iter.bi_sector;
	blk_rq_bio_prep(rq, bio, nr_segs);

	/* This can't fail, since GFP_NOIO includes __GFP_DIRECT_RECLAIM. */
	err = blk_crypto_rq_bio_prep(rq, bio, GFP_NOIO);
	WARN_ON_ONCE(err);

	blk_account_io_start(rq);
}

static blk_status_t __blk_mq_issue_directly(struct blk_mq_hw_ctx *hctx,
					    struct request *rq, bool last)
{
	struct request_queue *q = rq->q;
	struct blk_mq_queue_data bd = {
		.rq = rq,
		.last = last,
	};
	blk_status_t ret;

	/*
	 * For OK queue, we are done. For error, caller may kill it.
	 * Any other error (busy), just add it to our list as we
	 * previously would have done.
	 */
	ret = q->mq_ops->queue_rq(hctx, &bd);
	switch (ret) {
	case BLK_STS_OK:
		blk_mq_update_dispatch_busy(hctx, false);
		break;
	case BLK_STS_RESOURCE:
	case BLK_STS_DEV_RESOURCE:
		blk_mq_update_dispatch_busy(hctx, true);
		__blk_mq_requeue_request(rq);
		break;
	default:
		blk_mq_update_dispatch_busy(hctx, false);
		break;
	}

	return ret;
}

static blk_status_t __blk_mq_try_issue_directly(struct blk_mq_hw_ctx *hctx,
						struct request *rq,
						bool bypass_insert, bool last)
{
	struct request_queue *q = rq->q;
	bool run_queue = true;
	int budget_token;

	/*
	 * RCU or SRCU read lock is needed before checking quiesced flag.
	 *
	 * When queue is stopped or quiesced, ignore 'bypass_insert' from
	 * blk_mq_request_issue_directly(), and return BLK_STS_OK to caller,
	 * and avoid driver to try to dispatch again.
	 */
	if (blk_mq_hctx_stopped(hctx) || blk_queue_quiesced(q)) {
		run_queue = false;
		bypass_insert = false;
		goto insert;
	}

	if ((rq->rq_flags & RQF_ELV) && !bypass_insert)
		goto insert;

	budget_token = blk_mq_get_dispatch_budget(q);
	if (budget_token < 0)
		goto insert;

	blk_mq_set_rq_budget_token(rq, budget_token);

	if (!blk_mq_get_driver_tag(rq)) {
		blk_mq_put_dispatch_budget(q, budget_token);
		goto insert;
	}

	return __blk_mq_issue_directly(hctx, rq, last);
insert:
	if (bypass_insert)
		return BLK_STS_RESOURCE;

	blk_mq_sched_insert_request(rq, false, run_queue, false);

	return BLK_STS_OK;
}

/**
 * blk_mq_try_issue_directly - Try to send a request directly to device driver.
 * @hctx: Pointer of the associated hardware queue.
 * @rq: Pointer to request to be sent.
 *
 * If the device has enough resources to accept a new request now, send the
 * request directly to device driver. Else, insert at hctx->dispatch queue, so
 * we can try send it another time in the future. Requests inserted at this
 * queue have higher priority.
 */
static void blk_mq_try_issue_directly(struct blk_mq_hw_ctx *hctx,
		struct request *rq)
{
	blk_status_t ret =
		__blk_mq_try_issue_directly(hctx, rq, false, true);

	if (ret == BLK_STS_RESOURCE || ret == BLK_STS_DEV_RESOURCE)
		blk_mq_request_bypass_insert(rq, false, true);
	else if (ret != BLK_STS_OK)
		blk_mq_end_request(rq, ret);
}

static blk_status_t blk_mq_request_issue_directly(struct request *rq, bool last)
{
	return __blk_mq_try_issue_directly(rq->mq_hctx, rq, true, last);
}

static void blk_mq_plug_issue_direct(struct blk_plug *plug, bool from_schedule)
{
	struct blk_mq_hw_ctx *hctx = NULL;
	struct request *rq;
	int queued = 0;
	int errors = 0;

	while ((rq = rq_list_pop(&plug->mq_list))) {
		bool last = rq_list_empty(plug->mq_list);
		blk_status_t ret;

		if (hctx != rq->mq_hctx) {
			if (hctx)
				blk_mq_commit_rqs(hctx, &queued, from_schedule);
			hctx = rq->mq_hctx;
		}

		ret = blk_mq_request_issue_directly(rq, last);
		switch (ret) {
		case BLK_STS_OK:
			queued++;
			break;
		case BLK_STS_RESOURCE:
		case BLK_STS_DEV_RESOURCE:
			blk_mq_request_bypass_insert(rq, false, true);
			blk_mq_commit_rqs(hctx, &queued, from_schedule);
			return;
		default:
			blk_mq_end_request(rq, ret);
			errors++;
			break;
		}
	}

	/*
	 * If we didn't flush the entire list, we could have told the driver
	 * there was more coming, but that turned out to be a lie.
	 */
	if (errors)
		blk_mq_commit_rqs(hctx, &queued, from_schedule);
}

static void __blk_mq_flush_plug_list(struct request_queue *q,
				     struct blk_plug *plug)
{
	if (blk_queue_quiesced(q))
		return;
	q->mq_ops->queue_rqs(&plug->mq_list);
}

static void blk_mq_dispatch_plug_list(struct blk_plug *plug, bool from_sched)
{
	struct blk_mq_hw_ctx *this_hctx = NULL;
	struct blk_mq_ctx *this_ctx = NULL;
	struct request *requeue_list = NULL;
	unsigned int depth = 0;
	LIST_HEAD(list);

	do {
		struct request *rq = rq_list_pop(&plug->mq_list);

		if (!this_hctx) {
			this_hctx = rq->mq_hctx;
			this_ctx = rq->mq_ctx;
		} else if (this_hctx != rq->mq_hctx || this_ctx != rq->mq_ctx) {
			rq_list_add(&requeue_list, rq);
			continue;
		}
		list_add_tail(&rq->queuelist, &list);
		depth++;
	} while (!rq_list_empty(plug->mq_list));

	plug->mq_list = requeue_list;
	trace_block_unplug(this_hctx->queue, depth, !from_sched);
	blk_mq_sched_insert_requests(this_hctx, this_ctx, &list, from_sched);
}

void blk_mq_flush_plug_list(struct blk_plug *plug, bool from_schedule)
{
	struct request *rq;

	if (rq_list_empty(plug->mq_list))
		return;
	plug->rq_count = 0;

	if (!plug->multiple_queues && !plug->has_elevator && !from_schedule) {
		struct request_queue *q;

		rq = rq_list_peek(&plug->mq_list);
		q = rq->q;

		/*
		 * Peek first request and see if we have a ->queue_rqs() hook.
		 * If we do, we can dispatch the whole plug list in one go. We
		 * already know at this point that all requests belong to the
		 * same queue, caller must ensure that's the case.
		 *
		 * Since we pass off the full list to the driver at this point,
		 * we do not increment the active request count for the queue.
		 * Bypass shared tags for now because of that.
		 */
		if (q->mq_ops->queue_rqs &&
		    !(rq->mq_hctx->flags & BLK_MQ_F_TAG_QUEUE_SHARED)) {
			blk_mq_run_dispatch_ops(q,
				__blk_mq_flush_plug_list(q, plug));
			if (rq_list_empty(plug->mq_list))
				return;
		}

		blk_mq_run_dispatch_ops(q,
				blk_mq_plug_issue_direct(plug, false));
		if (rq_list_empty(plug->mq_list))
			return;
	}

	do {
		blk_mq_dispatch_plug_list(plug, from_schedule);
	} while (!rq_list_empty(plug->mq_list));
}

void blk_mq_try_issue_list_directly(struct blk_mq_hw_ctx *hctx,
		struct list_head *list)
{
	int queued = 0;
	int errors = 0;

	while (!list_empty(list)) {
		blk_status_t ret;
		struct request *rq = list_first_entry(list, struct request,
				queuelist);

		list_del_init(&rq->queuelist);
		ret = blk_mq_request_issue_directly(rq, list_empty(list));
		if (ret != BLK_STS_OK) {
			errors++;
			if (ret == BLK_STS_RESOURCE ||
					ret == BLK_STS_DEV_RESOURCE) {
				blk_mq_request_bypass_insert(rq, false,
							list_empty(list));
				break;
			}
			blk_mq_end_request(rq, ret);
		} else
			queued++;
	}

	/*
	 * If we didn't flush the entire list, we could have told
	 * the driver there was more coming, but that turned out to
	 * be a lie.
	 */
	if ((!list_empty(list) || errors) &&
	     hctx->queue->mq_ops->commit_rqs && queued)
		hctx->queue->mq_ops->commit_rqs(hctx);
}

static bool blk_mq_attempt_bio_merge(struct request_queue *q,
				     struct bio *bio, unsigned int nr_segs)
{
	if (!blk_queue_nomerges(q) && bio_mergeable(bio)) {
		if (blk_attempt_plug_merge(q, bio, nr_segs))
			return true;
		if (blk_mq_sched_bio_merge(q, bio, nr_segs))
			return true;
	}
	return false;
}

static struct request *blk_mq_get_new_requests(struct request_queue *q,
					       struct blk_plug *plug,
					       struct bio *bio,
					       unsigned int nsegs)
{
	struct blk_mq_alloc_data data = {
		.q		= q,
		.nr_tags	= 1,
		.cmd_flags	= bio->bi_opf,
	};
	struct request *rq;

	if (unlikely(bio_queue_enter(bio)))
		return NULL;

	if (blk_mq_attempt_bio_merge(q, bio, nsegs))
		goto queue_exit;

	rq_qos_throttle(q, bio);

	if (plug) {
		data.nr_tags = plug->nr_ios;
		plug->nr_ios = 1;
		data.cached_rq = &plug->cached_rq;
	}

	rq = __blk_mq_alloc_requests(&data);
	if (rq)
		return rq;
	rq_qos_cleanup(q, bio);
	if (bio->bi_opf & REQ_NOWAIT)
		bio_wouldblock_error(bio);
queue_exit:
	blk_queue_exit(q);
	return NULL;
}

static inline struct request *blk_mq_get_cached_request(struct request_queue *q,
		struct blk_plug *plug, struct bio **bio, unsigned int nsegs)
{
	struct request *rq;

	if (!plug)
		return NULL;
	rq = rq_list_peek(&plug->cached_rq);
	if (!rq || rq->q != q)
		return NULL;

	if (blk_mq_attempt_bio_merge(q, *bio, nsegs)) {
		*bio = NULL;
		return NULL;
	}

	if (blk_mq_get_hctx_type((*bio)->bi_opf) != rq->mq_hctx->type)
		return NULL;
	if (op_is_flush(rq->cmd_flags) != op_is_flush((*bio)->bi_opf))
		return NULL;

	/*
	 * If any qos ->throttle() end up blocking, we will have flushed the
	 * plug and hence killed the cached_rq list as well. Pop this entry
	 * before we throttle.
	 */
	plug->cached_rq = rq_list_next(rq);
	rq_qos_throttle(q, *bio);

	rq->cmd_flags = (*bio)->bi_opf;
	INIT_LIST_HEAD(&rq->queuelist);
	return rq;
}

static void bio_set_ioprio(struct bio *bio)
{
	/* Nobody set ioprio so far? Initialize it based on task's nice value */
	if (IOPRIO_PRIO_CLASS(bio->bi_ioprio) == IOPRIO_CLASS_NONE)
		bio->bi_ioprio = get_current_ioprio();
	blkcg_set_ioprio(bio);
}

/**
 * blk_mq_submit_bio - Create and send a request to block device.
 * @bio: Bio pointer.
 *
 * Builds up a request structure from @q and @bio and send to the device. The
 * request may not be queued directly to hardware if:
 * * This request can be merged with another one
 * * We want to place request at plug queue for possible future merging
 * * There is an IO scheduler active at this queue
 *
 * It will not queue the request if there is an error with the bio, or at the
 * request creation.
 */
void blk_mq_submit_bio(struct bio *bio)
{
	struct request_queue *q = bdev_get_queue(bio->bi_bdev);
	struct blk_plug *plug = blk_mq_plug(bio);
	const int is_sync = op_is_sync(bio->bi_opf);
	struct request *rq;
	unsigned int nr_segs = 1;
	blk_status_t ret;

	bio = blk_queue_bounce(bio, q);
	if (bio_may_exceed_limits(bio, &q->limits)) {
		bio = __bio_split_to_limits(bio, &q->limits, &nr_segs);
		if (!bio)
			return;
	}

	if (!bio_integrity_prep(bio))
		return;

	bio_set_ioprio(bio);

	rq = blk_mq_get_cached_request(q, plug, &bio, nr_segs);
	if (!rq) {
		if (!bio)
			return;
		rq = blk_mq_get_new_requests(q, plug, bio, nr_segs);
		if (unlikely(!rq))
			return;
	}

	trace_block_getrq(bio);

	rq_qos_track(q, rq, bio);

	blk_mq_bio_to_request(rq, bio, nr_segs);

	ret = blk_crypto_init_request(rq);
	if (ret != BLK_STS_OK) {
		bio->bi_status = ret;
		bio_endio(bio);
		blk_mq_free_request(rq);
		return;
	}

	if (op_is_flush(bio->bi_opf)) {
		blk_insert_flush(rq);
		return;
	}

	if (plug)
		blk_add_rq_to_plug(plug, rq);
	else if ((rq->rq_flags & RQF_ELV) ||
		 (rq->mq_hctx->dispatch_busy &&
		  (q->nr_hw_queues == 1 || !is_sync)))
		blk_mq_sched_insert_request(rq, false, true, true);
	else
		blk_mq_run_dispatch_ops(rq->q,
				blk_mq_try_issue_directly(rq->mq_hctx, rq));
}

#ifdef CONFIG_BLK_MQ_STACKING
/**
 * blk_insert_cloned_request - Helper for stacking drivers to submit a request
 * @rq: the request being queued
 */
blk_status_t blk_insert_cloned_request(struct request *rq)
{
	struct request_queue *q = rq->q;
	unsigned int max_sectors = blk_queue_get_max_sectors(q, req_op(rq));
	blk_status_t ret;

	if (blk_rq_sectors(rq) > max_sectors) {
		/*
		 * SCSI device does not have a good way to return if
		 * Write Same/Zero is actually supported. If a device rejects
		 * a non-read/write command (discard, write same,etc.) the
		 * low-level device driver will set the relevant queue limit to
		 * 0 to prevent blk-lib from issuing more of the offending
		 * operations. Commands queued prior to the queue limit being
		 * reset need to be completed with BLK_STS_NOTSUPP to avoid I/O
		 * errors being propagated to upper layers.
		 */
		if (max_sectors == 0)
			return BLK_STS_NOTSUPP;

		printk(KERN_ERR "%s: over max size limit. (%u > %u)\n",
			__func__, blk_rq_sectors(rq), max_sectors);
		return BLK_STS_IOERR;
	}

	/*
	 * The queue settings related to segment counting may differ from the
	 * original queue.
	 */
	rq->nr_phys_segments = blk_recalc_rq_segments(rq);
	if (rq->nr_phys_segments > queue_max_segments(q)) {
		printk(KERN_ERR "%s: over max segments limit. (%hu > %hu)\n",
			__func__, rq->nr_phys_segments, queue_max_segments(q));
		return BLK_STS_IOERR;
	}

	if (q->disk && should_fail_request(q->disk->part0, blk_rq_bytes(rq)))
		return BLK_STS_IOERR;

	if (blk_crypto_insert_cloned_request(rq))
		return BLK_STS_IOERR;

	blk_account_io_start(rq);

	/*
	 * Since we have a scheduler attached on the top device,
	 * bypass a potential scheduler on the bottom device for
	 * insert.
	 */
	blk_mq_run_dispatch_ops(q,
			ret = blk_mq_request_issue_directly(rq, true));
	if (ret)
		blk_account_io_done(rq, ktime_get_ns());
	return ret;
}
EXPORT_SYMBOL_GPL(blk_insert_cloned_request);

/**
 * blk_rq_unprep_clone - Helper function to free all bios in a cloned request
 * @rq: the clone request to be cleaned up
 *
 * Description:
 *     Free all bios in @rq for a cloned request.
 */
void blk_rq_unprep_clone(struct request *rq)
{
	struct bio *bio;

	while ((bio = rq->bio) != NULL) {
		rq->bio = bio->bi_next;

		bio_put(bio);
	}
}
EXPORT_SYMBOL_GPL(blk_rq_unprep_clone);

/**
 * blk_rq_prep_clone - Helper function to setup clone request
 * @rq: the request to be setup
 * @rq_src: original request to be cloned
 * @bs: bio_set that bios for clone are allocated from
 * @gfp_mask: memory allocation mask for bio
 * @bio_ctr: setup function to be called for each clone bio.
 *           Returns %0 for success, non %0 for failure.
 * @data: private data to be passed to @bio_ctr
 *
 * Description:
 *     Clones bios in @rq_src to @rq, and copies attributes of @rq_src to @rq.
 *     Also, pages which the original bios are pointing to are not copied
 *     and the cloned bios just point same pages.
 *     So cloned bios must be completed before original bios, which means
 *     the caller must complete @rq before @rq_src.
 */
int blk_rq_prep_clone(struct request *rq, struct request *rq_src,
		      struct bio_set *bs, gfp_t gfp_mask,
		      int (*bio_ctr)(struct bio *, struct bio *, void *),
		      void *data)
{
	struct bio *bio, *bio_src;

	if (!bs)
		bs = &fs_bio_set;

	__rq_for_each_bio(bio_src, rq_src) {
		bio = bio_alloc_clone(rq->q->disk->part0, bio_src, gfp_mask,
				      bs);
		if (!bio)
			goto free_and_out;

		if (bio_ctr && bio_ctr(bio, bio_src, data))
			goto free_and_out;

		if (rq->bio) {
			rq->biotail->bi_next = bio;
			rq->biotail = bio;
		} else {
			rq->bio = rq->biotail = bio;
		}
		bio = NULL;
	}

	/* Copy attributes of the original request to the clone request. */
	rq->__sector = blk_rq_pos(rq_src);
	rq->__data_len = blk_rq_bytes(rq_src);
	if (rq_src->rq_flags & RQF_SPECIAL_PAYLOAD) {
		rq->rq_flags |= RQF_SPECIAL_PAYLOAD;
		rq->special_vec = rq_src->special_vec;
	}
	rq->nr_phys_segments = rq_src->nr_phys_segments;
	rq->ioprio = rq_src->ioprio;

	if (rq->bio && blk_crypto_rq_bio_prep(rq, rq->bio, gfp_mask) < 0)
		goto free_and_out;

	return 0;

free_and_out:
	if (bio)
		bio_put(bio);
	blk_rq_unprep_clone(rq);

	return -ENOMEM;
}
EXPORT_SYMBOL_GPL(blk_rq_prep_clone);
#endif /* CONFIG_BLK_MQ_STACKING */

/*
 * Steal bios from a request and add them to a bio list.
 * The request must not have been partially completed before.
 */
void blk_steal_bios(struct bio_list *list, struct request *rq)
{
	if (rq->bio) {
		if (list->tail)
			list->tail->bi_next = rq->bio;
		else
			list->head = rq->bio;
		list->tail = rq->biotail;

		rq->bio = NULL;
		rq->biotail = NULL;
	}

	rq->__data_len = 0;
}
EXPORT_SYMBOL_GPL(blk_steal_bios);

static size_t order_to_size(unsigned int order)
{
	return (size_t)PAGE_SIZE << order;
}

/* called before freeing request pool in @tags */
static void blk_mq_clear_rq_mapping(struct blk_mq_tags *drv_tags,
				    struct blk_mq_tags *tags)
{
	struct page *page;
	unsigned long flags;

	/*
	 * There is no need to clear mapping if driver tags is not initialized
	 * or the mapping belongs to the driver tags.
	 */
	if (!drv_tags || drv_tags == tags)
		return;

	list_for_each_entry(page, &tags->page_list, lru) {
		unsigned long start = (unsigned long)page_address(page);
		unsigned long end = start + order_to_size(page->private);
		int i;

		for (i = 0; i < drv_tags->nr_tags; i++) {
			struct request *rq = drv_tags->rqs[i];
			unsigned long rq_addr = (unsigned long)rq;

			if (rq_addr >= start && rq_addr < end) {
				WARN_ON_ONCE(req_ref_read(rq) != 0);
				cmpxchg(&drv_tags->rqs[i], rq, NULL);
			}
		}
	}

	/*
	 * Wait until all pending iteration is done.
	 *
	 * Request reference is cleared and it is guaranteed to be observed
	 * after the ->lock is released.
	 */
	spin_lock_irqsave(&drv_tags->lock, flags);
	spin_unlock_irqrestore(&drv_tags->lock, flags);
}

void blk_mq_free_rqs(struct blk_mq_tag_set *set, struct blk_mq_tags *tags,
		     unsigned int hctx_idx)
{
	struct blk_mq_tags *drv_tags;
	struct page *page;

	if (list_empty(&tags->page_list))
		return;

	if (blk_mq_is_shared_tags(set->flags))
		drv_tags = set->shared_tags;
	else
		drv_tags = set->tags[hctx_idx];

	if (tags->static_rqs && set->ops->exit_request) {
		int i;

		for (i = 0; i < tags->nr_tags; i++) {
			struct request *rq = tags->static_rqs[i];

			if (!rq)
				continue;
			set->ops->exit_request(set, rq, hctx_idx);
			tags->static_rqs[i] = NULL;
		}
	}

	blk_mq_clear_rq_mapping(drv_tags, tags);

	while (!list_empty(&tags->page_list)) {
		page = list_first_entry(&tags->page_list, struct page, lru);
		list_del_init(&page->lru);
		/*
		 * Remove kmemleak object previously allocated in
		 * blk_mq_alloc_rqs().
		 */
		kmemleak_free(page_address(page));
		__free_pages(page, page->private);
	}
}

void blk_mq_free_rq_map(struct blk_mq_tags *tags)
{
	kfree(tags->rqs);
	tags->rqs = NULL;
	kfree(tags->static_rqs);
	tags->static_rqs = NULL;

	blk_mq_free_tags(tags);
}

static enum hctx_type hctx_idx_to_type(struct blk_mq_tag_set *set,
		unsigned int hctx_idx)
{
	int i;

	for (i = 0; i < set->nr_maps; i++) {
		unsigned int start = set->map[i].queue_offset;
		unsigned int end = start + set->map[i].nr_queues;

		if (hctx_idx >= start && hctx_idx < end)
			break;
	}

	if (i >= set->nr_maps)
		i = HCTX_TYPE_DEFAULT;

	return i;
}

static int blk_mq_get_hctx_node(struct blk_mq_tag_set *set,
		unsigned int hctx_idx)
{
	enum hctx_type type = hctx_idx_to_type(set, hctx_idx);

	return blk_mq_hw_queue_to_node(&set->map[type], hctx_idx);
}

static struct blk_mq_tags *blk_mq_alloc_rq_map(struct blk_mq_tag_set *set,
					       unsigned int hctx_idx,
					       unsigned int nr_tags,
					       unsigned int reserved_tags)
{
	int node = blk_mq_get_hctx_node(set, hctx_idx);
	struct blk_mq_tags *tags;

	if (node == NUMA_NO_NODE)
		node = set->numa_node;

	tags = blk_mq_init_tags(nr_tags, reserved_tags, node,
				BLK_MQ_FLAG_TO_ALLOC_POLICY(set->flags));
	if (!tags)
		return NULL;

	tags->rqs = kcalloc_node(nr_tags, sizeof(struct request *),
				 GFP_NOIO | __GFP_NOWARN | __GFP_NORETRY,
				 node);
	if (!tags->rqs)
		goto err_free_tags;

	tags->static_rqs = kcalloc_node(nr_tags, sizeof(struct request *),
					GFP_NOIO | __GFP_NOWARN | __GFP_NORETRY,
					node);
	if (!tags->static_rqs)
		goto err_free_rqs;

	return tags;

err_free_rqs:
	kfree(tags->rqs);
err_free_tags:
	blk_mq_free_tags(tags);
	return NULL;
}

static int blk_mq_init_request(struct blk_mq_tag_set *set, struct request *rq,
			       unsigned int hctx_idx, int node)
{
	int ret;

	if (set->ops->init_request) {
		ret = set->ops->init_request(set, rq, hctx_idx, node);
		if (ret)
			return ret;
	}

	WRITE_ONCE(rq->state, MQ_RQ_IDLE);
	return 0;
}

static int blk_mq_alloc_rqs(struct blk_mq_tag_set *set,
			    struct blk_mq_tags *tags,
			    unsigned int hctx_idx, unsigned int depth)
{
	unsigned int i, j, entries_per_page, max_order = 4;
	int node = blk_mq_get_hctx_node(set, hctx_idx);
	size_t rq_size, left;

	if (node == NUMA_NO_NODE)
		node = set->numa_node;

	INIT_LIST_HEAD(&tags->page_list);

	/*
	 * rq_size is the size of the request plus driver payload, rounded
	 * to the cacheline size
	 */
	rq_size = round_up(sizeof(struct request) + set->cmd_size,
				cache_line_size());
	left = rq_size * depth;

	for (i = 0; i < depth; ) {
		int this_order = max_order;
		struct page *page;
		int to_do;
		void *p;

		while (this_order && left < order_to_size(this_order - 1))
			this_order--;

		do {
			page = alloc_pages_node(node,
				GFP_NOIO | __GFP_NOWARN | __GFP_NORETRY | __GFP_ZERO,
				this_order);
			if (page)
				break;
			if (!this_order--)
				break;
			if (order_to_size(this_order) < rq_size)
				break;
		} while (1);

		if (!page)
			goto fail;

		page->private = this_order;
		list_add_tail(&page->lru, &tags->page_list);

		p = page_address(page);
		/*
		 * Allow kmemleak to scan these pages as they contain pointers
		 * to additional allocations like via ops->init_request().
		 */
		kmemleak_alloc(p, order_to_size(this_order), 1, GFP_NOIO);
		entries_per_page = order_to_size(this_order) / rq_size;
		to_do = min(entries_per_page, depth - i);
		left -= to_do * rq_size;
		for (j = 0; j < to_do; j++) {
			struct request *rq = p;

			tags->static_rqs[i] = rq;
			if (blk_mq_init_request(set, rq, hctx_idx, node)) {
				tags->static_rqs[i] = NULL;
				goto fail;
			}

			p += rq_size;
			i++;
		}
	}
	return 0;

fail:
	blk_mq_free_rqs(set, tags, hctx_idx);
	return -ENOMEM;
}

struct rq_iter_data {
	struct blk_mq_hw_ctx *hctx;
	bool has_rq;
};

static bool blk_mq_has_request(struct request *rq, void *data)
{
	struct rq_iter_data *iter_data = data;

	if (rq->mq_hctx != iter_data->hctx)
		return true;
	iter_data->has_rq = true;
	return false;
}

static bool blk_mq_hctx_has_requests(struct blk_mq_hw_ctx *hctx)
{
	struct blk_mq_tags *tags = hctx->sched_tags ?
			hctx->sched_tags : hctx->tags;
	struct rq_iter_data data = {
		.hctx	= hctx,
	};

	blk_mq_all_tag_iter(tags, blk_mq_has_request, &data);
	return data.has_rq;
}

static inline bool blk_mq_last_cpu_in_hctx(unsigned int cpu,
		struct blk_mq_hw_ctx *hctx)
{
	if (cpumask_first_and(hctx->cpumask, cpu_online_mask) != cpu)
		return false;
	if (cpumask_next_and(cpu, hctx->cpumask, cpu_online_mask) < nr_cpu_ids)
		return false;
	return true;
}

static int blk_mq_hctx_notify_offline(unsigned int cpu, struct hlist_node *node)
{
	struct blk_mq_hw_ctx *hctx = hlist_entry_safe(node,
			struct blk_mq_hw_ctx, cpuhp_online);

	if (!cpumask_test_cpu(cpu, hctx->cpumask) ||
	    !blk_mq_last_cpu_in_hctx(cpu, hctx))
		return 0;

	/*
	 * Prevent new request from being allocated on the current hctx.
	 *
	 * The smp_mb__after_atomic() Pairs with the implied barrier in
	 * test_and_set_bit_lock in sbitmap_get().  Ensures the inactive flag is
	 * seen once we return from the tag allocator.
	 */
	set_bit(BLK_MQ_S_INACTIVE, &hctx->state);
	smp_mb__after_atomic();

	/*
	 * Try to grab a reference to the queue and wait for any outstanding
	 * requests.  If we could not grab a reference the queue has been
	 * frozen and there are no requests.
	 */
	if (percpu_ref_tryget(&hctx->queue->q_usage_counter)) {
		while (blk_mq_hctx_has_requests(hctx))
			msleep(5);
		percpu_ref_put(&hctx->queue->q_usage_counter);
	}

	return 0;
}

static int blk_mq_hctx_notify_online(unsigned int cpu, struct hlist_node *node)
{
	struct blk_mq_hw_ctx *hctx = hlist_entry_safe(node,
			struct blk_mq_hw_ctx, cpuhp_online);

	if (cpumask_test_cpu(cpu, hctx->cpumask))
		clear_bit(BLK_MQ_S_INACTIVE, &hctx->state);
	return 0;
}

/*
 * 'cpu' is going away. splice any existing rq_list entries from this
 * software queue to the hw queue dispatch list, and ensure that it
 * gets run.
 */
static int blk_mq_hctx_notify_dead(unsigned int cpu, struct hlist_node *node)
{
	struct blk_mq_hw_ctx *hctx;
	struct blk_mq_ctx *ctx;
	LIST_HEAD(tmp);
	enum hctx_type type;

	hctx = hlist_entry_safe(node, struct blk_mq_hw_ctx, cpuhp_dead);
	if (!cpumask_test_cpu(cpu, hctx->cpumask))
		return 0;

	ctx = __blk_mq_get_ctx(hctx->queue, cpu);
	type = hctx->type;

	spin_lock(&ctx->lock);
	if (!list_empty(&ctx->rq_lists[type])) {
		list_splice_init(&ctx->rq_lists[type], &tmp);
		blk_mq_hctx_clear_pending(hctx, ctx);
	}
	spin_unlock(&ctx->lock);

	if (list_empty(&tmp))
		return 0;

	spin_lock(&hctx->lock);
	list_splice_tail_init(&tmp, &hctx->dispatch);
	spin_unlock(&hctx->lock);

	blk_mq_run_hw_queue(hctx, true);
	return 0;
}

static void blk_mq_remove_cpuhp(struct blk_mq_hw_ctx *hctx)
{
	if (!(hctx->flags & BLK_MQ_F_STACKING))
		cpuhp_state_remove_instance_nocalls(CPUHP_AP_BLK_MQ_ONLINE,
						    &hctx->cpuhp_online);
	cpuhp_state_remove_instance_nocalls(CPUHP_BLK_MQ_DEAD,
					    &hctx->cpuhp_dead);
}

/*
 * Before freeing hw queue, clearing the flush request reference in
 * tags->rqs[] for avoiding potential UAF.
 */
static void blk_mq_clear_flush_rq_mapping(struct blk_mq_tags *tags,
		unsigned int queue_depth, struct request *flush_rq)
{
	int i;
	unsigned long flags;

	/* The hw queue may not be mapped yet */
	if (!tags)
		return;

	WARN_ON_ONCE(req_ref_read(flush_rq) != 0);

	for (i = 0; i < queue_depth; i++)
		cmpxchg(&tags->rqs[i], flush_rq, NULL);

	/*
	 * Wait until all pending iteration is done.
	 *
	 * Request reference is cleared and it is guaranteed to be observed
	 * after the ->lock is released.
	 */
	spin_lock_irqsave(&tags->lock, flags);
	spin_unlock_irqrestore(&tags->lock, flags);
}

/* hctx->ctxs will be freed in queue's release handler */
static void blk_mq_exit_hctx(struct request_queue *q,
		struct blk_mq_tag_set *set,
		struct blk_mq_hw_ctx *hctx, unsigned int hctx_idx)
{
	struct request *flush_rq = hctx->fq->flush_rq;

	if (blk_mq_hw_queue_mapped(hctx))
		blk_mq_tag_idle(hctx);

	if (blk_queue_init_done(q))
		blk_mq_clear_flush_rq_mapping(set->tags[hctx_idx],
				set->queue_depth, flush_rq);
	if (set->ops->exit_request)
		set->ops->exit_request(set, flush_rq, hctx_idx);

	if (set->ops->exit_hctx)
		set->ops->exit_hctx(hctx, hctx_idx);

	blk_mq_remove_cpuhp(hctx);

	xa_erase(&q->hctx_table, hctx_idx);

	spin_lock(&q->unused_hctx_lock);
	list_add(&hctx->hctx_list, &q->unused_hctx_list);
	spin_unlock(&q->unused_hctx_lock);
}

static void blk_mq_exit_hw_queues(struct request_queue *q,
		struct blk_mq_tag_set *set, int nr_queue)
{
	struct blk_mq_hw_ctx *hctx;
	unsigned long i;

	queue_for_each_hw_ctx(q, hctx, i) {
		if (i == nr_queue)
			break;
		blk_mq_exit_hctx(q, set, hctx, i);
	}
}

static int blk_mq_init_hctx(struct request_queue *q,
		struct blk_mq_tag_set *set,
		struct blk_mq_hw_ctx *hctx, unsigned hctx_idx)
{
	hctx->queue_num = hctx_idx;

	if (!(hctx->flags & BLK_MQ_F_STACKING))
		cpuhp_state_add_instance_nocalls(CPUHP_AP_BLK_MQ_ONLINE,
				&hctx->cpuhp_online);
	cpuhp_state_add_instance_nocalls(CPUHP_BLK_MQ_DEAD, &hctx->cpuhp_dead);

	hctx->tags = set->tags[hctx_idx];

	if (set->ops->init_hctx &&
	    set->ops->init_hctx(hctx, set->driver_data, hctx_idx))
		goto unregister_cpu_notifier;

	if (blk_mq_init_request(set, hctx->fq->flush_rq, hctx_idx,
				hctx->numa_node))
		goto exit_hctx;

	if (xa_insert(&q->hctx_table, hctx_idx, hctx, GFP_KERNEL))
		goto exit_flush_rq;

	return 0;

 exit_flush_rq:
	if (set->ops->exit_request)
		set->ops->exit_request(set, hctx->fq->flush_rq, hctx_idx);
 exit_hctx:
	if (set->ops->exit_hctx)
		set->ops->exit_hctx(hctx, hctx_idx);
 unregister_cpu_notifier:
	blk_mq_remove_cpuhp(hctx);
	return -1;
}

static struct blk_mq_hw_ctx *
blk_mq_alloc_hctx(struct request_queue *q, struct blk_mq_tag_set *set,
		int node)
{
	struct blk_mq_hw_ctx *hctx;
	gfp_t gfp = GFP_NOIO | __GFP_NOWARN | __GFP_NORETRY;

	hctx = kzalloc_node(sizeof(struct blk_mq_hw_ctx), gfp, node);
	if (!hctx)
		goto fail_alloc_hctx;

	if (!zalloc_cpumask_var_node(&hctx->cpumask, gfp, node))
		goto free_hctx;

	atomic_set(&hctx->nr_active, 0);
	if (node == NUMA_NO_NODE)
		node = set->numa_node;
	hctx->numa_node = node;

	INIT_DELAYED_WORK(&hctx->run_work, blk_mq_run_work_fn);
	spin_lock_init(&hctx->lock);
	INIT_LIST_HEAD(&hctx->dispatch);
	hctx->queue = q;
	hctx->flags = set->flags & ~BLK_MQ_F_TAG_QUEUE_SHARED;

	INIT_LIST_HEAD(&hctx->hctx_list);

	/*
	 * Allocate space for all possible cpus to avoid allocation at
	 * runtime
	 */
	hctx->ctxs = kmalloc_array_node(nr_cpu_ids, sizeof(void *),
			gfp, node);
	if (!hctx->ctxs)
		goto free_cpumask;

	if (sbitmap_init_node(&hctx->ctx_map, nr_cpu_ids, ilog2(8),
				gfp, node, false, false))
		goto free_ctxs;
	hctx->nr_ctx = 0;

	spin_lock_init(&hctx->dispatch_wait_lock);
	init_waitqueue_func_entry(&hctx->dispatch_wait, blk_mq_dispatch_wake);
	INIT_LIST_HEAD(&hctx->dispatch_wait.entry);

	hctx->fq = blk_alloc_flush_queue(hctx->numa_node, set->cmd_size, gfp);
	if (!hctx->fq)
		goto free_bitmap;

	blk_mq_hctx_kobj_init(hctx);

	return hctx;

 free_bitmap:
	sbitmap_free(&hctx->ctx_map);
 free_ctxs:
	kfree(hctx->ctxs);
 free_cpumask:
	free_cpumask_var(hctx->cpumask);
 free_hctx:
	kfree(hctx);
 fail_alloc_hctx:
	return NULL;
}

static void blk_mq_init_cpu_queues(struct request_queue *q,
				   unsigned int nr_hw_queues)
{
	struct blk_mq_tag_set *set = q->tag_set;
	unsigned int i, j;

	for_each_possible_cpu(i) {
		struct blk_mq_ctx *__ctx = per_cpu_ptr(q->queue_ctx, i);
		struct blk_mq_hw_ctx *hctx;
		int k;

		__ctx->cpu = i;
		spin_lock_init(&__ctx->lock);
		for (k = HCTX_TYPE_DEFAULT; k < HCTX_MAX_TYPES; k++)
			INIT_LIST_HEAD(&__ctx->rq_lists[k]);

		__ctx->queue = q;

		/*
		 * Set local node, IFF we have more than one hw queue. If
		 * not, we remain on the home node of the device
		 */
		for (j = 0; j < set->nr_maps; j++) {
			hctx = blk_mq_map_queue_type(q, j, i);
			if (nr_hw_queues > 1 && hctx->numa_node == NUMA_NO_NODE)
				hctx->numa_node = cpu_to_node(i);
		}
	}
}

struct blk_mq_tags *blk_mq_alloc_map_and_rqs(struct blk_mq_tag_set *set,
					     unsigned int hctx_idx,
					     unsigned int depth)
{
	struct blk_mq_tags *tags;
	int ret;

	tags = blk_mq_alloc_rq_map(set, hctx_idx, depth, set->reserved_tags);
	if (!tags)
		return NULL;

	ret = blk_mq_alloc_rqs(set, tags, hctx_idx, depth);
	if (ret) {
		blk_mq_free_rq_map(tags);
		return NULL;
	}

	return tags;
}

static bool __blk_mq_alloc_map_and_rqs(struct blk_mq_tag_set *set,
				       int hctx_idx)
{
	if (blk_mq_is_shared_tags(set->flags)) {
		set->tags[hctx_idx] = set->shared_tags;

		return true;
	}

	set->tags[hctx_idx] = blk_mq_alloc_map_and_rqs(set, hctx_idx,
						       set->queue_depth);

	return set->tags[hctx_idx];
}

void blk_mq_free_map_and_rqs(struct blk_mq_tag_set *set,
			     struct blk_mq_tags *tags,
			     unsigned int hctx_idx)
{
	if (tags) {
		blk_mq_free_rqs(set, tags, hctx_idx);
		blk_mq_free_rq_map(tags);
	}
}

static void __blk_mq_free_map_and_rqs(struct blk_mq_tag_set *set,
				      unsigned int hctx_idx)
{
	if (!blk_mq_is_shared_tags(set->flags))
		blk_mq_free_map_and_rqs(set, set->tags[hctx_idx], hctx_idx);

	set->tags[hctx_idx] = NULL;
}

static void blk_mq_map_swqueue(struct request_queue *q)
{
	unsigned int j, hctx_idx;
	unsigned long i;
	struct blk_mq_hw_ctx *hctx;
	struct blk_mq_ctx *ctx;
	struct blk_mq_tag_set *set = q->tag_set;

	queue_for_each_hw_ctx(q, hctx, i) {
		cpumask_clear(hctx->cpumask);
		hctx->nr_ctx = 0;
		hctx->dispatch_from = NULL;
	}

	/*
	 * Map software to hardware queues.
	 *
	 * If the cpu isn't present, the cpu is mapped to first hctx.
	 */
	for_each_possible_cpu(i) {

		ctx = per_cpu_ptr(q->queue_ctx, i);
		for (j = 0; j < set->nr_maps; j++) {
			if (!set->map[j].nr_queues) {
				ctx->hctxs[j] = blk_mq_map_queue_type(q,
						HCTX_TYPE_DEFAULT, i);
				continue;
			}
			hctx_idx = set->map[j].mq_map[i];
			/* unmapped hw queue can be remapped after CPU topo changed */
			if (!set->tags[hctx_idx] &&
			    !__blk_mq_alloc_map_and_rqs(set, hctx_idx)) {
				/*
				 * If tags initialization fail for some hctx,
				 * that hctx won't be brought online.  In this
				 * case, remap the current ctx to hctx[0] which
				 * is guaranteed to always have tags allocated
				 */
				set->map[j].mq_map[i] = 0;
			}

			hctx = blk_mq_map_queue_type(q, j, i);
			ctx->hctxs[j] = hctx;
			/*
			 * If the CPU is already set in the mask, then we've
			 * mapped this one already. This can happen if
			 * devices share queues across queue maps.
			 */
			if (cpumask_test_cpu(i, hctx->cpumask))
				continue;

			cpumask_set_cpu(i, hctx->cpumask);
			hctx->type = j;
			ctx->index_hw[hctx->type] = hctx->nr_ctx;
			hctx->ctxs[hctx->nr_ctx++] = ctx;

			/*
			 * If the nr_ctx type overflows, we have exceeded the
			 * amount of sw queues we can support.
			 */
			BUG_ON(!hctx->nr_ctx);
		}

		for (; j < HCTX_MAX_TYPES; j++)
			ctx->hctxs[j] = blk_mq_map_queue_type(q,
					HCTX_TYPE_DEFAULT, i);
	}

	queue_for_each_hw_ctx(q, hctx, i) {
		/*
		 * If no software queues are mapped to this hardware queue,
		 * disable it and free the request entries.
		 */
		if (!hctx->nr_ctx) {
			/* Never unmap queue 0.  We need it as a
			 * fallback in case of a new remap fails
			 * allocation
			 */
			if (i)
				__blk_mq_free_map_and_rqs(set, i);

			hctx->tags = NULL;
			continue;
		}

		hctx->tags = set->tags[i];
		WARN_ON(!hctx->tags);

		/*
		 * Set the map size to the number of mapped software queues.
		 * This is more accurate and more efficient than looping
		 * over all possibly mapped software queues.
		 */
		sbitmap_resize(&hctx->ctx_map, hctx->nr_ctx);

		/*
		 * Initialize batch roundrobin counts
		 */
		hctx->next_cpu = blk_mq_first_mapped_cpu(hctx);
		hctx->next_cpu_batch = BLK_MQ_CPU_WORK_BATCH;
	}
}

/*
 * Caller needs to ensure that we're either frozen/quiesced, or that
 * the queue isn't live yet.
 */
static void queue_set_hctx_shared(struct request_queue *q, bool shared)
{
	struct blk_mq_hw_ctx *hctx;
	unsigned long i;

	queue_for_each_hw_ctx(q, hctx, i) {
		if (shared) {
			hctx->flags |= BLK_MQ_F_TAG_QUEUE_SHARED;
		} else {
			blk_mq_tag_idle(hctx);
			hctx->flags &= ~BLK_MQ_F_TAG_QUEUE_SHARED;
		}
	}
}

static void blk_mq_update_tag_set_shared(struct blk_mq_tag_set *set,
					 bool shared)
{
	struct request_queue *q;

	lockdep_assert_held(&set->tag_list_lock);

	list_for_each_entry(q, &set->tag_list, tag_set_list) {
		blk_mq_freeze_queue(q);
		queue_set_hctx_shared(q, shared);
		blk_mq_unfreeze_queue(q);
	}
}

static void blk_mq_del_queue_tag_set(struct request_queue *q)
{
	struct blk_mq_tag_set *set = q->tag_set;

	mutex_lock(&set->tag_list_lock);
	list_del(&q->tag_set_list);
	if (list_is_singular(&set->tag_list)) {
		/* just transitioned to unshared */
		set->flags &= ~BLK_MQ_F_TAG_QUEUE_SHARED;
		/* update existing queue */
		blk_mq_update_tag_set_shared(set, false);
	}
	mutex_unlock(&set->tag_list_lock);
	INIT_LIST_HEAD(&q->tag_set_list);
}

static void blk_mq_add_queue_tag_set(struct blk_mq_tag_set *set,
				     struct request_queue *q)
{
	mutex_lock(&set->tag_list_lock);

	/*
	 * Check to see if we're transitioning to shared (from 1 to 2 queues).
	 */
	if (!list_empty(&set->tag_list) &&
	    !(set->flags & BLK_MQ_F_TAG_QUEUE_SHARED)) {
		set->flags |= BLK_MQ_F_TAG_QUEUE_SHARED;
		/* update existing queue */
		blk_mq_update_tag_set_shared(set, true);
	}
	if (set->flags & BLK_MQ_F_TAG_QUEUE_SHARED)
		queue_set_hctx_shared(q, true);
	list_add_tail(&q->tag_set_list, &set->tag_list);

	mutex_unlock(&set->tag_list_lock);
}

/* All allocations will be freed in release handler of q->mq_kobj */
static int blk_mq_alloc_ctxs(struct request_queue *q)
{
	struct blk_mq_ctxs *ctxs;
	int cpu;

	ctxs = kzalloc(sizeof(*ctxs), GFP_KERNEL);
	if (!ctxs)
		return -ENOMEM;

	ctxs->queue_ctx = alloc_percpu(struct blk_mq_ctx);
	if (!ctxs->queue_ctx)
		goto fail;

	for_each_possible_cpu(cpu) {
		struct blk_mq_ctx *ctx = per_cpu_ptr(ctxs->queue_ctx, cpu);
		ctx->ctxs = ctxs;
	}

	q->mq_kobj = &ctxs->kobj;
	q->queue_ctx = ctxs->queue_ctx;

	return 0;
 fail:
	kfree(ctxs);
	return -ENOMEM;
}

/*
 * It is the actual release handler for mq, but we do it from
 * request queue's release handler for avoiding use-after-free
 * and headache because q->mq_kobj shouldn't have been introduced,
 * but we can't group ctx/kctx kobj without it.
 */
void blk_mq_release(struct request_queue *q)
{
	struct blk_mq_hw_ctx *hctx, *next;
	unsigned long i;

	queue_for_each_hw_ctx(q, hctx, i)
		WARN_ON_ONCE(hctx && list_empty(&hctx->hctx_list));

	/* all hctx are in .unused_hctx_list now */
	list_for_each_entry_safe(hctx, next, &q->unused_hctx_list, hctx_list) {
		list_del_init(&hctx->hctx_list);
		kobject_put(&hctx->kobj);
	}

	xa_destroy(&q->hctx_table);

	/*
	 * release .mq_kobj and sw queue's kobject now because
	 * both share lifetime with request queue.
	 */
	blk_mq_sysfs_deinit(q);
}

static struct request_queue *blk_mq_init_queue_data(struct blk_mq_tag_set *set,
		void *queuedata)
{
	struct request_queue *q;
	int ret;

	q = blk_alloc_queue(set->numa_node);
	if (!q)
		return ERR_PTR(-ENOMEM);
	q->queuedata = queuedata;
	ret = blk_mq_init_allocated_queue(set, q);
	if (ret) {
		blk_put_queue(q);
		return ERR_PTR(ret);
	}
	return q;
}

struct request_queue *blk_mq_init_queue(struct blk_mq_tag_set *set)
{
	return blk_mq_init_queue_data(set, NULL);
}
EXPORT_SYMBOL(blk_mq_init_queue);

/**
 * blk_mq_destroy_queue - shutdown a request queue
 * @q: request queue to shutdown
 *
 * This shuts down a request queue allocated by blk_mq_init_queue() and drops
 * the initial reference.  All future requests will failed with -ENODEV.
 *
 * Context: can sleep
 */
void blk_mq_destroy_queue(struct request_queue *q)
{
	WARN_ON_ONCE(!queue_is_mq(q));
	WARN_ON_ONCE(blk_queue_registered(q));

	might_sleep();

	blk_queue_flag_set(QUEUE_FLAG_DYING, q);
	blk_queue_start_drain(q);
	blk_mq_freeze_queue_wait(q);

	blk_sync_queue(q);
	blk_mq_cancel_work_sync(q);
	blk_mq_exit_queue(q);
}
EXPORT_SYMBOL(blk_mq_destroy_queue);

struct gendisk *__blk_mq_alloc_disk(struct blk_mq_tag_set *set, void *queuedata,
		struct lock_class_key *lkclass)
{
	struct request_queue *q;
	struct gendisk *disk;

	q = blk_mq_init_queue_data(set, queuedata);
	if (IS_ERR(q))
		return ERR_CAST(q);

	disk = __alloc_disk_node(q, set->numa_node, lkclass);
	if (!disk) {
		blk_mq_destroy_queue(q);
		blk_put_queue(q);
		return ERR_PTR(-ENOMEM);
	}
	set_bit(GD_OWNS_QUEUE, &disk->state);
	return disk;
}
EXPORT_SYMBOL(__blk_mq_alloc_disk);

struct gendisk *blk_mq_alloc_disk_for_queue(struct request_queue *q,
		struct lock_class_key *lkclass)
{
	struct gendisk *disk;

	if (!blk_get_queue(q))
		return NULL;
	disk = __alloc_disk_node(q, NUMA_NO_NODE, lkclass);
	if (!disk)
		blk_put_queue(q);
	return disk;
}
EXPORT_SYMBOL(blk_mq_alloc_disk_for_queue);

static struct blk_mq_hw_ctx *blk_mq_alloc_and_init_hctx(
		struct blk_mq_tag_set *set, struct request_queue *q,
		int hctx_idx, int node)
{
	struct blk_mq_hw_ctx *hctx = NULL, *tmp;

	/* reuse dead hctx first */
	spin_lock(&q->unused_hctx_lock);
	list_for_each_entry(tmp, &q->unused_hctx_list, hctx_list) {
		if (tmp->numa_node == node) {
			hctx = tmp;
			break;
		}
	}
	if (hctx)
		list_del_init(&hctx->hctx_list);
	spin_unlock(&q->unused_hctx_lock);

	if (!hctx)
		hctx = blk_mq_alloc_hctx(q, set, node);
	if (!hctx)
		goto fail;

	if (blk_mq_init_hctx(q, set, hctx, hctx_idx))
		goto free_hctx;

	return hctx;

 free_hctx:
	kobject_put(&hctx->kobj);
 fail:
	return NULL;
}

static void blk_mq_realloc_hw_ctxs(struct blk_mq_tag_set *set,
						struct request_queue *q)
{
	struct blk_mq_hw_ctx *hctx;
	unsigned long i, j;

	/* protect against switching io scheduler  */
	mutex_lock(&q->sysfs_lock);
	for (i = 0; i < set->nr_hw_queues; i++) {
		int old_node;
		int node = blk_mq_get_hctx_node(set, i);
		struct blk_mq_hw_ctx *old_hctx = xa_load(&q->hctx_table, i);

		if (old_hctx) {
			old_node = old_hctx->numa_node;
			blk_mq_exit_hctx(q, set, old_hctx, i);
		}

		if (!blk_mq_alloc_and_init_hctx(set, q, i, node)) {
			if (!old_hctx)
				break;
			pr_warn("Allocate new hctx on node %d fails, fallback to previous one on node %d\n",
					node, old_node);
			hctx = blk_mq_alloc_and_init_hctx(set, q, i, old_node);
			WARN_ON_ONCE(!hctx);
		}
	}
	/*
	 * Increasing nr_hw_queues fails. Free the newly allocated
	 * hctxs and keep the previous q->nr_hw_queues.
	 */
	if (i != set->nr_hw_queues) {
		j = q->nr_hw_queues;
	} else {
		j = i;
		q->nr_hw_queues = set->nr_hw_queues;
	}

	xa_for_each_start(&q->hctx_table, j, hctx, j)
		blk_mq_exit_hctx(q, set, hctx, j);
	mutex_unlock(&q->sysfs_lock);
}

static void blk_mq_update_poll_flag(struct request_queue *q)
{
	struct blk_mq_tag_set *set = q->tag_set;

	if (set->nr_maps > HCTX_TYPE_POLL &&
	    set->map[HCTX_TYPE_POLL].nr_queues)
		blk_queue_flag_set(QUEUE_FLAG_POLL, q);
	else
		blk_queue_flag_clear(QUEUE_FLAG_POLL, q);
}

int blk_mq_init_allocated_queue(struct blk_mq_tag_set *set,
		struct request_queue *q)
{
	/* mark the queue as mq asap */
	q->mq_ops = set->ops;

	q->poll_cb = blk_stat_alloc_callback(blk_mq_poll_stats_fn,
					     blk_mq_poll_stats_bkt,
					     BLK_MQ_POLL_STATS_BKTS, q);
	if (!q->poll_cb)
		goto err_exit;

	if (blk_mq_alloc_ctxs(q))
		goto err_poll;

	/* init q->mq_kobj and sw queues' kobjects */
	blk_mq_sysfs_init(q);

	INIT_LIST_HEAD(&q->unused_hctx_list);
	spin_lock_init(&q->unused_hctx_lock);

	xa_init(&q->hctx_table);

	blk_mq_realloc_hw_ctxs(set, q);
	if (!q->nr_hw_queues)
		goto err_hctxs;

	INIT_WORK(&q->timeout_work, blk_mq_timeout_work);
	blk_queue_rq_timeout(q, set->timeout ? set->timeout : 30 * HZ);

	q->tag_set = set;

	q->queue_flags |= QUEUE_FLAG_MQ_DEFAULT;
	blk_mq_update_poll_flag(q);

	INIT_DELAYED_WORK(&q->requeue_work, blk_mq_requeue_work);
	INIT_LIST_HEAD(&q->requeue_list);
	spin_lock_init(&q->requeue_lock);

	q->nr_requests = set->queue_depth;

	/*
	 * Default to classic polling
	 */
	q->poll_nsec = BLK_MQ_POLL_CLASSIC;

	blk_mq_init_cpu_queues(q, set->nr_hw_queues);
	blk_mq_add_queue_tag_set(set, q);
	blk_mq_map_swqueue(q);
	return 0;

err_hctxs:
	blk_mq_release(q);
err_poll:
	blk_stat_free_callback(q->poll_cb);
	q->poll_cb = NULL;
err_exit:
	q->mq_ops = NULL;
	return -ENOMEM;
}
EXPORT_SYMBOL(blk_mq_init_allocated_queue);

/* tags can _not_ be used after returning from blk_mq_exit_queue */
void blk_mq_exit_queue(struct request_queue *q)
{
	struct blk_mq_tag_set *set = q->tag_set;

	/* Checks hctx->flags & BLK_MQ_F_TAG_QUEUE_SHARED. */
	blk_mq_exit_hw_queues(q, set, set->nr_hw_queues);
	/* May clear BLK_MQ_F_TAG_QUEUE_SHARED in hctx->flags. */
	blk_mq_del_queue_tag_set(q);
}

static int __blk_mq_alloc_rq_maps(struct blk_mq_tag_set *set)
{
	int i;

	if (blk_mq_is_shared_tags(set->flags)) {
		set->shared_tags = blk_mq_alloc_map_and_rqs(set,
						BLK_MQ_NO_HCTX_IDX,
						set->queue_depth);
		if (!set->shared_tags)
			return -ENOMEM;
	}

	for (i = 0; i < set->nr_hw_queues; i++) {
		if (!__blk_mq_alloc_map_and_rqs(set, i))
			goto out_unwind;
		cond_resched();
	}

	return 0;

out_unwind:
	while (--i >= 0)
		__blk_mq_free_map_and_rqs(set, i);

	if (blk_mq_is_shared_tags(set->flags)) {
		blk_mq_free_map_and_rqs(set, set->shared_tags,
					BLK_MQ_NO_HCTX_IDX);
	}

	return -ENOMEM;
}

/*
 * Allocate the request maps associated with this tag_set. Note that this
 * may reduce the depth asked for, if memory is tight. set->queue_depth
 * will be updated to reflect the allocated depth.
 */
static int blk_mq_alloc_set_map_and_rqs(struct blk_mq_tag_set *set)
{
	unsigned int depth;
	int err;

	depth = set->queue_depth;
	do {
		err = __blk_mq_alloc_rq_maps(set);
		if (!err)
			break;

		set->queue_depth >>= 1;
		if (set->queue_depth < set->reserved_tags + BLK_MQ_TAG_MIN) {
			err = -ENOMEM;
			break;
		}
	} while (set->queue_depth);

	if (!set->queue_depth || err) {
		pr_err("blk-mq: failed to allocate request map\n");
		return -ENOMEM;
	}

	if (depth != set->queue_depth)
		pr_info("blk-mq: reduced tag depth (%u -> %u)\n",
						depth, set->queue_depth);

	return 0;
}

static void blk_mq_update_queue_map(struct blk_mq_tag_set *set)
{
	/*
	 * blk_mq_map_queues() and multiple .map_queues() implementations
	 * expect that set->map[HCTX_TYPE_DEFAULT].nr_queues is set to the
	 * number of hardware queues.
	 */
	if (set->nr_maps == 1)
		set->map[HCTX_TYPE_DEFAULT].nr_queues = set->nr_hw_queues;

	if (set->ops->map_queues && !is_kdump_kernel()) {
		int i;

		/*
		 * transport .map_queues is usually done in the following
		 * way:
		 *
		 * for (queue = 0; queue < set->nr_hw_queues; queue++) {
		 * 	mask = get_cpu_mask(queue)
		 * 	for_each_cpu(cpu, mask)
		 * 		set->map[x].mq_map[cpu] = queue;
		 * }
		 *
		 * When we need to remap, the table has to be cleared for
		 * killing stale mapping since one CPU may not be mapped
		 * to any hw queue.
		 */
		for (i = 0; i < set->nr_maps; i++)
			blk_mq_clear_mq_map(&set->map[i]);

		set->ops->map_queues(set);
	} else {
		BUG_ON(set->nr_maps > 1);
		blk_mq_map_queues(&set->map[HCTX_TYPE_DEFAULT]);
	}
}

static int blk_mq_realloc_tag_set_tags(struct blk_mq_tag_set *set,
				       int new_nr_hw_queues)
{
	struct blk_mq_tags **new_tags;

	if (set->nr_hw_queues >= new_nr_hw_queues)
		goto done;

	new_tags = kcalloc_node(new_nr_hw_queues, sizeof(struct blk_mq_tags *),
				GFP_KERNEL, set->numa_node);
	if (!new_tags)
		return -ENOMEM;

	if (set->tags)
		memcpy(new_tags, set->tags, set->nr_hw_queues *
		       sizeof(*set->tags));
	kfree(set->tags);
	set->tags = new_tags;
done:
	set->nr_hw_queues = new_nr_hw_queues;
	return 0;
}

/*
 * Alloc a tag set to be associated with one or more request queues.
 * May fail with EINVAL for various error conditions. May adjust the
 * requested depth down, if it's too large. In that case, the set
 * value will be stored in set->queue_depth.
 */
int blk_mq_alloc_tag_set(struct blk_mq_tag_set *set)
{
	int i, ret;

	BUILD_BUG_ON(BLK_MQ_MAX_DEPTH > 1 << BLK_MQ_UNIQUE_TAG_BITS);

	if (!set->nr_hw_queues)
		return -EINVAL;
	if (!set->queue_depth)
		return -EINVAL;
	if (set->queue_depth < set->reserved_tags + BLK_MQ_TAG_MIN)
		return -EINVAL;

	if (!set->ops->queue_rq)
		return -EINVAL;

	if (!set->ops->get_budget ^ !set->ops->put_budget)
		return -EINVAL;

	if (set->queue_depth > BLK_MQ_MAX_DEPTH) {
		pr_info("blk-mq: reduced tag depth to %u\n",
			BLK_MQ_MAX_DEPTH);
		set->queue_depth = BLK_MQ_MAX_DEPTH;
	}

	if (!set->nr_maps)
		set->nr_maps = 1;
	else if (set->nr_maps > HCTX_MAX_TYPES)
		return -EINVAL;

	/*
	 * If a crashdump is active, then we are potentially in a very
	 * memory constrained environment. Limit us to 1 queue and
	 * 64 tags to prevent using too much memory.
	 */
	if (is_kdump_kernel()) {
		set->nr_hw_queues = 1;
		set->nr_maps = 1;
		set->queue_depth = min(64U, set->queue_depth);
	}
	/*
	 * There is no use for more h/w queues than cpus if we just have
	 * a single map
	 */
	if (set->nr_maps == 1 && set->nr_hw_queues > nr_cpu_ids)
		set->nr_hw_queues = nr_cpu_ids;

	if (set->flags & BLK_MQ_F_BLOCKING) {
		set->srcu = kmalloc(sizeof(*set->srcu), GFP_KERNEL);
		if (!set->srcu)
			return -ENOMEM;
		ret = init_srcu_struct(set->srcu);
		if (ret)
			goto out_free_srcu;
	}

	ret = -ENOMEM;
	set->tags = kcalloc_node(set->nr_hw_queues,
				 sizeof(struct blk_mq_tags *), GFP_KERNEL,
				 set->numa_node);
	if (!set->tags)
		goto out_cleanup_srcu;

	for (i = 0; i < set->nr_maps; i++) {
		set->map[i].mq_map = kcalloc_node(nr_cpu_ids,
						  sizeof(set->map[i].mq_map[0]),
						  GFP_KERNEL, set->numa_node);
		if (!set->map[i].mq_map)
			goto out_free_mq_map;
		set->map[i].nr_queues = is_kdump_kernel() ? 1 : set->nr_hw_queues;
	}

	blk_mq_update_queue_map(set);

	ret = blk_mq_alloc_set_map_and_rqs(set);
	if (ret)
		goto out_free_mq_map;

	mutex_init(&set->tag_list_lock);
	INIT_LIST_HEAD(&set->tag_list);

	return 0;

out_free_mq_map:
	for (i = 0; i < set->nr_maps; i++) {
		kfree(set->map[i].mq_map);
		set->map[i].mq_map = NULL;
	}
	kfree(set->tags);
	set->tags = NULL;
out_cleanup_srcu:
	if (set->flags & BLK_MQ_F_BLOCKING)
		cleanup_srcu_struct(set->srcu);
out_free_srcu:
	if (set->flags & BLK_MQ_F_BLOCKING)
		kfree(set->srcu);
	return ret;
}
EXPORT_SYMBOL(blk_mq_alloc_tag_set);

/* allocate and initialize a tagset for a simple single-queue device */
int blk_mq_alloc_sq_tag_set(struct blk_mq_tag_set *set,
		const struct blk_mq_ops *ops, unsigned int queue_depth,
		unsigned int set_flags)
{
	memset(set, 0, sizeof(*set));
	set->ops = ops;
	set->nr_hw_queues = 1;
	set->nr_maps = 1;
	set->queue_depth = queue_depth;
	set->numa_node = NUMA_NO_NODE;
	set->flags = set_flags;
	return blk_mq_alloc_tag_set(set);
}
EXPORT_SYMBOL_GPL(blk_mq_alloc_sq_tag_set);

void blk_mq_free_tag_set(struct blk_mq_tag_set *set)
{
	int i, j;

	for (i = 0; i < set->nr_hw_queues; i++)
		__blk_mq_free_map_and_rqs(set, i);

	if (blk_mq_is_shared_tags(set->flags)) {
		blk_mq_free_map_and_rqs(set, set->shared_tags,
					BLK_MQ_NO_HCTX_IDX);
	}

	for (j = 0; j < set->nr_maps; j++) {
		kfree(set->map[j].mq_map);
		set->map[j].mq_map = NULL;
	}

	kfree(set->tags);
	set->tags = NULL;
	if (set->flags & BLK_MQ_F_BLOCKING) {
		cleanup_srcu_struct(set->srcu);
		kfree(set->srcu);
	}
}
EXPORT_SYMBOL(blk_mq_free_tag_set);

int blk_mq_update_nr_requests(struct request_queue *q, unsigned int nr)
{
	struct blk_mq_tag_set *set = q->tag_set;
	struct blk_mq_hw_ctx *hctx;
	int ret;
	unsigned long i;

	if (!set)
		return -EINVAL;

	if (q->nr_requests == nr)
		return 0;

	blk_mq_freeze_queue(q);
	blk_mq_quiesce_queue(q);

	ret = 0;
	queue_for_each_hw_ctx(q, hctx, i) {
		if (!hctx->tags)
			continue;
		/*
		 * If we're using an MQ scheduler, just update the scheduler
		 * queue depth. This is similar to what the old code would do.
		 */
		if (hctx->sched_tags) {
			ret = blk_mq_tag_update_depth(hctx, &hctx->sched_tags,
						      nr, true);
		} else {
			ret = blk_mq_tag_update_depth(hctx, &hctx->tags, nr,
						      false);
		}
		if (ret)
			break;
		if (q->elevator && q->elevator->type->ops.depth_updated)
			q->elevator->type->ops.depth_updated(hctx);
	}
	if (!ret) {
		q->nr_requests = nr;
		if (blk_mq_is_shared_tags(set->flags)) {
			if (q->elevator)
				blk_mq_tag_update_sched_shared_tags(q);
			else
				blk_mq_tag_resize_shared_tags(set, nr);
		}
	}

	blk_mq_unquiesce_queue(q);
	blk_mq_unfreeze_queue(q);

	return ret;
}

/*
 * request_queue and elevator_type pair.
 * It is just used by __blk_mq_update_nr_hw_queues to cache
 * the elevator_type associated with a request_queue.
 */
struct blk_mq_qe_pair {
	struct list_head node;
	struct request_queue *q;
	struct elevator_type *type;
};

/*
 * Cache the elevator_type in qe pair list and switch the
 * io scheduler to 'none'
 */
static bool blk_mq_elv_switch_none(struct list_head *head,
		struct request_queue *q)
{
	struct blk_mq_qe_pair *qe;

	if (!q->elevator)
		return true;

	qe = kmalloc(sizeof(*qe), GFP_NOIO | __GFP_NOWARN | __GFP_NORETRY);
	if (!qe)
		return false;

	/* q->elevator needs protection from ->sysfs_lock */
	mutex_lock(&q->sysfs_lock);

	INIT_LIST_HEAD(&qe->node);
	qe->q = q;
	qe->type = q->elevator->type;
	/* keep a reference to the elevator module as we'll switch back */
	__elevator_get(qe->type);
	list_add(&qe->node, head);
	elevator_disable(q);
	mutex_unlock(&q->sysfs_lock);

	return true;
}

static struct blk_mq_qe_pair *blk_lookup_qe_pair(struct list_head *head,
						struct request_queue *q)
{
	struct blk_mq_qe_pair *qe;

	list_for_each_entry(qe, head, node)
		if (qe->q == q)
			return qe;

	return NULL;
}

static void blk_mq_elv_switch_back(struct list_head *head,
				  struct request_queue *q)
{
	struct blk_mq_qe_pair *qe;
	struct elevator_type *t;

	qe = blk_lookup_qe_pair(head, q);
	if (!qe)
		return;
	t = qe->type;
	list_del(&qe->node);
	kfree(qe);

	mutex_lock(&q->sysfs_lock);
	elevator_switch(q, t);
	/* drop the reference acquired in blk_mq_elv_switch_none */
	elevator_put(t);
	mutex_unlock(&q->sysfs_lock);
}

static void __blk_mq_update_nr_hw_queues(struct blk_mq_tag_set *set,
							int nr_hw_queues)
{
	struct request_queue *q;
	LIST_HEAD(head);
	int prev_nr_hw_queues;

	lockdep_assert_held(&set->tag_list_lock);

	if (set->nr_maps == 1 && nr_hw_queues > nr_cpu_ids)
		nr_hw_queues = nr_cpu_ids;
	if (nr_hw_queues < 1)
		return;
	if (set->nr_maps == 1 && nr_hw_queues == set->nr_hw_queues)
		return;

	list_for_each_entry(q, &set->tag_list, tag_set_list)
		blk_mq_freeze_queue(q);
	/*
	 * Switch IO scheduler to 'none', cleaning up the data associated
	 * with the previous scheduler. We will switch back once we are done
	 * updating the new sw to hw queue mappings.
	 */
	list_for_each_entry(q, &set->tag_list, tag_set_list)
		if (!blk_mq_elv_switch_none(&head, q))
			goto switch_back;

	list_for_each_entry(q, &set->tag_list, tag_set_list) {
		blk_mq_debugfs_unregister_hctxs(q);
		blk_mq_sysfs_unregister_hctxs(q);
	}

	prev_nr_hw_queues = set->nr_hw_queues;
	if (blk_mq_realloc_tag_set_tags(set, nr_hw_queues) < 0)
		goto reregister;

fallback:
	blk_mq_update_queue_map(set);
	list_for_each_entry(q, &set->tag_list, tag_set_list) {
		blk_mq_realloc_hw_ctxs(set, q);
		blk_mq_update_poll_flag(q);
		if (q->nr_hw_queues != set->nr_hw_queues) {
			int i = prev_nr_hw_queues;

			pr_warn("Increasing nr_hw_queues to %d fails, fallback to %d\n",
					nr_hw_queues, prev_nr_hw_queues);
			for (; i < set->nr_hw_queues; i++)
				__blk_mq_free_map_and_rqs(set, i);

			set->nr_hw_queues = prev_nr_hw_queues;
			blk_mq_map_queues(&set->map[HCTX_TYPE_DEFAULT]);
			goto fallback;
		}
		blk_mq_map_swqueue(q);
	}

reregister:
	list_for_each_entry(q, &set->tag_list, tag_set_list) {
		blk_mq_sysfs_register_hctxs(q);
		blk_mq_debugfs_register_hctxs(q);
	}

switch_back:
	list_for_each_entry(q, &set->tag_list, tag_set_list)
		blk_mq_elv_switch_back(&head, q);

	list_for_each_entry(q, &set->tag_list, tag_set_list)
		blk_mq_unfreeze_queue(q);
}

void blk_mq_update_nr_hw_queues(struct blk_mq_tag_set *set, int nr_hw_queues)
{
	mutex_lock(&set->tag_list_lock);
	__blk_mq_update_nr_hw_queues(set, nr_hw_queues);
	mutex_unlock(&set->tag_list_lock);
}
EXPORT_SYMBOL_GPL(blk_mq_update_nr_hw_queues);

/* Enable polling stats and return whether they were already enabled. */
static bool blk_poll_stats_enable(struct request_queue *q)
{
	if (q->poll_stat)
		return true;

	return blk_stats_alloc_enable(q);
}

static void blk_mq_poll_stats_start(struct request_queue *q)
{
	/*
	 * We don't arm the callback if polling stats are not enabled or the
	 * callback is already active.
	 */
	if (!q->poll_stat || blk_stat_is_active(q->poll_cb))
		return;

	blk_stat_activate_msecs(q->poll_cb, 100);
}

static void blk_mq_poll_stats_fn(struct blk_stat_callback *cb)
{
	struct request_queue *q = cb->data;
	int bucket;

	for (bucket = 0; bucket < BLK_MQ_POLL_STATS_BKTS; bucket++) {
		if (cb->stat[bucket].nr_samples)
			q->poll_stat[bucket] = cb->stat[bucket];
	}
}

static unsigned long blk_mq_poll_nsecs(struct request_queue *q,
				       struct request *rq)
{
	unsigned long ret = 0;
	int bucket;

	/*
	 * If stats collection isn't on, don't sleep but turn it on for
	 * future users
	 */
	if (!blk_poll_stats_enable(q))
		return 0;

	/*
	 * As an optimistic guess, use half of the mean service time
	 * for this type of request. We can (and should) make this smarter.
	 * For instance, if the completion latencies are tight, we can
	 * get closer than just half the mean. This is especially
	 * important on devices where the completion latencies are longer
	 * than ~10 usec. We do use the stats for the relevant IO size
	 * if available which does lead to better estimates.
	 */
	bucket = blk_mq_poll_stats_bkt(rq);
	if (bucket < 0)
		return ret;

	if (q->poll_stat[bucket].nr_samples)
		ret = (q->poll_stat[bucket].mean + 1) / 2;

	return ret;
}

static bool blk_mq_poll_hybrid(struct request_queue *q, blk_qc_t qc)
{
	struct blk_mq_hw_ctx *hctx = blk_qc_to_hctx(q, qc);
	struct request *rq = blk_qc_to_rq(hctx, qc);
	struct hrtimer_sleeper hs;
	enum hrtimer_mode mode;
	unsigned int nsecs;
	ktime_t kt;

	/*
	 * If a request has completed on queue that uses an I/O scheduler, we
	 * won't get back a request from blk_qc_to_rq.
	 */
	if (!rq || (rq->rq_flags & RQF_MQ_POLL_SLEPT))
		return false;

	/*
	 * If we get here, hybrid polling is enabled. Hence poll_nsec can be:
	 *
	 *  0:	use half of prev avg
	 * >0:	use this specific value
	 */
	if (q->poll_nsec > 0)
		nsecs = q->poll_nsec;
	else
		nsecs = blk_mq_poll_nsecs(q, rq);

	if (!nsecs)
		return false;

	rq->rq_flags |= RQF_MQ_POLL_SLEPT;

	/*
	 * This will be replaced with the stats tracking code, using
	 * 'avg_completion_time / 2' as the pre-sleep target.
	 */
	kt = nsecs;

	mode = HRTIMER_MODE_REL;
	hrtimer_init_sleeper_on_stack(&hs, CLOCK_MONOTONIC, mode);
	hrtimer_set_expires(&hs.timer, kt);

	do {
		if (blk_mq_rq_state(rq) == MQ_RQ_COMPLETE)
			break;
		set_current_state(TASK_UNINTERRUPTIBLE);
		hrtimer_sleeper_start_expires(&hs, mode);
		if (hs.task)
			io_schedule();
		hrtimer_cancel(&hs.timer);
		mode = HRTIMER_MODE_ABS;
	} while (hs.task && !signal_pending(current));

	__set_current_state(TASK_RUNNING);
	destroy_hrtimer_on_stack(&hs.timer);

	/*
	 * If we sleep, have the caller restart the poll loop to reset the
	 * state.  Like for the other success return cases, the caller is
	 * responsible for checking if the IO completed.  If the IO isn't
	 * complete, we'll get called again and will go straight to the busy
	 * poll loop.
	 */
	return true;
}

static int blk_mq_poll_classic(struct request_queue *q, blk_qc_t cookie,
			       struct io_comp_batch *iob, unsigned int flags)
{
	struct blk_mq_hw_ctx *hctx = blk_qc_to_hctx(q, cookie);
	long state = get_current_state();
	int ret;

	do {
		ret = q->mq_ops->poll(hctx, iob);
		if (ret > 0) {
			__set_current_state(TASK_RUNNING);
			return ret;
		}

		if (signal_pending_state(state, current))
			__set_current_state(TASK_RUNNING);
		if (task_is_running(current))
			return 1;

		if (ret < 0 || (flags & BLK_POLL_ONESHOT))
			break;
		cpu_relax();
	} while (!need_resched());

	__set_current_state(TASK_RUNNING);
	return 0;
}

int blk_mq_poll(struct request_queue *q, blk_qc_t cookie, struct io_comp_batch *iob,
		unsigned int flags)
{
	if (!(flags & BLK_POLL_NOSLEEP) &&
	    q->poll_nsec != BLK_MQ_POLL_CLASSIC) {
		if (blk_mq_poll_hybrid(q, cookie))
			return 1;
	}
	return blk_mq_poll_classic(q, cookie, iob, flags);
}

unsigned int blk_mq_rq_cpu(struct request *rq)
{
	return rq->mq_ctx->cpu;
}
EXPORT_SYMBOL(blk_mq_rq_cpu);

void blk_mq_cancel_work_sync(struct request_queue *q)
{
	struct blk_mq_hw_ctx *hctx;
	unsigned long i;

	cancel_delayed_work_sync(&q->requeue_work);

	queue_for_each_hw_ctx(q, hctx, i)
		cancel_delayed_work_sync(&hctx->run_work);
}

static int __init blk_mq_init(void)
{
	int i;

	for_each_possible_cpu(i)
		init_llist_head(&per_cpu(blk_cpu_done, i));
	open_softirq(BLOCK_SOFTIRQ, blk_done_softirq);

	cpuhp_setup_state_nocalls(CPUHP_BLOCK_SOFTIRQ_DEAD,
				  "block/softirq:dead", NULL,
				  blk_softirq_cpu_dead);
	cpuhp_setup_state_multi(CPUHP_BLK_MQ_DEAD, "block/mq:dead", NULL,
				blk_mq_hctx_notify_dead);
	cpuhp_setup_state_multi(CPUHP_AP_BLK_MQ_ONLINE, "block/mq:online",
				blk_mq_hctx_notify_online,
				blk_mq_hctx_notify_offline);
	return 0;
}
subsys_initcall(blk_mq_init);<|MERGE_RESOLUTION|>--- conflicted
+++ resolved
@@ -1660,19 +1660,11 @@
 		 * ensure all running submits have finished
 		 */
 		blk_mq_wait_quiesce_done(q->tag_set);
-<<<<<<< HEAD
 
 		expired.next = 0;
 		blk_mq_queue_tag_busy_iter(q, blk_mq_handle_expired, &expired);
 	}
 
-=======
-
-		expired.next = 0;
-		blk_mq_queue_tag_busy_iter(q, blk_mq_handle_expired, &expired);
-	}
-
->>>>>>> 310bc395
 	if (expired.next != 0) {
 		mod_timer(&q->timeout, expired.next);
 	} else {
